// Copyright 2013 The Flutter Authors. All rights reserved.
// Use of this source code is governed by a BSD-style license that can be
// found in the LICENSE file.

import 'dart:typed_data';
import 'dart:ui';

import 'package:flutter/services.dart' show BinaryMessenger;

import 'android_webview.dart';
import 'android_webview.g.dart';
import 'instance_manager.dart';

export 'android_webview.g.dart'
    show ConsoleMessage, ConsoleMessageLevel, FileChooserMode;

/// Converts [WebResourceRequestData] to [WebResourceRequest]
WebResourceRequest _toWebResourceRequest(WebResourceRequestData data) {
  return WebResourceRequest(
    url: data.url,
    isForMainFrame: data.isForMainFrame,
    isRedirect: data.isRedirect,
    hasGesture: data.hasGesture,
    method: data.method,
    requestHeaders: data.requestHeaders.cast<String, String>(),
  );
}

/// Converts [WebResourceErrorData] to [WebResourceError].
WebResourceError _toWebResourceError(WebResourceErrorData data) {
  return WebResourceError(
    errorCode: data.errorCode,
    description: data.description,
  );
}

/// Handles initialization of Flutter APIs for Android WebView.
class AndroidWebViewFlutterApis {
  /// Creates a [AndroidWebViewFlutterApis].
  AndroidWebViewFlutterApis({
    JavaObjectFlutterApiImpl? javaObjectFlutterApi,
    DownloadListenerFlutterApiImpl? downloadListenerFlutterApi,
    WebViewClientFlutterApiImpl? webViewClientFlutterApi,
    WebChromeClientFlutterApiImpl? webChromeClientFlutterApi,
    JavaScriptChannelFlutterApiImpl? javaScriptChannelFlutterApi,
    FileChooserParamsFlutterApiImpl? fileChooserParamsFlutterApi,
    GeolocationPermissionsCallbackFlutterApiImpl?
        geolocationPermissionsCallbackFlutterApi,
    WebViewFlutterApiImpl? webViewFlutterApi,
    PermissionRequestFlutterApiImpl? permissionRequestFlutterApi,
    CustomViewCallbackFlutterApiImpl? customViewCallbackFlutterApi,
    ViewFlutterApiImpl? viewFlutterApi,
  }) {
    this.javaObjectFlutterApi =
        javaObjectFlutterApi ?? JavaObjectFlutterApiImpl();
    this.downloadListenerFlutterApi =
        downloadListenerFlutterApi ?? DownloadListenerFlutterApiImpl();
    this.webViewClientFlutterApi =
        webViewClientFlutterApi ?? WebViewClientFlutterApiImpl();
    this.webChromeClientFlutterApi =
        webChromeClientFlutterApi ?? WebChromeClientFlutterApiImpl();
    this.javaScriptChannelFlutterApi =
        javaScriptChannelFlutterApi ?? JavaScriptChannelFlutterApiImpl();
    this.fileChooserParamsFlutterApi =
        fileChooserParamsFlutterApi ?? FileChooserParamsFlutterApiImpl();
    this.geolocationPermissionsCallbackFlutterApi =
        geolocationPermissionsCallbackFlutterApi ??
            GeolocationPermissionsCallbackFlutterApiImpl();
    this.webViewFlutterApi = webViewFlutterApi ?? WebViewFlutterApiImpl();
    this.permissionRequestFlutterApi =
        permissionRequestFlutterApi ?? PermissionRequestFlutterApiImpl();
    this.customViewCallbackFlutterApi =
        customViewCallbackFlutterApi ?? CustomViewCallbackFlutterApiImpl();
    this.viewFlutterApi = viewFlutterApi ?? ViewFlutterApiImpl();
  }

  static bool _haveBeenSetUp = false;

  /// Mutable instance containing all Flutter Apis for Android WebView.
  ///
  /// This should only be changed for testing purposes.
  static AndroidWebViewFlutterApis instance = AndroidWebViewFlutterApis();

  /// Handles callbacks methods for the native Java Object class.
  late final JavaObjectFlutterApi javaObjectFlutterApi;

  /// Flutter Api for [DownloadListener].
  late final DownloadListenerFlutterApiImpl downloadListenerFlutterApi;

  /// Flutter Api for [WebViewClient].
  late final WebViewClientFlutterApiImpl webViewClientFlutterApi;

  /// Flutter Api for [WebChromeClient].
  late final WebChromeClientFlutterApiImpl webChromeClientFlutterApi;

  /// Flutter Api for [JavaScriptChannel].
  late final JavaScriptChannelFlutterApiImpl javaScriptChannelFlutterApi;

  /// Flutter Api for [FileChooserParams].
  late final FileChooserParamsFlutterApiImpl fileChooserParamsFlutterApi;

  /// Flutter Api for [GeolocationPermissionsCallback].
  late final GeolocationPermissionsCallbackFlutterApiImpl
      geolocationPermissionsCallbackFlutterApi;

  /// Flutter Api for [WebView].
  late final WebViewFlutterApiImpl webViewFlutterApi;

  /// Flutter Api for [PermissionRequest].
  late final PermissionRequestFlutterApiImpl permissionRequestFlutterApi;

  /// Flutter Api for [CustomViewCallback].
  late final CustomViewCallbackFlutterApiImpl customViewCallbackFlutterApi;

  /// Flutter Api for [View].
  late final ViewFlutterApiImpl viewFlutterApi;

  /// Ensures all the Flutter APIs have been setup to receive calls from native code.
  void ensureSetUp() {
    if (!_haveBeenSetUp) {
      JavaObjectFlutterApi.setup(javaObjectFlutterApi);
      DownloadListenerFlutterApi.setup(downloadListenerFlutterApi);
      WebViewClientFlutterApi.setup(webViewClientFlutterApi);
      WebChromeClientFlutterApi.setup(webChromeClientFlutterApi);
      JavaScriptChannelFlutterApi.setup(javaScriptChannelFlutterApi);
      FileChooserParamsFlutterApi.setup(fileChooserParamsFlutterApi);
      GeolocationPermissionsCallbackFlutterApi.setup(
          geolocationPermissionsCallbackFlutterApi);
      WebViewFlutterApi.setup(webViewFlutterApi);
      PermissionRequestFlutterApi.setup(permissionRequestFlutterApi);
      CustomViewCallbackFlutterApi.setup(customViewCallbackFlutterApi);
      ViewFlutterApi.setup(viewFlutterApi);
      _haveBeenSetUp = true;
    }
  }
}

/// Handles methods calls to the native Java Object class.
class JavaObjectHostApiImpl extends JavaObjectHostApi {
  /// Constructs a [JavaObjectHostApiImpl].
  JavaObjectHostApiImpl({
    this.binaryMessenger,
    InstanceManager? instanceManager,
  })  : instanceManager = instanceManager ?? JavaObject.globalInstanceManager,
        super(binaryMessenger: binaryMessenger);

  /// Receives binary data across the Flutter platform barrier.
  ///
  /// If it is null, the default BinaryMessenger will be used which routes to
  /// the host platform.
  final BinaryMessenger? binaryMessenger;

  /// Maintains instances stored to communicate with native language objects.
  final InstanceManager instanceManager;
}

/// Handles callbacks methods for the native Java Object class.
class JavaObjectFlutterApiImpl implements JavaObjectFlutterApi {
  /// Constructs a [JavaObjectFlutterApiImpl].
  JavaObjectFlutterApiImpl({InstanceManager? instanceManager})
      : instanceManager = instanceManager ?? JavaObject.globalInstanceManager;

  /// Maintains instances stored to communicate with native language objects.
  final InstanceManager instanceManager;

  @override
  void dispose(int identifier) {
    instanceManager.remove(identifier);
  }
}

/// Host api implementation for [WebView].
class WebViewHostApiImpl extends WebViewHostApi {
  /// Constructs a [WebViewHostApiImpl].
  WebViewHostApiImpl({
    super.binaryMessenger,
    InstanceManager? instanceManager,
  }) : instanceManager = instanceManager ?? JavaObject.globalInstanceManager;

  /// Maintains instances stored to communicate with java objects.
  final InstanceManager instanceManager;

  /// Helper method to convert instances ids to objects.
  Future<void> createFromInstance(WebView instance) {
    return create(instanceManager.addDartCreatedInstance(instance));
  }

  /// Helper method to convert the instances ids to objects.
  Future<void> loadDataFromInstance(
    WebView instance,
    String data,
    String? mimeType,
    String? encoding,
  ) {
    return loadData(
      instanceManager.getIdentifier(instance)!,
      data,
      mimeType,
      encoding,
    );
  }

  /// Helper method to convert instances ids to objects.
  Future<void> loadDataWithBaseUrlFromInstance(
    WebView instance,
    String? baseUrl,
    String data,
    String? mimeType,
    String? encoding,
    String? historyUrl,
  ) {
    return loadDataWithBaseUrl(
      instanceManager.getIdentifier(instance)!,
      baseUrl,
      data,
      mimeType,
      encoding,
      historyUrl,
    );
  }

  /// Helper method to convert instances ids to objects.
  Future<void> loadUrlFromInstance(
    WebView instance,
    String url,
    Map<String, String> headers,
  ) {
    return loadUrl(instanceManager.getIdentifier(instance)!, url, headers);
  }

  /// Helper method to convert instances ids to objects.
  Future<void> postUrlFromInstance(
    WebView instance,
    String url,
    Uint8List data,
  ) {
    return postUrl(instanceManager.getIdentifier(instance)!, url, data);
  }

  /// Helper method to convert instances ids to objects.
  Future<String?> getUrlFromInstance(WebView instance) {
    return getUrl(instanceManager.getIdentifier(instance)!);
  }

  /// Helper method to convert instances ids to objects.
  Future<bool> canGoBackFromInstance(WebView instance) {
    return canGoBack(instanceManager.getIdentifier(instance)!);
  }

  /// Helper method to convert instances ids to objects.
  Future<bool> canGoForwardFromInstance(WebView instance) {
    return canGoForward(instanceManager.getIdentifier(instance)!);
  }

  /// Helper method to convert instances ids to objects.
  Future<void> goBackFromInstance(WebView instance) {
    return goBack(instanceManager.getIdentifier(instance)!);
  }

  /// Helper method to convert instances ids to objects.
  Future<void> goForwardFromInstance(WebView instance) {
    return goForward(instanceManager.getIdentifier(instance)!);
  }

  /// Helper method to convert instances ids to objects.
  Future<void> reloadFromInstance(WebView instance) {
    return reload(instanceManager.getIdentifier(instance)!);
  }

  /// Helper method to convert instances ids to objects.
  Future<void> clearCacheFromInstance(WebView instance, bool includeDiskFiles) {
    return clearCache(
      instanceManager.getIdentifier(instance)!,
      includeDiskFiles,
    );
  }

  /// Helper method to convert instances ids to objects.
  Future<String?> evaluateJavascriptFromInstance(
    WebView instance,
    String javascriptString,
  ) {
    return evaluateJavascript(
      instanceManager.getIdentifier(instance)!,
      javascriptString,
    );
  }

  /// Helper method to convert instances ids to objects.
  Future<String?> getTitleFromInstance(WebView instance) {
    return getTitle(instanceManager.getIdentifier(instance)!);
  }

  /// Helper method to convert instances ids to objects.
  Future<void> scrollToFromInstance(WebView instance, int x, int y) {
    return scrollTo(instanceManager.getIdentifier(instance)!, x, y);
  }

  /// Helper method to convert instances ids to objects.
  Future<void> scrollByFromInstance(WebView instance, int x, int y) {
    return scrollBy(instanceManager.getIdentifier(instance)!, x, y);
  }

  /// Helper method to convert instances ids to objects.
  Future<int> getScrollXFromInstance(WebView instance) {
    return getScrollX(instanceManager.getIdentifier(instance)!);
  }

  /// Helper method to convert instances ids to objects.
  Future<int> getScrollYFromInstance(WebView instance) {
    return getScrollY(instanceManager.getIdentifier(instance)!);
  }

  /// Helper method to convert instances ids to objects.
  Future<Offset> getScrollPositionFromInstance(WebView instance) async {
    final WebViewPoint position =
        await getScrollPosition(instanceManager.getIdentifier(instance)!);
    return Offset(position.x.toDouble(), position.y.toDouble());
  }

  /// Helper method to convert instances ids to objects.
  Future<void> setWebViewClientFromInstance(
    WebView instance,
    WebViewClient webViewClient,
  ) {
    return setWebViewClient(
      instanceManager.getIdentifier(instance)!,
      instanceManager.getIdentifier(webViewClient)!,
    );
  }

  /// Helper method to convert instances ids to objects.
  Future<void> addJavaScriptChannelFromInstance(
    WebView instance,
    JavaScriptChannel javaScriptChannel,
  ) {
    return addJavaScriptChannel(
      instanceManager.getIdentifier(instance)!,
      instanceManager.getIdentifier(javaScriptChannel)!,
    );
  }

  /// Helper method to convert instances ids to objects.
  Future<void> removeJavaScriptChannelFromInstance(
    WebView instance,
    JavaScriptChannel javaScriptChannel,
  ) {
    return removeJavaScriptChannel(
      instanceManager.getIdentifier(instance)!,
      instanceManager.getIdentifier(javaScriptChannel)!,
    );
  }

  /// Helper method to convert instances ids to objects.
  Future<void> setDownloadListenerFromInstance(
    WebView instance,
    DownloadListener? listener,
  ) {
    return setDownloadListener(
      instanceManager.getIdentifier(instance)!,
      listener != null ? instanceManager.getIdentifier(listener) : null,
    );
  }

  /// Helper method to convert instances ids to objects.
  Future<void> setWebChromeClientFromInstance(
    WebView instance,
    WebChromeClient? client,
  ) {
    return setWebChromeClient(
      instanceManager.getIdentifier(instance)!,
      client != null ? instanceManager.getIdentifier(client) : null,
    );
  }

  /// Helper method to convert instances ids to objects.
  Future<void> setBackgroundColorFromInstance(WebView instance, int color) {
    return setBackgroundColor(instanceManager.getIdentifier(instance)!, color);
  }
}

/// Flutter API implementation for [WebView].
///
/// This class may handle instantiating and adding Dart instances that are
/// attached to a native instance or receiving callback methods from an
/// overridden native class.
class WebViewFlutterApiImpl implements WebViewFlutterApi {
  /// Constructs a [WebViewFlutterApiImpl].
  WebViewFlutterApiImpl({
    this.binaryMessenger,
    InstanceManager? instanceManager,
  }) : instanceManager = instanceManager ?? JavaObject.globalInstanceManager;

  /// Receives binary data across the Flutter platform barrier.
  ///
  /// If it is null, the default BinaryMessenger will be used which routes to
  /// the host platform.
  final BinaryMessenger? binaryMessenger;

  /// Maintains instances stored to communicate with native language objects.
  final InstanceManager instanceManager;

  @override
  void create(int identifier) {
    instanceManager.addHostCreatedInstance(WebView.detached(), identifier);
  }
}

/// Host api implementation for [WebSettings].
class WebSettingsHostApiImpl extends WebSettingsHostApi {
  /// Constructs a [WebSettingsHostApiImpl].
  WebSettingsHostApiImpl({
    super.binaryMessenger,
    InstanceManager? instanceManager,
  }) : instanceManager = instanceManager ?? JavaObject.globalInstanceManager;

  /// Maintains instances stored to communicate with java objects.
  final InstanceManager instanceManager;

  /// Helper method to convert instances ids to objects.
  Future<void> createFromInstance(WebSettings instance, WebView webView) {
    return create(
      instanceManager.addDartCreatedInstance(instance),
      instanceManager.getIdentifier(webView)!,
    );
  }

  /// Helper method to convert instances ids to objects.
  Future<void> setDomStorageEnabledFromInstance(
    WebSettings instance,
    bool flag,
  ) {
    return setDomStorageEnabled(instanceManager.getIdentifier(instance)!, flag);
  }

  /// Helper method to convert instances ids to objects.
  Future<void> setJavaScriptCanOpenWindowsAutomaticallyFromInstance(
    WebSettings instance,
    bool flag,
  ) {
    return setJavaScriptCanOpenWindowsAutomatically(
      instanceManager.getIdentifier(instance)!,
      flag,
    );
  }

  /// Helper method to convert instances ids to objects.
  Future<void> setSupportMultipleWindowsFromInstance(
    WebSettings instance,
    bool support,
  ) {
    return setSupportMultipleWindows(
        instanceManager.getIdentifier(instance)!, support);
  }

  /// Helper method to convert instances ids to objects.
  Future<void> setJavaScriptEnabledFromInstance(
    WebSettings instance,
    bool flag,
  ) {
    return setJavaScriptEnabled(
      instanceManager.getIdentifier(instance)!,
      flag,
    );
  }

  /// Helper method to convert instances ids to objects.
  Future<void> setUserAgentStringFromInstance(
    WebSettings instance,
    String? userAgentString,
  ) {
    return setUserAgentString(
      instanceManager.getIdentifier(instance)!,
      userAgentString,
    );
  }

  /// Helper method to convert instances ids to objects.
  Future<void> setMediaPlaybackRequiresUserGestureFromInstance(
    WebSettings instance,
    bool require,
  ) {
    return setMediaPlaybackRequiresUserGesture(
      instanceManager.getIdentifier(instance)!,
      require,
    );
  }

  /// Helper method to convert instances ids to objects.
  Future<void> setSupportZoomFromInstance(
    WebSettings instance,
    bool support,
  ) {
    return setSupportZoom(instanceManager.getIdentifier(instance)!, support);
  }

  /// Helper method to convert instances ids to objects.
  Future<void> setSetTextZoomFromInstance(
    WebSettings instance,
    int textZoom,
  ) {
    return setTextZoom(instanceManager.getIdentifier(instance)!, textZoom);
  }

  /// Helper method to convert instances ids to objects.
  Future<void> setLoadWithOverviewModeFromInstance(
    WebSettings instance,
    bool overview,
  ) {
    return setLoadWithOverviewMode(
      instanceManager.getIdentifier(instance)!,
      overview,
    );
  }

  /// Helper method to convert instances ids to objects.
  Future<void> setUseWideViewPortFromInstance(
    WebSettings instance,
    bool use,
  ) {
    return setUseWideViewPort(instanceManager.getIdentifier(instance)!, use);
  }

  /// Helper method to convert instances ids to objects.
  Future<void> setDisplayZoomControlsFromInstance(
    WebSettings instance,
    bool enabled,
  ) {
    return setDisplayZoomControls(
      instanceManager.getIdentifier(instance)!,
      enabled,
    );
  }

  /// Helper method to convert instances ids to objects.
  Future<void> setBuiltInZoomControlsFromInstance(
    WebSettings instance,
    bool enabled,
  ) {
    return setBuiltInZoomControls(
      instanceManager.getIdentifier(instance)!,
      enabled,
    );
  }

  /// Helper method to convert instances ids to objects.
  Future<void> setAllowFileAccessFromInstance(
    WebSettings instance,
    bool enabled,
  ) {
    return setAllowFileAccess(
      instanceManager.getIdentifier(instance)!,
      enabled,
    );
  }
}

/// Host api implementation for [JavaScriptChannel].
class JavaScriptChannelHostApiImpl extends JavaScriptChannelHostApi {
  /// Constructs a [JavaScriptChannelHostApiImpl].
  JavaScriptChannelHostApiImpl({
    super.binaryMessenger,
    InstanceManager? instanceManager,
  }) : instanceManager = instanceManager ?? JavaObject.globalInstanceManager;

  /// Maintains instances stored to communicate with java objects.
  final InstanceManager instanceManager;

  /// Helper method to convert instances ids to objects.
  Future<void> createFromInstance(JavaScriptChannel instance) async {
    if (instanceManager.getIdentifier(instance) == null) {
      final int identifier = instanceManager.addDartCreatedInstance(instance);
      await create(
        identifier,
        instance.channelName,
      );
    }
  }
}

/// Flutter api implementation for [JavaScriptChannel].
class JavaScriptChannelFlutterApiImpl extends JavaScriptChannelFlutterApi {
  /// Constructs a [JavaScriptChannelFlutterApiImpl].
  JavaScriptChannelFlutterApiImpl({InstanceManager? instanceManager})
      : instanceManager = instanceManager ?? JavaObject.globalInstanceManager;

  /// Maintains instances stored to communicate with java objects.
  final InstanceManager instanceManager;

  @override
  void postMessage(int instanceId, String message) {
    final JavaScriptChannel? instance = instanceManager
        .getInstanceWithWeakReference(instanceId) as JavaScriptChannel?;
    assert(
      instance != null,
      'InstanceManager does not contain a JavaScriptChannel with instanceId: $instanceId',
    );
    instance!.postMessage(message);
  }
}

/// Host api implementation for [WebViewClient].
class WebViewClientHostApiImpl extends WebViewClientHostApi {
  /// Constructs a [WebViewClientHostApiImpl].
  WebViewClientHostApiImpl({
    super.binaryMessenger,
    InstanceManager? instanceManager,
  }) : instanceManager = instanceManager ?? JavaObject.globalInstanceManager;

  /// Maintains instances stored to communicate with java objects.
  final InstanceManager instanceManager;

  /// Helper method to convert instances ids to objects.
  Future<void> createFromInstance(WebViewClient instance) async {
    if (instanceManager.getIdentifier(instance) == null) {
      final int identifier = instanceManager.addDartCreatedInstance(instance);
      return create(identifier);
    }
  }

  /// Helper method to convert instances ids to objects.
  Future<void> setShouldOverrideUrlLoadingReturnValueFromInstance(
    WebViewClient instance,
    bool value,
  ) {
    return setSynchronousReturnValueForShouldOverrideUrlLoading(
      instanceManager.getIdentifier(instance)!,
      value,
    );
  }
}

/// Flutter api implementation for [WebViewClient].
class WebViewClientFlutterApiImpl extends WebViewClientFlutterApi {
  /// Constructs a [WebViewClientFlutterApiImpl].
  WebViewClientFlutterApiImpl({InstanceManager? instanceManager})
      : instanceManager = instanceManager ?? JavaObject.globalInstanceManager;

  /// Maintains instances stored to communicate with java objects.
  final InstanceManager instanceManager;

  @override
  void onPageFinished(int instanceId, int webViewInstanceId, String url) {
    final WebViewClient? instance = instanceManager
        .getInstanceWithWeakReference(instanceId) as WebViewClient?;
    final WebView? webViewInstance = instanceManager
        .getInstanceWithWeakReference(webViewInstanceId) as WebView?;
    assert(
      instance != null,
      'InstanceManager does not contain a WebViewClient with instanceId: $instanceId',
    );
    assert(
      webViewInstance != null,
      'InstanceManager does not contain a WebView with instanceId: $webViewInstanceId',
    );
    if (instance!.onPageFinished != null) {
      instance.onPageFinished!(webViewInstance!, url);
    }
  }

  @override
  void onPageStarted(int instanceId, int webViewInstanceId, String url) {
    final WebViewClient? instance = instanceManager
        .getInstanceWithWeakReference(instanceId) as WebViewClient?;
    final WebView? webViewInstance = instanceManager
        .getInstanceWithWeakReference(webViewInstanceId) as WebView?;
    assert(
      instance != null,
      'InstanceManager does not contain a WebViewClient with instanceId: $instanceId',
    );
    assert(
      webViewInstance != null,
      'InstanceManager does not contain a WebView with instanceId: $webViewInstanceId',
    );
    if (instance!.onPageStarted != null) {
      instance.onPageStarted!(webViewInstance!, url);
    }
  }

  @override
  void onReceivedError(
    int instanceId,
    int webViewInstanceId,
    int errorCode,
    String description,
    String failingUrl,
  ) {
    final WebViewClient? instance = instanceManager
        .getInstanceWithWeakReference(instanceId) as WebViewClient?;
    final WebView? webViewInstance = instanceManager
        .getInstanceWithWeakReference(webViewInstanceId) as WebView?;
    assert(
      instance != null,
      'InstanceManager does not contain a WebViewClient with instanceId: $instanceId',
    );
    assert(
      webViewInstance != null,
      'InstanceManager does not contain a WebView with instanceId: $webViewInstanceId',
    );
    // ignore: deprecated_member_use_from_same_package
    if (instance!.onReceivedError != null) {
      instance.onReceivedError!(
        webViewInstance!,
        errorCode,
        description,
        failingUrl,
      );
    }
  }

  @override
  void onReceivedRequestError(
    int instanceId,
    int webViewInstanceId,
    WebResourceRequestData request,
    WebResourceErrorData error,
  ) {
    final WebViewClient? instance = instanceManager
        .getInstanceWithWeakReference(instanceId) as WebViewClient?;
    final WebView? webViewInstance = instanceManager
        .getInstanceWithWeakReference(webViewInstanceId) as WebView?;
    assert(
      instance != null,
      'InstanceManager does not contain a WebViewClient with instanceId: $instanceId',
    );
    assert(
      webViewInstance != null,
      'InstanceManager does not contain a WebView with instanceId: $webViewInstanceId',
    );
    if (instance!.onReceivedRequestError != null) {
      instance.onReceivedRequestError!(
        webViewInstance!,
        _toWebResourceRequest(request),
        _toWebResourceError(error),
      );
    }
  }

  @override
  void requestLoading(
    int instanceId,
    int webViewInstanceId,
    WebResourceRequestData request,
  ) {
    final WebViewClient? instance = instanceManager
        .getInstanceWithWeakReference(instanceId) as WebViewClient?;
    final WebView? webViewInstance = instanceManager
        .getInstanceWithWeakReference(webViewInstanceId) as WebView?;
    assert(
      instance != null,
      'InstanceManager does not contain a WebViewClient with instanceId: $instanceId',
    );
    assert(
      webViewInstance != null,
      'InstanceManager does not contain a WebView with instanceId: $webViewInstanceId',
    );
    if (instance!.requestLoading != null) {
      instance.requestLoading!(
        webViewInstance!,
        _toWebResourceRequest(request),
      );
    }
  }

  @override
  void urlLoading(
    int instanceId,
    int webViewInstanceId,
    String url,
  ) {
    final WebViewClient? instance = instanceManager
        .getInstanceWithWeakReference(instanceId) as WebViewClient?;
    final WebView? webViewInstance = instanceManager
        .getInstanceWithWeakReference(webViewInstanceId) as WebView?;
    assert(
      instance != null,
      'InstanceManager does not contain a WebViewClient with instanceId: $instanceId',
    );
    assert(
      webViewInstance != null,
      'InstanceManager does not contain a WebView with instanceId: $webViewInstanceId',
    );
    if (instance!.urlLoading != null) {
      instance.urlLoading!(webViewInstance!, url);
    }
  }

  @override
  void doUpdateVisitedHistory(
    int instanceId,
    int webViewInstanceId,
    String url,
    bool isReload,
  ) {
    final WebViewClient? instance = instanceManager
        .getInstanceWithWeakReference(instanceId) as WebViewClient?;
    final WebView? webViewInstance = instanceManager
        .getInstanceWithWeakReference(webViewInstanceId) as WebView?;
    assert(
      instance != null,
      'InstanceManager does not contain an WebViewClient with instanceId: $instanceId',
    );
    assert(
      webViewInstance != null,
      'InstanceManager does not contain an WebView with instanceId: $webViewInstanceId',
    );
    if (instance!.doUpdateVisitedHistory != null) {
      instance.doUpdateVisitedHistory!(webViewInstance!, url, isReload);
    }
  }
}

/// Host api implementation for [DownloadListener].
class DownloadListenerHostApiImpl extends DownloadListenerHostApi {
  /// Constructs a [DownloadListenerHostApiImpl].
  DownloadListenerHostApiImpl({
    super.binaryMessenger,
    InstanceManager? instanceManager,
  }) : instanceManager = instanceManager ?? JavaObject.globalInstanceManager;

  /// Maintains instances stored to communicate with java objects.
  final InstanceManager instanceManager;

  /// Helper method to convert instances ids to objects.
  Future<void> createFromInstance(DownloadListener instance) async {
    if (instanceManager.getIdentifier(instance) == null) {
      final int identifier = instanceManager.addDartCreatedInstance(instance);
      return create(identifier);
    }
  }
}

/// Flutter api implementation for [DownloadListener].
class DownloadListenerFlutterApiImpl extends DownloadListenerFlutterApi {
  /// Constructs a [DownloadListenerFlutterApiImpl].
  DownloadListenerFlutterApiImpl({InstanceManager? instanceManager})
      : instanceManager = instanceManager ?? JavaObject.globalInstanceManager;

  /// Maintains instances stored to communicate with java objects.
  final InstanceManager instanceManager;

  @override
  void onDownloadStart(
    int instanceId,
    String url,
    String userAgent,
    String contentDisposition,
    String mimetype,
    int contentLength,
  ) {
    final DownloadListener? instance = instanceManager
        .getInstanceWithWeakReference(instanceId) as DownloadListener?;
    assert(
      instance != null,
      'InstanceManager does not contain a DownloadListener with instanceId: $instanceId',
    );
    instance!.onDownloadStart(
      url,
      userAgent,
      contentDisposition,
      mimetype,
      contentLength,
    );
  }
}

/// Host api implementation for [DownloadListener].
class WebChromeClientHostApiImpl extends WebChromeClientHostApi {
  /// Constructs a [WebChromeClientHostApiImpl].
  WebChromeClientHostApiImpl({
    super.binaryMessenger,
    InstanceManager? instanceManager,
  }) : instanceManager = instanceManager ?? JavaObject.globalInstanceManager;

  /// Maintains instances stored to communicate with java objects.
  final InstanceManager instanceManager;

  /// Helper method to convert instances ids to objects.
  Future<void> createFromInstance(WebChromeClient instance) async {
    if (instanceManager.getIdentifier(instance) == null) {
      final int identifier = instanceManager.addDartCreatedInstance(instance);
      return create(identifier);
    }
  }

  /// Helper method to convert instances ids to objects.
  Future<void> setSynchronousReturnValueForOnShowFileChooserFromInstance(
    WebChromeClient instance,
    bool value,
  ) {
    return setSynchronousReturnValueForOnShowFileChooser(
      instanceManager.getIdentifier(instance)!,
      value,
    );
  }

  /// Helper method to convert instances ids to objects.
  Future<void> setSynchronousReturnValueForOnConsoleMessageFromInstance(
    WebChromeClient instance,
    bool value,
  ) {
    return setSynchronousReturnValueForOnConsoleMessage(
      instanceManager.getIdentifier(instance)!,
      value,
    );
  }
}

/// Flutter api implementation for [DownloadListener].
class WebChromeClientFlutterApiImpl extends WebChromeClientFlutterApi {
  /// Constructs a [DownloadListenerFlutterApiImpl].
  WebChromeClientFlutterApiImpl({InstanceManager? instanceManager})
      : instanceManager = instanceManager ?? JavaObject.globalInstanceManager;

  /// Maintains instances stored to communicate with java objects.
  final InstanceManager instanceManager;

  @override
  void onProgressChanged(int instanceId, int webViewInstanceId, int progress) {
    final WebChromeClient? instance = instanceManager
        .getInstanceWithWeakReference(instanceId) as WebChromeClient?;
    final WebView? webViewInstance = instanceManager
        .getInstanceWithWeakReference(webViewInstanceId) as WebView?;
    assert(
      instance != null,
      'InstanceManager does not contain a WebChromeClient with instanceId: $instanceId',
    );
    assert(
      webViewInstance != null,
      'InstanceManager does not contain a WebView with instanceId: $webViewInstanceId',
    );
    if (instance!.onProgressChanged != null) {
      instance.onProgressChanged!(webViewInstance!, progress);
    }
  }

  @override
  Future<List<String?>> onShowFileChooser(
    int instanceId,
    int webViewInstanceId,
    int paramsInstanceId,
  ) {
    final WebChromeClient instance =
        instanceManager.getInstanceWithWeakReference(instanceId)!;
    if (instance.onShowFileChooser != null) {
      return instance.onShowFileChooser!(
        instanceManager.getInstanceWithWeakReference(webViewInstanceId)!
            as WebView,
        instanceManager.getInstanceWithWeakReference(paramsInstanceId)!
            as FileChooserParams,
      );
    }

    return Future<List<String>>.value(const <String>[]);
  }

  @override
  void onGeolocationPermissionsShowPrompt(
      int instanceId, int paramsInstanceId, String origin) {
    final WebChromeClient instance =
        instanceManager.getInstanceWithWeakReference(instanceId)!;
    final GeolocationPermissionsCallback callback =
        instanceManager.getInstanceWithWeakReference(paramsInstanceId)!
            as GeolocationPermissionsCallback;
    final GeolocationPermissionsShowPrompt? onShowPrompt =
        instance.onGeolocationPermissionsShowPrompt;
    if (onShowPrompt != null) {
      onShowPrompt(origin, callback);
    }
  }

  @override
  void onGeolocationPermissionsHidePrompt(int identifier) {
    final WebChromeClient instance =
        instanceManager.getInstanceWithWeakReference(identifier)!;
    final GeolocationPermissionsHidePrompt? onHidePrompt =
        instance.onGeolocationPermissionsHidePrompt;
    if (onHidePrompt != null) {
      return onHidePrompt(instance);
    }
  }

  @override
  void onPermissionRequest(
    int instanceId,
    int requestInstanceId,
  ) {
    final WebChromeClient instance =
        instanceManager.getInstanceWithWeakReference(instanceId)!;
    if (instance.onPermissionRequest != null) {
      instance.onPermissionRequest!(
        instance,
        instanceManager.getInstanceWithWeakReference(requestInstanceId)!,
      );
    } else {
      // The method requires calling grant or deny if the Java method is
      // overridden, so this calls deny by default if `onPermissionRequest` is
      // null.
      final PermissionRequest request =
          instanceManager.getInstanceWithWeakReference(requestInstanceId)!;
      request.deny();
    }
  }

  @override
<<<<<<< HEAD
  void onConsoleMessage(int instanceId, ConsoleMessage message) {
    final WebChromeClient instance =
        instanceManager.getInstanceWithWeakReference(instanceId)!;
    instance.onConsoleMessage?.call(instance, message);
=======
  void onShowCustomView(
    int instanceId,
    int viewIdentifier,
    int callbackIdentifier,
  ) {
    final WebChromeClient instance =
        instanceManager.getInstanceWithWeakReference(instanceId)!;
    if (instance.onShowCustomView != null) {
      return instance.onShowCustomView!(
        instance,
        instanceManager.getInstanceWithWeakReference(viewIdentifier)!,
        instanceManager.getInstanceWithWeakReference(callbackIdentifier)!,
      );
    }
  }

  @override
  void onHideCustomView(int instanceId) {
    final WebChromeClient instance =
        instanceManager.getInstanceWithWeakReference(instanceId)!;
    if (instance.onHideCustomView != null) {
      return instance.onHideCustomView!(
        instance,
      );
    }
>>>>>>> 51e74b97
  }
}

/// Host api implementation for [WebStorage].
class WebStorageHostApiImpl extends WebStorageHostApi {
  /// Constructs a [WebStorageHostApiImpl].
  WebStorageHostApiImpl({
    super.binaryMessenger,
    InstanceManager? instanceManager,
  }) : instanceManager = instanceManager ?? JavaObject.globalInstanceManager;

  /// Maintains instances stored to communicate with java objects.
  final InstanceManager instanceManager;

  /// Helper method to convert instances ids to objects.
  Future<void> createFromInstance(WebStorage instance) async {
    if (instanceManager.getIdentifier(instance) == null) {
      final int identifier = instanceManager.addDartCreatedInstance(instance);
      return create(identifier);
    }
  }

  /// Helper method to convert instances ids to objects.
  Future<void> deleteAllDataFromInstance(WebStorage instance) {
    return deleteAllData(instanceManager.getIdentifier(instance)!);
  }
}

/// Flutter api implementation for [FileChooserParams].
class FileChooserParamsFlutterApiImpl extends FileChooserParamsFlutterApi {
  /// Constructs a [FileChooserParamsFlutterApiImpl].
  FileChooserParamsFlutterApiImpl({
    this.binaryMessenger,
    InstanceManager? instanceManager,
  }) : instanceManager = instanceManager ?? JavaObject.globalInstanceManager;

  /// Receives binary data across the Flutter platform barrier.
  ///
  /// If it is null, the default BinaryMessenger will be used which routes to
  /// the host platform.
  final BinaryMessenger? binaryMessenger;

  /// Maintains instances stored to communicate with java objects.
  final InstanceManager instanceManager;

  @override
  void create(
    int instanceId,
    bool isCaptureEnabled,
    List<String?> acceptTypes,
    FileChooserMode mode,
    String? filenameHint,
  ) {
    instanceManager.addHostCreatedInstance(
      FileChooserParams.detached(
        isCaptureEnabled: isCaptureEnabled,
        acceptTypes: acceptTypes.cast(),
        mode: mode,
        filenameHint: filenameHint,
        binaryMessenger: binaryMessenger,
        instanceManager: instanceManager,
      ),
      instanceId,
    );
  }
}

/// Host api implementation for [GeolocationPermissionsCallback].
class GeolocationPermissionsCallbackHostApiImpl
    extends GeolocationPermissionsCallbackHostApi {
  /// Constructs a [GeolocationPermissionsCallbackHostApiImpl].
  GeolocationPermissionsCallbackHostApiImpl({
    this.binaryMessenger,
    InstanceManager? instanceManager,
  })  : instanceManager = instanceManager ?? JavaObject.globalInstanceManager,
        super(binaryMessenger: binaryMessenger);

  /// Sends binary data across the Flutter platform barrier.
  ///
  /// If it is null, the default BinaryMessenger will be used which routes to
  /// the host platform.
  final BinaryMessenger? binaryMessenger;

  /// Maintains instances stored to communicate with java objects.
  final InstanceManager instanceManager;

  /// Helper method to convert instances ids to objects.
  Future<void> invokeFromInstances(
    GeolocationPermissionsCallback instance,
    String origin,
    bool allow,
    bool retain,
  ) {
    return invoke(
      instanceManager.getIdentifier(instance)!,
      origin,
      allow,
      retain,
    );
  }
}

/// Flutter API implementation for [GeolocationPermissionsCallback].
///
/// This class may handle instantiating and adding Dart instances that are
/// attached to a native instance or receiving callback methods from an
/// overridden native class.
class GeolocationPermissionsCallbackFlutterApiImpl
    implements GeolocationPermissionsCallbackFlutterApi {
  /// Constructs a [GeolocationPermissionsCallbackFlutterApiImpl].
  GeolocationPermissionsCallbackFlutterApiImpl({
    this.binaryMessenger,
    InstanceManager? instanceManager,
  }) : instanceManager = instanceManager ?? JavaObject.globalInstanceManager;

  /// Receives binary data across the Flutter platform barrier.
  ///
  /// If it is null, the default BinaryMessenger will be used which routes to
  /// the host platform.
  final BinaryMessenger? binaryMessenger;

  /// Maintains instances stored to communicate with native language objects.
  final InstanceManager instanceManager;

  @override
  void create(int instanceId) {
    instanceManager.addHostCreatedInstance(
      GeolocationPermissionsCallback.detached(
        binaryMessenger: binaryMessenger,
        instanceManager: instanceManager,
      ),
      instanceId,
    );
  }
}

/// Host api implementation for [PermissionRequest].
class PermissionRequestHostApiImpl extends PermissionRequestHostApi {
  /// Constructs a [PermissionRequestHostApiImpl].
  PermissionRequestHostApiImpl({
    this.binaryMessenger,
    InstanceManager? instanceManager,
  })  : instanceManager = instanceManager ?? JavaObject.globalInstanceManager,
        super(binaryMessenger: binaryMessenger);

  /// Sends binary data across the Flutter platform barrier.
  ///
  /// If it is null, the default BinaryMessenger will be used which routes to
  /// the host platform.
  final BinaryMessenger? binaryMessenger;

  /// Maintains instances stored to communicate with native language objects.
  final InstanceManager instanceManager;

  /// Helper method to convert instance ids to objects.
  Future<void> grantFromInstances(
    PermissionRequest instance,
    List<String> resources,
  ) {
    return grant(instanceManager.getIdentifier(instance)!, resources);
  }

  /// Helper method to convert instance ids to objects.
  Future<void> denyFromInstances(PermissionRequest instance) {
    return deny(instanceManager.getIdentifier(instance)!);
  }
}

/// Flutter API implementation for [PermissionRequest].
///
/// This class may handle instantiating and adding Dart instances that are
/// attached to a native instance or receiving callback methods from an
/// overridden native class.
class PermissionRequestFlutterApiImpl implements PermissionRequestFlutterApi {
  /// Constructs a [PermissionRequestFlutterApiImpl].
  PermissionRequestFlutterApiImpl({
    this.binaryMessenger,
    InstanceManager? instanceManager,
  }) : instanceManager = instanceManager ?? JavaObject.globalInstanceManager;

  /// Receives binary data across the Flutter platform barrier.
  ///
  /// If it is null, the default BinaryMessenger will be used which routes to
  /// the host platform.
  final BinaryMessenger? binaryMessenger;

  /// Maintains instances stored to communicate with native language objects.
  final InstanceManager instanceManager;

  @override
  void create(
    int identifier,
    List<String?> resources,
  ) {
    instanceManager.addHostCreatedInstance(
      PermissionRequest.detached(
        resources: resources.cast<String>(),
        binaryMessenger: binaryMessenger,
        instanceManager: instanceManager,
      ),
      identifier,
    );
  }
}

/// Host api implementation for [CustomViewCallback].
class CustomViewCallbackHostApiImpl extends CustomViewCallbackHostApi {
  /// Constructs a [CustomViewCallbackHostApiImpl].
  CustomViewCallbackHostApiImpl({
    this.binaryMessenger,
    InstanceManager? instanceManager,
  })  : instanceManager = instanceManager ?? JavaObject.globalInstanceManager,
        super(binaryMessenger: binaryMessenger);

  /// Sends binary data across the Flutter platform barrier.
  ///
  /// If it is null, the default BinaryMessenger will be used which routes to
  /// the host platform.
  final BinaryMessenger? binaryMessenger;

  /// Maintains instances stored to communicate with native language objects.
  final InstanceManager instanceManager;

  /// Helper method to convert instance ids to objects.
  Future<void> onCustomViewHiddenFromInstances(CustomViewCallback instance) {
    return onCustomViewHidden(instanceManager.getIdentifier(instance)!);
  }
}

/// Flutter API implementation for [CustomViewCallback].
///
/// This class may handle instantiating and adding Dart instances that are
/// attached to a native instance or receiving callback methods from an
/// overridden native class.
class CustomViewCallbackFlutterApiImpl implements CustomViewCallbackFlutterApi {
  /// Constructs a [CustomViewCallbackFlutterApiImpl].
  CustomViewCallbackFlutterApiImpl({
    this.binaryMessenger,
    InstanceManager? instanceManager,
  }) : instanceManager = instanceManager ?? JavaObject.globalInstanceManager;

  /// Receives binary data across the Flutter platform barrier.
  ///
  /// If it is null, the default BinaryMessenger will be used which routes to
  /// the host platform.
  final BinaryMessenger? binaryMessenger;

  /// Maintains instances stored to communicate with native language objects.
  final InstanceManager instanceManager;

  @override
  void create(int identifier) {
    instanceManager.addHostCreatedInstance(
      CustomViewCallback.detached(
        binaryMessenger: binaryMessenger,
        instanceManager: instanceManager,
      ),
      identifier,
    );
  }
}

/// Flutter API implementation for [View].
///
/// This class may handle instantiating and adding Dart instances that are
/// attached to a native instance or receiving callback methods from an
/// overridden native class.
class ViewFlutterApiImpl implements ViewFlutterApi {
  /// Constructs a [ViewFlutterApiImpl].
  ViewFlutterApiImpl({
    this.binaryMessenger,
    InstanceManager? instanceManager,
  }) : instanceManager = instanceManager ?? JavaObject.globalInstanceManager;

  /// Receives binary data across the Flutter platform barrier.
  ///
  /// If it is null, the default BinaryMessenger will be used which routes to
  /// the host platform.
  final BinaryMessenger? binaryMessenger;

  /// Maintains instances stored to communicate with native language objects.
  final InstanceManager instanceManager;

  @override
  void create(int identifier) {
    instanceManager.addHostCreatedInstance(
      View.detached(
        binaryMessenger: binaryMessenger,
        instanceManager: instanceManager,
      ),
      identifier,
    );
  }
}

/// Host api implementation for [CookieManager].
class CookieManagerHostApiImpl extends CookieManagerHostApi {
  /// Constructs a [CookieManagerHostApiImpl].
  CookieManagerHostApiImpl({
    this.binaryMessenger,
    InstanceManager? instanceManager,
  })  : instanceManager = instanceManager ?? JavaObject.globalInstanceManager,
        super(binaryMessenger: binaryMessenger);

  /// Sends binary data across the Flutter platform barrier.
  ///
  /// If it is null, the default BinaryMessenger will be used which routes to
  /// the host platform.
  final BinaryMessenger? binaryMessenger;

  /// Maintains instances stored to communicate with native language objects.
  final InstanceManager instanceManager;

  /// Helper method to convert instance ids to objects.
  CookieManager attachInstanceFromInstances(CookieManager instance) {
    attachInstance(instanceManager.addDartCreatedInstance(instance));
    return instance;
  }

  /// Helper method to convert instance ids to objects.
  Future<void> setCookieFromInstances(
    CookieManager instance,
    String url,
    String value,
  ) {
    return setCookie(
      instanceManager.getIdentifier(instance)!,
      url,
      value,
    );
  }

  /// Helper method to convert instance ids to objects.
  Future<bool> removeAllCookiesFromInstances(CookieManager instance) {
    return removeAllCookies(instanceManager.getIdentifier(instance)!);
  }

  /// Helper method to convert instance ids to objects.
  Future<void> setAcceptThirdPartyCookiesFromInstances(
    CookieManager instance,
    WebView webView,
    bool accept,
  ) {
    return setAcceptThirdPartyCookies(
      instanceManager.getIdentifier(instance)!,
      instanceManager.getIdentifier(webView)!,
      accept,
    );
  }
}<|MERGE_RESOLUTION|>--- conflicted
+++ resolved
@@ -1003,12 +1003,6 @@
   }
 
   @override
-<<<<<<< HEAD
-  void onConsoleMessage(int instanceId, ConsoleMessage message) {
-    final WebChromeClient instance =
-        instanceManager.getInstanceWithWeakReference(instanceId)!;
-    instance.onConsoleMessage?.call(instance, message);
-=======
   void onShowCustomView(
     int instanceId,
     int viewIdentifier,
@@ -1034,7 +1028,13 @@
         instance,
       );
     }
->>>>>>> 51e74b97
+  }
+
+  @override
+  void onConsoleMessage(int instanceId, ConsoleMessage message) {
+    final WebChromeClient instance =
+        instanceManager.getInstanceWithWeakReference(instanceId)!;
+    instance.onConsoleMessage?.call(instance, message);
   }
 }
 
