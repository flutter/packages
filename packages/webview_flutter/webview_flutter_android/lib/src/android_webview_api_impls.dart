// Copyright 2013 The Flutter Authors. All rights reserved.
// Use of this source code is governed by a BSD-style license that can be
// found in the LICENSE file.

// TODO(a14n): remove this import once Flutter 3.1 or later reaches stable (including flutter/flutter#106316)
// ignore: unnecessary_import
import 'dart:typed_data';
import 'dart:ui';

import 'package:flutter/services.dart' show BinaryMessenger;

import 'android_webview.dart';
import 'android_webview.g.dart';
import 'instance_manager.dart';

export 'android_webview.g.dart' show FileChooserMode;

/// Converts [WebResourceRequestData] to [WebResourceRequest]
WebResourceRequest _toWebResourceRequest(WebResourceRequestData data) {
  return WebResourceRequest(
    url: data.url,
    isForMainFrame: data.isForMainFrame,
    isRedirect: data.isRedirect,
    hasGesture: data.hasGesture,
    method: data.method,
    requestHeaders: data.requestHeaders.cast<String, String>(),
  );
}

/// Converts [WebResourceErrorData] to [WebResourceError].
WebResourceError _toWebResourceError(WebResourceErrorData data) {
  return WebResourceError(
    errorCode: data.errorCode,
    description: data.description,
  );
}

/// Handles initialization of Flutter APIs for Android WebView.
class AndroidWebViewFlutterApis {
  /// Creates a [AndroidWebViewFlutterApis].
  AndroidWebViewFlutterApis({
    JavaObjectFlutterApiImpl? javaObjectFlutterApi,
    DownloadListenerFlutterApiImpl? downloadListenerFlutterApi,
    WebViewClientFlutterApiImpl? webViewClientFlutterApi,
    WebChromeClientFlutterApiImpl? webChromeClientFlutterApi,
    JavaScriptChannelFlutterApiImpl? javaScriptChannelFlutterApi,
    FileChooserParamsFlutterApiImpl? fileChooserParamsFlutterApi,
    GeolocationPermissionsCallbackFlutterApiImpl?
        geolocationPermissionsCallbackFlutterApi,
    WebViewFlutterApiImpl? webViewFlutterApi,
    PermissionRequestFlutterApiImpl? permissionRequestFlutterApi,
  }) {
    this.javaObjectFlutterApi =
        javaObjectFlutterApi ?? JavaObjectFlutterApiImpl();
    this.downloadListenerFlutterApi =
        downloadListenerFlutterApi ?? DownloadListenerFlutterApiImpl();
    this.webViewClientFlutterApi =
        webViewClientFlutterApi ?? WebViewClientFlutterApiImpl();
    this.webChromeClientFlutterApi =
        webChromeClientFlutterApi ?? WebChromeClientFlutterApiImpl();
    this.javaScriptChannelFlutterApi =
        javaScriptChannelFlutterApi ?? JavaScriptChannelFlutterApiImpl();
    this.fileChooserParamsFlutterApi =
        fileChooserParamsFlutterApi ?? FileChooserParamsFlutterApiImpl();
    this.geolocationPermissionsCallbackFlutterApi =
        geolocationPermissionsCallbackFlutterApi ??
            GeolocationPermissionsCallbackFlutterApiImpl();
    this.webViewFlutterApi = webViewFlutterApi ?? WebViewFlutterApiImpl();
    this.permissionRequestFlutterApi =
        permissionRequestFlutterApi ?? PermissionRequestFlutterApiImpl();
  }

  static bool _haveBeenSetUp = false;

  /// Mutable instance containing all Flutter Apis for Android WebView.
  ///
  /// This should only be changed for testing purposes.
  static AndroidWebViewFlutterApis instance = AndroidWebViewFlutterApis();

  /// Handles callbacks methods for the native Java Object class.
  late final JavaObjectFlutterApi javaObjectFlutterApi;

  /// Flutter Api for [DownloadListener].
  late final DownloadListenerFlutterApiImpl downloadListenerFlutterApi;

  /// Flutter Api for [WebViewClient].
  late final WebViewClientFlutterApiImpl webViewClientFlutterApi;

  /// Flutter Api for [WebChromeClient].
  late final WebChromeClientFlutterApiImpl webChromeClientFlutterApi;

  /// Flutter Api for [JavaScriptChannel].
  late final JavaScriptChannelFlutterApiImpl javaScriptChannelFlutterApi;

  /// Flutter Api for [FileChooserParams].
  late final FileChooserParamsFlutterApiImpl fileChooserParamsFlutterApi;

  /// Flutter Api for [GeolocationPermissionsCallback].
  late final GeolocationPermissionsCallbackFlutterApiImpl
      geolocationPermissionsCallbackFlutterApi;

  /// Flutter Api for [WebView].
  late final WebViewFlutterApiImpl webViewFlutterApi;

  /// Flutter Api for [PermissionRequest].
  late final PermissionRequestFlutterApiImpl permissionRequestFlutterApi;

  /// Ensures all the Flutter APIs have been setup to receive calls from native code.
  void ensureSetUp() {
    if (!_haveBeenSetUp) {
      JavaObjectFlutterApi.setup(javaObjectFlutterApi);
      DownloadListenerFlutterApi.setup(downloadListenerFlutterApi);
      WebViewClientFlutterApi.setup(webViewClientFlutterApi);
      WebChromeClientFlutterApi.setup(webChromeClientFlutterApi);
      JavaScriptChannelFlutterApi.setup(javaScriptChannelFlutterApi);
      FileChooserParamsFlutterApi.setup(fileChooserParamsFlutterApi);
      GeolocationPermissionsCallbackFlutterApi.setup(
          geolocationPermissionsCallbackFlutterApi);
      WebViewFlutterApi.setup(webViewFlutterApi);
      PermissionRequestFlutterApi.setup(permissionRequestFlutterApi);
      _haveBeenSetUp = true;
    }
  }
}

/// Handles methods calls to the native Java Object class.
class JavaObjectHostApiImpl extends JavaObjectHostApi {
  /// Constructs a [JavaObjectHostApiImpl].
  JavaObjectHostApiImpl({
    this.binaryMessenger,
    InstanceManager? instanceManager,
  })  : instanceManager = instanceManager ?? JavaObject.globalInstanceManager,
        super(binaryMessenger: binaryMessenger);

  /// Receives binary data across the Flutter platform barrier.
  ///
  /// If it is null, the default BinaryMessenger will be used which routes to
  /// the host platform.
  final BinaryMessenger? binaryMessenger;

  /// Maintains instances stored to communicate with native language objects.
  final InstanceManager instanceManager;
}

/// Handles callbacks methods for the native Java Object class.
class JavaObjectFlutterApiImpl implements JavaObjectFlutterApi {
  /// Constructs a [JavaObjectFlutterApiImpl].
  JavaObjectFlutterApiImpl({InstanceManager? instanceManager})
      : instanceManager = instanceManager ?? JavaObject.globalInstanceManager;

  /// Maintains instances stored to communicate with native language objects.
  final InstanceManager instanceManager;

  @override
  void dispose(int identifier) {
    instanceManager.remove(identifier);
  }
}

/// Host api implementation for [WebView].
class WebViewHostApiImpl extends WebViewHostApi {
  /// Constructs a [WebViewHostApiImpl].
  WebViewHostApiImpl({
    super.binaryMessenger,
    InstanceManager? instanceManager,
  }) : instanceManager = instanceManager ?? JavaObject.globalInstanceManager;

  /// Maintains instances stored to communicate with java objects.
  final InstanceManager instanceManager;

  /// Helper method to convert instances ids to objects.
  Future<void> createFromInstance(WebView instance) {
    return create(instanceManager.addDartCreatedInstance(instance));
  }

  /// Helper method to convert the instances ids to objects.
  Future<void> loadDataFromInstance(
    WebView instance,
    String data,
    String? mimeType,
    String? encoding,
  ) {
    return loadData(
      instanceManager.getIdentifier(instance)!,
      data,
      mimeType,
      encoding,
    );
  }

  /// Helper method to convert instances ids to objects.
  Future<void> loadDataWithBaseUrlFromInstance(
    WebView instance,
    String? baseUrl,
    String data,
    String? mimeType,
    String? encoding,
    String? historyUrl,
  ) {
    return loadDataWithBaseUrl(
      instanceManager.getIdentifier(instance)!,
      baseUrl,
      data,
      mimeType,
      encoding,
      historyUrl,
    );
  }

  /// Helper method to convert instances ids to objects.
  Future<void> loadUrlFromInstance(
    WebView instance,
    String url,
    Map<String, String> headers,
  ) {
    return loadUrl(instanceManager.getIdentifier(instance)!, url, headers);
  }

  /// Helper method to convert instances ids to objects.
  Future<void> postUrlFromInstance(
    WebView instance,
    String url,
    Uint8List data,
  ) {
    return postUrl(instanceManager.getIdentifier(instance)!, url, data);
  }

  /// Helper method to convert instances ids to objects.
  Future<String?> getUrlFromInstance(WebView instance) {
    return getUrl(instanceManager.getIdentifier(instance)!);
  }

  /// Helper method to convert instances ids to objects.
  Future<bool> canGoBackFromInstance(WebView instance) {
    return canGoBack(instanceManager.getIdentifier(instance)!);
  }

  /// Helper method to convert instances ids to objects.
  Future<bool> canGoForwardFromInstance(WebView instance) {
    return canGoForward(instanceManager.getIdentifier(instance)!);
  }

  /// Helper method to convert instances ids to objects.
  Future<void> goBackFromInstance(WebView instance) {
    return goBack(instanceManager.getIdentifier(instance)!);
  }

  /// Helper method to convert instances ids to objects.
  Future<void> goForwardFromInstance(WebView instance) {
    return goForward(instanceManager.getIdentifier(instance)!);
  }

  /// Helper method to convert instances ids to objects.
  Future<void> reloadFromInstance(WebView instance) {
    return reload(instanceManager.getIdentifier(instance)!);
  }

  /// Helper method to convert instances ids to objects.
  Future<void> clearCacheFromInstance(WebView instance, bool includeDiskFiles) {
    return clearCache(
      instanceManager.getIdentifier(instance)!,
      includeDiskFiles,
    );
  }

  /// Helper method to convert instances ids to objects.
  Future<String?> evaluateJavascriptFromInstance(
    WebView instance,
    String javascriptString,
  ) {
    return evaluateJavascript(
      instanceManager.getIdentifier(instance)!,
      javascriptString,
    );
  }

  /// Helper method to convert instances ids to objects.
  Future<String?> getTitleFromInstance(WebView instance) {
    return getTitle(instanceManager.getIdentifier(instance)!);
  }

  /// Helper method to convert instances ids to objects.
  Future<void> scrollToFromInstance(WebView instance, int x, int y) {
    return scrollTo(instanceManager.getIdentifier(instance)!, x, y);
  }

  /// Helper method to convert instances ids to objects.
  Future<void> scrollByFromInstance(WebView instance, int x, int y) {
    return scrollBy(instanceManager.getIdentifier(instance)!, x, y);
  }

  /// Helper method to convert instances ids to objects.
  Future<int> getScrollXFromInstance(WebView instance) {
    return getScrollX(instanceManager.getIdentifier(instance)!);
  }

  /// Helper method to convert instances ids to objects.
  Future<int> getScrollYFromInstance(WebView instance) {
    return getScrollY(instanceManager.getIdentifier(instance)!);
  }

  /// Helper method to convert instances ids to objects.
  Future<Offset> getScrollPositionFromInstance(WebView instance) async {
    final WebViewPoint position =
        await getScrollPosition(instanceManager.getIdentifier(instance)!);
    return Offset(position.x.toDouble(), position.y.toDouble());
  }

  /// Helper method to convert instances ids to objects.
  Future<void> setWebViewClientFromInstance(
    WebView instance,
    WebViewClient webViewClient,
  ) {
    return setWebViewClient(
      instanceManager.getIdentifier(instance)!,
      instanceManager.getIdentifier(webViewClient)!,
    );
  }

  /// Helper method to convert instances ids to objects.
  Future<void> addJavaScriptChannelFromInstance(
    WebView instance,
    JavaScriptChannel javaScriptChannel,
  ) {
    return addJavaScriptChannel(
      instanceManager.getIdentifier(instance)!,
      instanceManager.getIdentifier(javaScriptChannel)!,
    );
  }

  /// Helper method to convert instances ids to objects.
  Future<void> removeJavaScriptChannelFromInstance(
    WebView instance,
    JavaScriptChannel javaScriptChannel,
  ) {
    return removeJavaScriptChannel(
      instanceManager.getIdentifier(instance)!,
      instanceManager.getIdentifier(javaScriptChannel)!,
    );
  }

  /// Helper method to convert instances ids to objects.
  Future<void> setDownloadListenerFromInstance(
    WebView instance,
    DownloadListener? listener,
  ) {
    return setDownloadListener(
      instanceManager.getIdentifier(instance)!,
      listener != null ? instanceManager.getIdentifier(listener) : null,
    );
  }

  /// Helper method to convert instances ids to objects.
  Future<void> setWebChromeClientFromInstance(
    WebView instance,
    WebChromeClient? client,
  ) {
    return setWebChromeClient(
      instanceManager.getIdentifier(instance)!,
      client != null ? instanceManager.getIdentifier(client) : null,
    );
  }

  /// Helper method to convert instances ids to objects.
  Future<void> setBackgroundColorFromInstance(WebView instance, int color) {
    return setBackgroundColor(instanceManager.getIdentifier(instance)!, color);
  }
}

/// Flutter API implementation for [WebView].
///
/// This class may handle instantiating and adding Dart instances that are
/// attached to a native instance or receiving callback methods from an
/// overridden native class.
class WebViewFlutterApiImpl implements WebViewFlutterApi {
  /// Constructs a [WebViewFlutterApiImpl].
  WebViewFlutterApiImpl({
    this.binaryMessenger,
    InstanceManager? instanceManager,
  }) : instanceManager = instanceManager ?? JavaObject.globalInstanceManager;

  /// Receives binary data across the Flutter platform barrier.
  ///
  /// If it is null, the default BinaryMessenger will be used which routes to
  /// the host platform.
  final BinaryMessenger? binaryMessenger;

  /// Maintains instances stored to communicate with native language objects.
  final InstanceManager instanceManager;

  @override
  void create(int identifier) {
    instanceManager.addHostCreatedInstance(WebView.detached(), identifier);
  }
}

/// Host api implementation for [WebSettings].
class WebSettingsHostApiImpl extends WebSettingsHostApi {
  /// Constructs a [WebSettingsHostApiImpl].
  WebSettingsHostApiImpl({
    super.binaryMessenger,
    InstanceManager? instanceManager,
  }) : instanceManager = instanceManager ?? JavaObject.globalInstanceManager;

  /// Maintains instances stored to communicate with java objects.
  final InstanceManager instanceManager;

  /// Helper method to convert instances ids to objects.
  Future<void> createFromInstance(WebSettings instance, WebView webView) {
    return create(
      instanceManager.addDartCreatedInstance(instance),
      instanceManager.getIdentifier(webView)!,
    );
  }

  /// Helper method to convert instances ids to objects.
  Future<void> setDomStorageEnabledFromInstance(
    WebSettings instance,
    bool flag,
  ) {
    return setDomStorageEnabled(instanceManager.getIdentifier(instance)!, flag);
  }

  /// Helper method to convert instances ids to objects.
  Future<void> setJavaScriptCanOpenWindowsAutomaticallyFromInstance(
    WebSettings instance,
    bool flag,
  ) {
    return setJavaScriptCanOpenWindowsAutomatically(
      instanceManager.getIdentifier(instance)!,
      flag,
    );
  }

  /// Helper method to convert instances ids to objects.
  Future<void> setSupportMultipleWindowsFromInstance(
    WebSettings instance,
    bool support,
  ) {
    return setSupportMultipleWindows(
        instanceManager.getIdentifier(instance)!, support);
  }

  /// Helper method to convert instances ids to objects.
  Future<void> setJavaScriptEnabledFromInstance(
    WebSettings instance,
    bool flag,
  ) {
    return setJavaScriptEnabled(
      instanceManager.getIdentifier(instance)!,
      flag,
    );
  }

  /// Helper method to convert instances ids to objects.
  Future<void> setUserAgentStringFromInstance(
    WebSettings instance,
    String? userAgentString,
  ) {
    return setUserAgentString(
      instanceManager.getIdentifier(instance)!,
      userAgentString,
    );
  }

  /// Helper method to convert instances ids to objects.
  Future<void> setMediaPlaybackRequiresUserGestureFromInstance(
    WebSettings instance,
    bool require,
  ) {
    return setMediaPlaybackRequiresUserGesture(
      instanceManager.getIdentifier(instance)!,
      require,
    );
  }

  /// Helper method to convert instances ids to objects.
  Future<void> setSupportZoomFromInstance(
    WebSettings instance,
    bool support,
  ) {
    return setSupportZoom(instanceManager.getIdentifier(instance)!, support);
  }

  /// Helper method to convert instances ids to objects.
  Future<void> setSetTextZoomFromInstance(
    WebSettings instance,
    int textZoom,
  ) {
    return setTextZoom(instanceManager.getIdentifier(instance)!, textZoom);
  }

  /// Helper method to convert instances ids to objects.
  Future<void> setLoadWithOverviewModeFromInstance(
    WebSettings instance,
    bool overview,
  ) {
    return setLoadWithOverviewMode(
      instanceManager.getIdentifier(instance)!,
      overview,
    );
  }

  /// Helper method to convert instances ids to objects.
  Future<void> setUseWideViewPortFromInstance(
    WebSettings instance,
    bool use,
  ) {
    return setUseWideViewPort(instanceManager.getIdentifier(instance)!, use);
  }

  /// Helper method to convert instances ids to objects.
  Future<void> setDisplayZoomControlsFromInstance(
    WebSettings instance,
    bool enabled,
  ) {
    return setDisplayZoomControls(
      instanceManager.getIdentifier(instance)!,
      enabled,
    );
  }

  /// Helper method to convert instances ids to objects.
  Future<void> setBuiltInZoomControlsFromInstance(
    WebSettings instance,
    bool enabled,
  ) {
    return setBuiltInZoomControls(
      instanceManager.getIdentifier(instance)!,
      enabled,
    );
  }

  /// Helper method to convert instances ids to objects.
  Future<void> setAllowFileAccessFromInstance(
    WebSettings instance,
    bool enabled,
  ) {
    return setAllowFileAccess(
      instanceManager.getIdentifier(instance)!,
      enabled,
    );
  }
}

/// Host api implementation for [JavaScriptChannel].
class JavaScriptChannelHostApiImpl extends JavaScriptChannelHostApi {
  /// Constructs a [JavaScriptChannelHostApiImpl].
  JavaScriptChannelHostApiImpl({
    super.binaryMessenger,
    InstanceManager? instanceManager,
  }) : instanceManager = instanceManager ?? JavaObject.globalInstanceManager;

  /// Maintains instances stored to communicate with java objects.
  final InstanceManager instanceManager;

  /// Helper method to convert instances ids to objects.
  Future<void> createFromInstance(JavaScriptChannel instance) async {
    if (instanceManager.getIdentifier(instance) == null) {
      final int identifier = instanceManager.addDartCreatedInstance(instance);
      await create(
        identifier,
        instance.channelName,
      );
    }
  }
}

/// Flutter api implementation for [JavaScriptChannel].
class JavaScriptChannelFlutterApiImpl extends JavaScriptChannelFlutterApi {
  /// Constructs a [JavaScriptChannelFlutterApiImpl].
  JavaScriptChannelFlutterApiImpl({InstanceManager? instanceManager})
      : instanceManager = instanceManager ?? JavaObject.globalInstanceManager;

  /// Maintains instances stored to communicate with java objects.
  final InstanceManager instanceManager;

  @override
  void postMessage(int instanceId, String message) {
    final JavaScriptChannel? instance = instanceManager
        .getInstanceWithWeakReference(instanceId) as JavaScriptChannel?;
    assert(
      instance != null,
      'InstanceManager does not contain a JavaScriptChannel with instanceId: $instanceId',
    );
    instance!.postMessage(message);
  }
}

/// Host api implementation for [WebViewClient].
class WebViewClientHostApiImpl extends WebViewClientHostApi {
  /// Constructs a [WebViewClientHostApiImpl].
  WebViewClientHostApiImpl({
    super.binaryMessenger,
    InstanceManager? instanceManager,
  }) : instanceManager = instanceManager ?? JavaObject.globalInstanceManager;

  /// Maintains instances stored to communicate with java objects.
  final InstanceManager instanceManager;

  /// Helper method to convert instances ids to objects.
  Future<void> createFromInstance(WebViewClient instance) async {
    if (instanceManager.getIdentifier(instance) == null) {
      final int identifier = instanceManager.addDartCreatedInstance(instance);
      return create(identifier);
    }
  }

  /// Helper method to convert instances ids to objects.
  Future<void> setShouldOverrideUrlLoadingReturnValueFromInstance(
    WebViewClient instance,
    bool value,
  ) {
    return setSynchronousReturnValueForShouldOverrideUrlLoading(
      instanceManager.getIdentifier(instance)!,
      value,
    );
  }
}

/// Flutter api implementation for [WebViewClient].
class WebViewClientFlutterApiImpl extends WebViewClientFlutterApi {
  /// Constructs a [WebViewClientFlutterApiImpl].
  WebViewClientFlutterApiImpl({InstanceManager? instanceManager})
      : instanceManager = instanceManager ?? JavaObject.globalInstanceManager;

  /// Maintains instances stored to communicate with java objects.
  final InstanceManager instanceManager;

  @override
  void onPageFinished(int instanceId, int webViewInstanceId, String url) {
    final WebViewClient? instance = instanceManager
        .getInstanceWithWeakReference(instanceId) as WebViewClient?;
    final WebView? webViewInstance = instanceManager
        .getInstanceWithWeakReference(webViewInstanceId) as WebView?;
    assert(
      instance != null,
      'InstanceManager does not contain a WebViewClient with instanceId: $instanceId',
    );
    assert(
      webViewInstance != null,
      'InstanceManager does not contain a WebView with instanceId: $webViewInstanceId',
    );
    if (instance!.onPageFinished != null) {
      instance.onPageFinished!(webViewInstance!, url);
    }
  }

  @override
  void onPageStarted(int instanceId, int webViewInstanceId, String url) {
    final WebViewClient? instance = instanceManager
        .getInstanceWithWeakReference(instanceId) as WebViewClient?;
    final WebView? webViewInstance = instanceManager
        .getInstanceWithWeakReference(webViewInstanceId) as WebView?;
    assert(
      instance != null,
      'InstanceManager does not contain a WebViewClient with instanceId: $instanceId',
    );
    assert(
      webViewInstance != null,
      'InstanceManager does not contain a WebView with instanceId: $webViewInstanceId',
    );
    if (instance!.onPageStarted != null) {
      instance.onPageStarted!(webViewInstance!, url);
    }
  }

  @override
  void onReceivedError(
    int instanceId,
    int webViewInstanceId,
    int errorCode,
    String description,
    String failingUrl,
  ) {
    final WebViewClient? instance = instanceManager
        .getInstanceWithWeakReference(instanceId) as WebViewClient?;
    final WebView? webViewInstance = instanceManager
        .getInstanceWithWeakReference(webViewInstanceId) as WebView?;
    assert(
      instance != null,
      'InstanceManager does not contain a WebViewClient with instanceId: $instanceId',
    );
    assert(
      webViewInstance != null,
      'InstanceManager does not contain a WebView with instanceId: $webViewInstanceId',
    );
    // ignore: deprecated_member_use_from_same_package
    if (instance!.onReceivedError != null) {
      instance.onReceivedError!(
        webViewInstance!,
        errorCode,
        description,
        failingUrl,
      );
    }
  }

  @override
  void onReceivedRequestError(
    int instanceId,
    int webViewInstanceId,
    WebResourceRequestData request,
    WebResourceErrorData error,
  ) {
    final WebViewClient? instance = instanceManager
        .getInstanceWithWeakReference(instanceId) as WebViewClient?;
    final WebView? webViewInstance = instanceManager
        .getInstanceWithWeakReference(webViewInstanceId) as WebView?;
    assert(
      instance != null,
      'InstanceManager does not contain a WebViewClient with instanceId: $instanceId',
    );
    assert(
      webViewInstance != null,
      'InstanceManager does not contain a WebView with instanceId: $webViewInstanceId',
    );
    if (instance!.onReceivedRequestError != null) {
      instance.onReceivedRequestError!(
        webViewInstance!,
        _toWebResourceRequest(request),
        _toWebResourceError(error),
      );
    }
  }

  @override
  void requestLoading(
    int instanceId,
    int webViewInstanceId,
    WebResourceRequestData request,
  ) {
    final WebViewClient? instance = instanceManager
        .getInstanceWithWeakReference(instanceId) as WebViewClient?;
    final WebView? webViewInstance = instanceManager
        .getInstanceWithWeakReference(webViewInstanceId) as WebView?;
    assert(
      instance != null,
      'InstanceManager does not contain a WebViewClient with instanceId: $instanceId',
    );
    assert(
      webViewInstance != null,
      'InstanceManager does not contain a WebView with instanceId: $webViewInstanceId',
    );
    if (instance!.requestLoading != null) {
      instance.requestLoading!(
        webViewInstance!,
        _toWebResourceRequest(request),
      );
    }
  }

  @override
  void urlLoading(
    int instanceId,
    int webViewInstanceId,
    String url,
  ) {
    final WebViewClient? instance = instanceManager
        .getInstanceWithWeakReference(instanceId) as WebViewClient?;
    final WebView? webViewInstance = instanceManager
        .getInstanceWithWeakReference(webViewInstanceId) as WebView?;
    assert(
      instance != null,
      'InstanceManager does not contain a WebViewClient with instanceId: $instanceId',
    );
    assert(
      webViewInstance != null,
      'InstanceManager does not contain a WebView with instanceId: $webViewInstanceId',
    );
    if (instance!.urlLoading != null) {
      instance.urlLoading!(webViewInstance!, url);
    }
  }

  @override
  void doUpdateVisitedHistory(
    int instanceId,
    int webViewInstanceId,
    String url,
    bool isReload,
  ) {
    final WebViewClient? instance = instanceManager
        .getInstanceWithWeakReference(instanceId) as WebViewClient?;
    final WebView? webViewInstance = instanceManager
        .getInstanceWithWeakReference(webViewInstanceId) as WebView?;
    assert(
      instance != null,
      'InstanceManager does not contain an WebViewClient with instanceId: $instanceId',
    );
    assert(
      webViewInstance != null,
      'InstanceManager does not contain an WebView with instanceId: $webViewInstanceId',
    );
    if (instance!.doUpdateVisitedHistory != null) {
      instance.doUpdateVisitedHistory!(webViewInstance!, url, isReload);
    }
  }
}

/// Host api implementation for [DownloadListener].
class DownloadListenerHostApiImpl extends DownloadListenerHostApi {
  /// Constructs a [DownloadListenerHostApiImpl].
  DownloadListenerHostApiImpl({
    super.binaryMessenger,
    InstanceManager? instanceManager,
  }) : instanceManager = instanceManager ?? JavaObject.globalInstanceManager;

  /// Maintains instances stored to communicate with java objects.
  final InstanceManager instanceManager;

  /// Helper method to convert instances ids to objects.
  Future<void> createFromInstance(DownloadListener instance) async {
    if (instanceManager.getIdentifier(instance) == null) {
      final int identifier = instanceManager.addDartCreatedInstance(instance);
      return create(identifier);
    }
  }
}

/// Flutter api implementation for [DownloadListener].
class DownloadListenerFlutterApiImpl extends DownloadListenerFlutterApi {
  /// Constructs a [DownloadListenerFlutterApiImpl].
  DownloadListenerFlutterApiImpl({InstanceManager? instanceManager})
      : instanceManager = instanceManager ?? JavaObject.globalInstanceManager;

  /// Maintains instances stored to communicate with java objects.
  final InstanceManager instanceManager;

  @override
  void onDownloadStart(
    int instanceId,
    String url,
    String userAgent,
    String contentDisposition,
    String mimetype,
    int contentLength,
  ) {
    final DownloadListener? instance = instanceManager
        .getInstanceWithWeakReference(instanceId) as DownloadListener?;
    assert(
      instance != null,
      'InstanceManager does not contain a DownloadListener with instanceId: $instanceId',
    );
    instance!.onDownloadStart(
      url,
      userAgent,
      contentDisposition,
      mimetype,
      contentLength,
    );
  }
}

/// Host api implementation for [DownloadListener].
class WebChromeClientHostApiImpl extends WebChromeClientHostApi {
  /// Constructs a [WebChromeClientHostApiImpl].
  WebChromeClientHostApiImpl({
    super.binaryMessenger,
    InstanceManager? instanceManager,
  }) : instanceManager = instanceManager ?? JavaObject.globalInstanceManager;

  /// Maintains instances stored to communicate with java objects.
  final InstanceManager instanceManager;

  /// Helper method to convert instances ids to objects.
  Future<void> createFromInstance(WebChromeClient instance) async {
    if (instanceManager.getIdentifier(instance) == null) {
      final int identifier = instanceManager.addDartCreatedInstance(instance);
      return create(identifier);
    }
  }

  /// Helper method to convert instances ids to objects.
  Future<void> setSynchronousReturnValueForOnShowFileChooserFromInstance(
    WebChromeClient instance,
    bool value,
  ) {
    return setSynchronousReturnValueForOnShowFileChooser(
      instanceManager.getIdentifier(instance)!,
      value,
    );
  }
}

/// Flutter api implementation for [DownloadListener].
class WebChromeClientFlutterApiImpl extends WebChromeClientFlutterApi {
  /// Constructs a [DownloadListenerFlutterApiImpl].
  WebChromeClientFlutterApiImpl({InstanceManager? instanceManager})
      : instanceManager = instanceManager ?? JavaObject.globalInstanceManager;

  /// Maintains instances stored to communicate with java objects.
  final InstanceManager instanceManager;

  @override
  void onProgressChanged(int instanceId, int webViewInstanceId, int progress) {
    final WebChromeClient? instance = instanceManager
        .getInstanceWithWeakReference(instanceId) as WebChromeClient?;
    final WebView? webViewInstance = instanceManager
        .getInstanceWithWeakReference(webViewInstanceId) as WebView?;
    assert(
      instance != null,
      'InstanceManager does not contain a WebChromeClient with instanceId: $instanceId',
    );
    assert(
      webViewInstance != null,
      'InstanceManager does not contain a WebView with instanceId: $webViewInstanceId',
    );
    if (instance!.onProgressChanged != null) {
      instance.onProgressChanged!(webViewInstance!, progress);
    }
  }

  @override
  Future<List<String?>> onShowFileChooser(
    int instanceId,
    int webViewInstanceId,
    int paramsInstanceId,
  ) {
    final WebChromeClient instance =
        instanceManager.getInstanceWithWeakReference(instanceId)!;
    if (instance.onShowFileChooser != null) {
      return instance.onShowFileChooser!(
        instanceManager.getInstanceWithWeakReference(webViewInstanceId)!
            as WebView,
        instanceManager.getInstanceWithWeakReference(paramsInstanceId)!
            as FileChooserParams,
      );
    }

    return Future<List<String>>.value(const <String>[]);
  }

  @override
<<<<<<< HEAD
  void onPermissionRequest(
    int instanceId,
    int requestInstanceId,
  ) {
    final WebChromeClient instance =
        instanceManager.getInstanceWithWeakReference(instanceId)!;
    if (instance.onPermissionRequest != null) {
      instance.onPermissionRequest!(
        instance,
        instanceManager.getInstanceWithWeakReference(requestInstanceId)!,
      );
    } else {
      // The method requires calling grant or deny if the Java method is
      // overridden, so this calls deny by default if `onPermissionRequest` is
      // null.
      final PermissionRequest request =
          instanceManager.getInstanceWithWeakReference(requestInstanceId)!;
      request.deny();
=======
  void onGeolocationPermissionsShowPrompt(
      int instanceId, int paramsInstanceId, String origin) {
    final WebChromeClient instance =
        instanceManager.getInstanceWithWeakReference(instanceId)!;
    final GeolocationPermissionsCallback callback =
        instanceManager.getInstanceWithWeakReference(paramsInstanceId)!
            as GeolocationPermissionsCallback;
    if (instance.onGeolocationPermissionsShowPrompt != null) {
      instance.onGeolocationPermissionsShowPrompt!(origin, callback);
    }
  }

  @override
  void onGeolocationPermissionsHidePrompt(int identifier) {
    final WebChromeClient instance =
        instanceManager.getInstanceWithWeakReference(identifier)!;
    if (instance.onGeolocationPermissionsHidePrompt != null) {
      return instance.onGeolocationPermissionsHidePrompt!(instance);
>>>>>>> 20b554c3
    }
  }
}

/// Host api implementation for [WebStorage].
class WebStorageHostApiImpl extends WebStorageHostApi {
  /// Constructs a [WebStorageHostApiImpl].
  WebStorageHostApiImpl({
    super.binaryMessenger,
    InstanceManager? instanceManager,
  }) : instanceManager = instanceManager ?? JavaObject.globalInstanceManager;

  /// Maintains instances stored to communicate with java objects.
  final InstanceManager instanceManager;

  /// Helper method to convert instances ids to objects.
  Future<void> createFromInstance(WebStorage instance) async {
    if (instanceManager.getIdentifier(instance) == null) {
      final int identifier = instanceManager.addDartCreatedInstance(instance);
      return create(identifier);
    }
  }

  /// Helper method to convert instances ids to objects.
  Future<void> deleteAllDataFromInstance(WebStorage instance) {
    return deleteAllData(instanceManager.getIdentifier(instance)!);
  }
}

/// Flutter api implementation for [FileChooserParams].
class FileChooserParamsFlutterApiImpl extends FileChooserParamsFlutterApi {
  /// Constructs a [FileChooserParamsFlutterApiImpl].
  FileChooserParamsFlutterApiImpl({
    this.binaryMessenger,
    InstanceManager? instanceManager,
  }) : instanceManager = instanceManager ?? JavaObject.globalInstanceManager;

  /// Receives binary data across the Flutter platform barrier.
  ///
  /// If it is null, the default BinaryMessenger will be used which routes to
  /// the host platform.
  final BinaryMessenger? binaryMessenger;

  /// Maintains instances stored to communicate with java objects.
  final InstanceManager instanceManager;

  @override
  void create(
    int instanceId,
    bool isCaptureEnabled,
    List<String?> acceptTypes,
    FileChooserModeEnumData mode,
    String? filenameHint,
  ) {
    instanceManager.addHostCreatedInstance(
      FileChooserParams.detached(
        isCaptureEnabled: isCaptureEnabled,
        acceptTypes: acceptTypes.cast(),
        mode: mode.value,
        filenameHint: filenameHint,
        binaryMessenger: binaryMessenger,
        instanceManager: instanceManager,
      ),
      instanceId,
    );
  }
}

<<<<<<< HEAD
/// Host api implementation for [PermissionRequest].
class PermissionRequestHostApiImpl extends PermissionRequestHostApi {
  /// Constructs a [PermissionRequestHostApiImpl].
  PermissionRequestHostApiImpl({
=======
/// Host api implementation for [GeolocationPermissionsCallback].
class GeolocationPermissionsCallbackHostApiImpl
    extends GeolocationPermissionsCallbackHostApi {
  /// Constructs a [GeolocationPermissionsCallbackHostApiImpl].
  GeolocationPermissionsCallbackHostApiImpl({
>>>>>>> 20b554c3
    this.binaryMessenger,
    InstanceManager? instanceManager,
  })  : instanceManager = instanceManager ?? JavaObject.globalInstanceManager,
        super(binaryMessenger: binaryMessenger);

  /// Sends binary data across the Flutter platform barrier.
  ///
  /// If it is null, the default BinaryMessenger will be used which routes to
  /// the host platform.
  final BinaryMessenger? binaryMessenger;

<<<<<<< HEAD
  /// Maintains instances stored to communicate with native language objects.
  final InstanceManager instanceManager;

  /// Helper method to convert instance ids to objects.
  Future<void> grantFromInstances(
    PermissionRequest instance,
    List<String> resources,
  ) {
    return grant(instanceManager.getIdentifier(instance)!, resources);
  }

  /// Helper method to convert instance ids to objects.
  Future<void> denyFromInstances(PermissionRequest instance) {
    return deny(instanceManager.getIdentifier(instance)!);
  }
}

/// Flutter API implementation for [PermissionRequest].
=======
  /// Maintains instances stored to communicate with java objects.
  final InstanceManager instanceManager;

  /// Helper method to convert instances ids to objects.
  Future<void> invokeFromInstances(
    GeolocationPermissionsCallback instance,
    String origin,
    bool allow,
    bool retain,
  ) {
    return invoke(
      instanceManager.getIdentifier(instance)!,
      origin,
      allow,
      retain,
    );
  }
}

/// Flutter API implementation for [GeolocationPermissionsCallback].
>>>>>>> 20b554c3
///
/// This class may handle instantiating and adding Dart instances that are
/// attached to a native instance or receiving callback methods from an
/// overridden native class.
<<<<<<< HEAD
class PermissionRequestFlutterApiImpl implements PermissionRequestFlutterApi {
  /// Constructs a [PermissionRequestFlutterApiImpl].
  PermissionRequestFlutterApiImpl({
=======
class GeolocationPermissionsCallbackFlutterApiImpl
    implements GeolocationPermissionsCallbackFlutterApi {
  /// Constructs a [GeolocationPermissionsCallbackFlutterApiImpl].
  GeolocationPermissionsCallbackFlutterApiImpl({
>>>>>>> 20b554c3
    this.binaryMessenger,
    InstanceManager? instanceManager,
  }) : instanceManager = instanceManager ?? JavaObject.globalInstanceManager;

  /// Receives binary data across the Flutter platform barrier.
  ///
  /// If it is null, the default BinaryMessenger will be used which routes to
  /// the host platform.
  final BinaryMessenger? binaryMessenger;

  /// Maintains instances stored to communicate with native language objects.
  final InstanceManager instanceManager;

  @override
<<<<<<< HEAD
  void create(
    int identifier,
    List<String?> resources,
  ) {
    instanceManager.addHostCreatedInstance(
      PermissionRequest.detached(
        resources: resources.cast<String>(),
        binaryMessenger: binaryMessenger,
        instanceManager: instanceManager,
      ),
      identifier,
=======
  void create(int instanceId) {
    instanceManager.addHostCreatedInstance(
      GeolocationPermissionsCallback.detached(
        binaryMessenger: binaryMessenger,
        instanceManager: instanceManager,
      ),
      instanceId,
>>>>>>> 20b554c3
    );
  }
}<|MERGE_RESOLUTION|>--- conflicted
+++ resolved
@@ -932,7 +932,28 @@
   }
 
   @override
-<<<<<<< HEAD
+  void onGeolocationPermissionsShowPrompt(
+      int instanceId, int paramsInstanceId, String origin) {
+    final WebChromeClient instance =
+        instanceManager.getInstanceWithWeakReference(instanceId)!;
+    final GeolocationPermissionsCallback callback =
+        instanceManager.getInstanceWithWeakReference(paramsInstanceId)!
+            as GeolocationPermissionsCallback;
+    if (instance.onGeolocationPermissionsShowPrompt != null) {
+      instance.onGeolocationPermissionsShowPrompt!(origin, callback);
+    }
+  }
+
+  @override
+  void onGeolocationPermissionsHidePrompt(int identifier) {
+    final WebChromeClient instance =
+        instanceManager.getInstanceWithWeakReference(identifier)!;
+    if (instance.onGeolocationPermissionsHidePrompt != null) {
+      return instance.onGeolocationPermissionsHidePrompt!(instance);
+    }
+  }
+
+  @override
   void onPermissionRequest(
     int instanceId,
     int requestInstanceId,
@@ -951,26 +972,6 @@
       final PermissionRequest request =
           instanceManager.getInstanceWithWeakReference(requestInstanceId)!;
       request.deny();
-=======
-  void onGeolocationPermissionsShowPrompt(
-      int instanceId, int paramsInstanceId, String origin) {
-    final WebChromeClient instance =
-        instanceManager.getInstanceWithWeakReference(instanceId)!;
-    final GeolocationPermissionsCallback callback =
-        instanceManager.getInstanceWithWeakReference(paramsInstanceId)!
-            as GeolocationPermissionsCallback;
-    if (instance.onGeolocationPermissionsShowPrompt != null) {
-      instance.onGeolocationPermissionsShowPrompt!(origin, callback);
-    }
-  }
-
-  @override
-  void onGeolocationPermissionsHidePrompt(int identifier) {
-    final WebChromeClient instance =
-        instanceManager.getInstanceWithWeakReference(identifier)!;
-    if (instance.onGeolocationPermissionsHidePrompt != null) {
-      return instance.onGeolocationPermissionsHidePrompt!(instance);
->>>>>>> 20b554c3
     }
   }
 }
@@ -1039,18 +1040,11 @@
   }
 }
 
-<<<<<<< HEAD
-/// Host api implementation for [PermissionRequest].
-class PermissionRequestHostApiImpl extends PermissionRequestHostApi {
-  /// Constructs a [PermissionRequestHostApiImpl].
-  PermissionRequestHostApiImpl({
-=======
 /// Host api implementation for [GeolocationPermissionsCallback].
 class GeolocationPermissionsCallbackHostApiImpl
     extends GeolocationPermissionsCallbackHostApi {
   /// Constructs a [GeolocationPermissionsCallbackHostApiImpl].
   GeolocationPermissionsCallbackHostApiImpl({
->>>>>>> 20b554c3
     this.binaryMessenger,
     InstanceManager? instanceManager,
   })  : instanceManager = instanceManager ?? JavaObject.globalInstanceManager,
@@ -1062,26 +1056,6 @@
   /// the host platform.
   final BinaryMessenger? binaryMessenger;
 
-<<<<<<< HEAD
-  /// Maintains instances stored to communicate with native language objects.
-  final InstanceManager instanceManager;
-
-  /// Helper method to convert instance ids to objects.
-  Future<void> grantFromInstances(
-    PermissionRequest instance,
-    List<String> resources,
-  ) {
-    return grant(instanceManager.getIdentifier(instance)!, resources);
-  }
-
-  /// Helper method to convert instance ids to objects.
-  Future<void> denyFromInstances(PermissionRequest instance) {
-    return deny(instanceManager.getIdentifier(instance)!);
-  }
-}
-
-/// Flutter API implementation for [PermissionRequest].
-=======
   /// Maintains instances stored to communicate with java objects.
   final InstanceManager instanceManager;
 
@@ -1102,21 +1076,14 @@
 }
 
 /// Flutter API implementation for [GeolocationPermissionsCallback].
->>>>>>> 20b554c3
 ///
 /// This class may handle instantiating and adding Dart instances that are
 /// attached to a native instance or receiving callback methods from an
 /// overridden native class.
-<<<<<<< HEAD
-class PermissionRequestFlutterApiImpl implements PermissionRequestFlutterApi {
-  /// Constructs a [PermissionRequestFlutterApiImpl].
-  PermissionRequestFlutterApiImpl({
-=======
 class GeolocationPermissionsCallbackFlutterApiImpl
     implements GeolocationPermissionsCallbackFlutterApi {
   /// Constructs a [GeolocationPermissionsCallbackFlutterApiImpl].
   GeolocationPermissionsCallbackFlutterApiImpl({
->>>>>>> 20b554c3
     this.binaryMessenger,
     InstanceManager? instanceManager,
   }) : instanceManager = instanceManager ?? JavaObject.globalInstanceManager;
@@ -1131,7 +1098,71 @@
   final InstanceManager instanceManager;
 
   @override
-<<<<<<< HEAD
+  void create(int instanceId) {
+    instanceManager.addHostCreatedInstance(
+      GeolocationPermissionsCallback.detached(
+        binaryMessenger: binaryMessenger,
+        instanceManager: instanceManager,
+      ),
+      instanceId,
+    );
+  }
+}
+
+/// Host api implementation for [PermissionRequest].
+class PermissionRequestHostApiImpl extends PermissionRequestHostApi {
+  /// Constructs a [PermissionRequestHostApiImpl].
+  PermissionRequestHostApiImpl({
+    this.binaryMessenger,
+    InstanceManager? instanceManager,
+  })  : instanceManager = instanceManager ?? JavaObject.globalInstanceManager,
+        super(binaryMessenger: binaryMessenger);
+
+  /// Sends binary data across the Flutter platform barrier.
+  ///
+  /// If it is null, the default BinaryMessenger will be used which routes to
+  /// the host platform.
+  final BinaryMessenger? binaryMessenger;
+
+  /// Maintains instances stored to communicate with native language objects.
+  final InstanceManager instanceManager;
+
+  /// Helper method to convert instance ids to objects.
+  Future<void> grantFromInstances(
+    PermissionRequest instance,
+    List<String> resources,
+  ) {
+    return grant(instanceManager.getIdentifier(instance)!, resources);
+  }
+
+  /// Helper method to convert instance ids to objects.
+  Future<void> denyFromInstances(PermissionRequest instance) {
+    return deny(instanceManager.getIdentifier(instance)!);
+  }
+}
+
+/// Flutter API implementation for [PermissionRequest].
+///
+/// This class may handle instantiating and adding Dart instances that are
+/// attached to a native instance or receiving callback methods from an
+/// overridden native class.
+class PermissionRequestFlutterApiImpl implements PermissionRequestFlutterApi {
+  /// Constructs a [PermissionRequestFlutterApiImpl].
+  PermissionRequestFlutterApiImpl({
+    this.binaryMessenger,
+    InstanceManager? instanceManager,
+  }) : instanceManager = instanceManager ?? JavaObject.globalInstanceManager;
+
+  /// Receives binary data across the Flutter platform barrier.
+  ///
+  /// If it is null, the default BinaryMessenger will be used which routes to
+  /// the host platform.
+  final BinaryMessenger? binaryMessenger;
+
+  /// Maintains instances stored to communicate with native language objects.
+  final InstanceManager instanceManager;
+
+  @override
   void create(
     int identifier,
     List<String?> resources,
@@ -1143,15 +1174,6 @@
         instanceManager: instanceManager,
       ),
       identifier,
-=======
-  void create(int instanceId) {
-    instanceManager.addHostCreatedInstance(
-      GeolocationPermissionsCallback.detached(
-        binaryMessenger: binaryMessenger,
-        instanceManager: instanceManager,
-      ),
-      instanceId,
->>>>>>> 20b554c3
     );
   }
 }