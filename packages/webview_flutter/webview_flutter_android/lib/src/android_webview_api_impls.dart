// Copyright 2013 The Flutter Authors. All rights reserved.
// Use of this source code is governed by a BSD-style license that can be
// found in the LICENSE file.

// TODO(a14n): remove this import once Flutter 3.1 or later reaches stable (including flutter/flutter#106316)
// ignore: unnecessary_import
import 'dart:typed_data';
import 'dart:ui';

import 'package:flutter/services.dart' show BinaryMessenger;

import 'android_webview.dart';
import 'android_webview.g.dart';
import 'instance_manager.dart';

export 'android_webview.g.dart' show FileChooserMode;

/// Converts [WebResourceRequestData] to [WebResourceRequest]
WebResourceRequest _toWebResourceRequest(WebResourceRequestData data) {
  return WebResourceRequest(
    url: data.url,
    isForMainFrame: data.isForMainFrame,
    isRedirect: data.isRedirect,
    hasGesture: data.hasGesture,
    method: data.method,
    requestHeaders: data.requestHeaders.cast<String, String>(),
  );
}

/// Converts [WebResourceErrorData] to [WebResourceError].
WebResourceError _toWebResourceError(WebResourceErrorData data) {
  return WebResourceError(
    errorCode: data.errorCode,
    description: data.description,
  );
}

/// Handles initialization of Flutter APIs for Android WebView.
class AndroidWebViewFlutterApis {
  /// Creates a [AndroidWebViewFlutterApis].
  AndroidWebViewFlutterApis({
    JavaObjectFlutterApiImpl? javaObjectFlutterApi,
    DownloadListenerFlutterApiImpl? downloadListenerFlutterApi,
    WebViewClientFlutterApiImpl? webViewClientFlutterApi,
    WebChromeClientFlutterApiImpl? webChromeClientFlutterApi,
    JavaScriptChannelFlutterApiImpl? javaScriptChannelFlutterApi,
    FileChooserParamsFlutterApiImpl? fileChooserParamsFlutterApi,
    WebViewFlutterApiImpl? webViewFlutterApi,
    PermissionRequestFlutterApiImpl? permissionRequestFlutterApi,
    CustomViewCallbackFlutterApiImpl? customViewCallbackFlutterApi,
    ViewFlutterApiImpl? viewFlutterApi,
  }) {
    this.javaObjectFlutterApi =
        javaObjectFlutterApi ?? JavaObjectFlutterApiImpl();
    this.downloadListenerFlutterApi =
        downloadListenerFlutterApi ?? DownloadListenerFlutterApiImpl();
    this.webViewClientFlutterApi =
        webViewClientFlutterApi ?? WebViewClientFlutterApiImpl();
    this.webChromeClientFlutterApi =
        webChromeClientFlutterApi ?? WebChromeClientFlutterApiImpl();
    this.javaScriptChannelFlutterApi =
        javaScriptChannelFlutterApi ?? JavaScriptChannelFlutterApiImpl();
    this.fileChooserParamsFlutterApi =
        fileChooserParamsFlutterApi ?? FileChooserParamsFlutterApiImpl();
    this.webViewFlutterApi = webViewFlutterApi ?? WebViewFlutterApiImpl();
    this.permissionRequestFlutterApi =
        permissionRequestFlutterApi ?? PermissionRequestFlutterApiImpl();
    this.customViewCallbackFlutterApi =
        customViewCallbackFlutterApi ?? CustomViewCallbackFlutterApiImpl();
    this.viewFlutterApi = viewFlutterApi ?? ViewFlutterApiImpl();
  }

  static bool _haveBeenSetUp = false;

  /// Mutable instance containing all Flutter Apis for Android WebView.
  ///
  /// This should only be changed for testing purposes.
  static AndroidWebViewFlutterApis instance = AndroidWebViewFlutterApis();

  /// Handles callbacks methods for the native Java Object class.
  late final JavaObjectFlutterApi javaObjectFlutterApi;

  /// Flutter Api for [DownloadListener].
  late final DownloadListenerFlutterApiImpl downloadListenerFlutterApi;

  /// Flutter Api for [WebViewClient].
  late final WebViewClientFlutterApiImpl webViewClientFlutterApi;

  /// Flutter Api for [WebChromeClient].
  late final WebChromeClientFlutterApiImpl webChromeClientFlutterApi;

  /// Flutter Api for [JavaScriptChannel].
  late final JavaScriptChannelFlutterApiImpl javaScriptChannelFlutterApi;

  /// Flutter Api for [FileChooserParams].
  late final FileChooserParamsFlutterApiImpl fileChooserParamsFlutterApi;

  /// Flutter Api for [WebView].
  late final WebViewFlutterApiImpl webViewFlutterApi;

  /// Flutter Api for [PermissionRequest].
  late final PermissionRequestFlutterApiImpl permissionRequestFlutterApi;

  /// Flutter Api for [CustomViewCallback].
  late final CustomViewCallbackFlutterApiImpl customViewCallbackFlutterApi;

  /// Flutter Api for [View].
  late final ViewFlutterApiImpl viewFlutterApi;

  /// Ensures all the Flutter APIs have been setup to receive calls from native code.
  void ensureSetUp() {
    if (!_haveBeenSetUp) {
      JavaObjectFlutterApi.setup(javaObjectFlutterApi);
      DownloadListenerFlutterApi.setup(downloadListenerFlutterApi);
      WebViewClientFlutterApi.setup(webViewClientFlutterApi);
      WebChromeClientFlutterApi.setup(webChromeClientFlutterApi);
      JavaScriptChannelFlutterApi.setup(javaScriptChannelFlutterApi);
      FileChooserParamsFlutterApi.setup(fileChooserParamsFlutterApi);
      WebViewFlutterApi.setup(webViewFlutterApi);
      PermissionRequestFlutterApi.setup(permissionRequestFlutterApi);
      CustomViewCallbackFlutterApi.setup(customViewCallbackFlutterApi);
      ViewFlutterApi.setup(viewFlutterApi);
      _haveBeenSetUp = true;
    }
  }
}

/// Handles methods calls to the native Java Object class.
class JavaObjectHostApiImpl extends JavaObjectHostApi {
  /// Constructs a [JavaObjectHostApiImpl].
  JavaObjectHostApiImpl({
    this.binaryMessenger,
    InstanceManager? instanceManager,
  })  : instanceManager = instanceManager ?? JavaObject.globalInstanceManager,
        super(binaryMessenger: binaryMessenger);

  /// Receives binary data across the Flutter platform barrier.
  ///
  /// If it is null, the default BinaryMessenger will be used which routes to
  /// the host platform.
  final BinaryMessenger? binaryMessenger;

  /// Maintains instances stored to communicate with native language objects.
  final InstanceManager instanceManager;
}

/// Handles callbacks methods for the native Java Object class.
class JavaObjectFlutterApiImpl implements JavaObjectFlutterApi {
  /// Constructs a [JavaObjectFlutterApiImpl].
  JavaObjectFlutterApiImpl({InstanceManager? instanceManager})
      : instanceManager = instanceManager ?? JavaObject.globalInstanceManager;

  /// Maintains instances stored to communicate with native language objects.
  final InstanceManager instanceManager;

  @override
  void dispose(int identifier) {
    instanceManager.remove(identifier);
  }
}

/// Host api implementation for [WebView].
class WebViewHostApiImpl extends WebViewHostApi {
  /// Constructs a [WebViewHostApiImpl].
  WebViewHostApiImpl({
    super.binaryMessenger,
    InstanceManager? instanceManager,
  }) : instanceManager = instanceManager ?? JavaObject.globalInstanceManager;

  /// Maintains instances stored to communicate with java objects.
  final InstanceManager instanceManager;

  /// Helper method to convert instances ids to objects.
  Future<void> createFromInstance(WebView instance) {
    return create(instanceManager.addDartCreatedInstance(instance));
  }

  /// Helper method to convert the instances ids to objects.
  Future<void> loadDataFromInstance(
    WebView instance,
    String data,
    String? mimeType,
    String? encoding,
  ) {
    return loadData(
      instanceManager.getIdentifier(instance)!,
      data,
      mimeType,
      encoding,
    );
  }

  /// Helper method to convert instances ids to objects.
  Future<void> loadDataWithBaseUrlFromInstance(
    WebView instance,
    String? baseUrl,
    String data,
    String? mimeType,
    String? encoding,
    String? historyUrl,
  ) {
    return loadDataWithBaseUrl(
      instanceManager.getIdentifier(instance)!,
      baseUrl,
      data,
      mimeType,
      encoding,
      historyUrl,
    );
  }

  /// Helper method to convert instances ids to objects.
  Future<void> loadUrlFromInstance(
    WebView instance,
    String url,
    Map<String, String> headers,
  ) {
    return loadUrl(instanceManager.getIdentifier(instance)!, url, headers);
  }

  /// Helper method to convert instances ids to objects.
  Future<void> postUrlFromInstance(
    WebView instance,
    String url,
    Uint8List data,
  ) {
    return postUrl(instanceManager.getIdentifier(instance)!, url, data);
  }

  /// Helper method to convert instances ids to objects.
  Future<String?> getUrlFromInstance(WebView instance) {
    return getUrl(instanceManager.getIdentifier(instance)!);
  }

  /// Helper method to convert instances ids to objects.
  Future<bool> canGoBackFromInstance(WebView instance) {
    return canGoBack(instanceManager.getIdentifier(instance)!);
  }

  /// Helper method to convert instances ids to objects.
  Future<bool> canGoForwardFromInstance(WebView instance) {
    return canGoForward(instanceManager.getIdentifier(instance)!);
  }

  /// Helper method to convert instances ids to objects.
  Future<void> goBackFromInstance(WebView instance) {
    return goBack(instanceManager.getIdentifier(instance)!);
  }

  /// Helper method to convert instances ids to objects.
  Future<void> goForwardFromInstance(WebView instance) {
    return goForward(instanceManager.getIdentifier(instance)!);
  }

  /// Helper method to convert instances ids to objects.
  Future<void> reloadFromInstance(WebView instance) {
    return reload(instanceManager.getIdentifier(instance)!);
  }

  /// Helper method to convert instances ids to objects.
  Future<void> clearCacheFromInstance(WebView instance, bool includeDiskFiles) {
    return clearCache(
      instanceManager.getIdentifier(instance)!,
      includeDiskFiles,
    );
  }

  /// Helper method to convert instances ids to objects.
  Future<String?> evaluateJavascriptFromInstance(
    WebView instance,
    String javascriptString,
  ) {
    return evaluateJavascript(
      instanceManager.getIdentifier(instance)!,
      javascriptString,
    );
  }

  /// Helper method to convert instances ids to objects.
  Future<String?> getTitleFromInstance(WebView instance) {
    return getTitle(instanceManager.getIdentifier(instance)!);
  }

  /// Helper method to convert instances ids to objects.
  Future<void> scrollToFromInstance(WebView instance, int x, int y) {
    return scrollTo(instanceManager.getIdentifier(instance)!, x, y);
  }

  /// Helper method to convert instances ids to objects.
  Future<void> scrollByFromInstance(WebView instance, int x, int y) {
    return scrollBy(instanceManager.getIdentifier(instance)!, x, y);
  }

  /// Helper method to convert instances ids to objects.
  Future<int> getScrollXFromInstance(WebView instance) {
    return getScrollX(instanceManager.getIdentifier(instance)!);
  }

  /// Helper method to convert instances ids to objects.
  Future<int> getScrollYFromInstance(WebView instance) {
    return getScrollY(instanceManager.getIdentifier(instance)!);
  }

  /// Helper method to convert instances ids to objects.
  Future<Offset> getScrollPositionFromInstance(WebView instance) async {
    final WebViewPoint position =
        await getScrollPosition(instanceManager.getIdentifier(instance)!);
    return Offset(position.x.toDouble(), position.y.toDouble());
  }

  /// Helper method to convert instances ids to objects.
  Future<void> setWebViewClientFromInstance(
    WebView instance,
    WebViewClient webViewClient,
  ) {
    return setWebViewClient(
      instanceManager.getIdentifier(instance)!,
      instanceManager.getIdentifier(webViewClient)!,
    );
  }

  /// Helper method to convert instances ids to objects.
  Future<void> addJavaScriptChannelFromInstance(
    WebView instance,
    JavaScriptChannel javaScriptChannel,
  ) {
    return addJavaScriptChannel(
      instanceManager.getIdentifier(instance)!,
      instanceManager.getIdentifier(javaScriptChannel)!,
    );
  }

  /// Helper method to convert instances ids to objects.
  Future<void> removeJavaScriptChannelFromInstance(
    WebView instance,
    JavaScriptChannel javaScriptChannel,
  ) {
    return removeJavaScriptChannel(
      instanceManager.getIdentifier(instance)!,
      instanceManager.getIdentifier(javaScriptChannel)!,
    );
  }

  /// Helper method to convert instances ids to objects.
  Future<void> setDownloadListenerFromInstance(
    WebView instance,
    DownloadListener? listener,
  ) {
    return setDownloadListener(
      instanceManager.getIdentifier(instance)!,
      listener != null ? instanceManager.getIdentifier(listener) : null,
    );
  }

  /// Helper method to convert instances ids to objects.
  Future<void> setWebChromeClientFromInstance(
    WebView instance,
    WebChromeClient? client,
  ) {
    return setWebChromeClient(
      instanceManager.getIdentifier(instance)!,
      client != null ? instanceManager.getIdentifier(client) : null,
    );
  }

  /// Helper method to convert instances ids to objects.
  Future<void> setBackgroundColorFromInstance(WebView instance, int color) {
    return setBackgroundColor(instanceManager.getIdentifier(instance)!, color);
  }
}

/// Flutter API implementation for [WebView].
///
/// This class may handle instantiating and adding Dart instances that are
/// attached to a native instance or receiving callback methods from an
/// overridden native class.
class WebViewFlutterApiImpl implements WebViewFlutterApi {
  /// Constructs a [WebViewFlutterApiImpl].
  WebViewFlutterApiImpl({
    this.binaryMessenger,
    InstanceManager? instanceManager,
  }) : instanceManager = instanceManager ?? JavaObject.globalInstanceManager;

  /// Receives binary data across the Flutter platform barrier.
  ///
  /// If it is null, the default BinaryMessenger will be used which routes to
  /// the host platform.
  final BinaryMessenger? binaryMessenger;

  /// Maintains instances stored to communicate with native language objects.
  final InstanceManager instanceManager;

  @override
  void create(int identifier) {
    instanceManager.addHostCreatedInstance(WebView.detached(), identifier);
  }
}

/// Host api implementation for [WebSettings].
class WebSettingsHostApiImpl extends WebSettingsHostApi {
  /// Constructs a [WebSettingsHostApiImpl].
  WebSettingsHostApiImpl({
    super.binaryMessenger,
    InstanceManager? instanceManager,
  }) : instanceManager = instanceManager ?? JavaObject.globalInstanceManager;

  /// Maintains instances stored to communicate with java objects.
  final InstanceManager instanceManager;

  /// Helper method to convert instances ids to objects.
  Future<void> createFromInstance(WebSettings instance, WebView webView) {
    return create(
      instanceManager.addDartCreatedInstance(instance),
      instanceManager.getIdentifier(webView)!,
    );
  }

  /// Helper method to convert instances ids to objects.
  Future<void> setDomStorageEnabledFromInstance(
    WebSettings instance,
    bool flag,
  ) {
    return setDomStorageEnabled(instanceManager.getIdentifier(instance)!, flag);
  }

  /// Helper method to convert instances ids to objects.
  Future<void> setJavaScriptCanOpenWindowsAutomaticallyFromInstance(
    WebSettings instance,
    bool flag,
  ) {
    return setJavaScriptCanOpenWindowsAutomatically(
      instanceManager.getIdentifier(instance)!,
      flag,
    );
  }

  /// Helper method to convert instances ids to objects.
  Future<void> setSupportMultipleWindowsFromInstance(
    WebSettings instance,
    bool support,
  ) {
    return setSupportMultipleWindows(
        instanceManager.getIdentifier(instance)!, support);
  }

  /// Helper method to convert instances ids to objects.
  Future<void> setJavaScriptEnabledFromInstance(
    WebSettings instance,
    bool flag,
  ) {
    return setJavaScriptEnabled(
      instanceManager.getIdentifier(instance)!,
      flag,
    );
  }

  /// Helper method to convert instances ids to objects.
  Future<void> setUserAgentStringFromInstance(
    WebSettings instance,
    String? userAgentString,
  ) {
    return setUserAgentString(
      instanceManager.getIdentifier(instance)!,
      userAgentString,
    );
  }

  /// Helper method to convert instances ids to objects.
  Future<void> setMediaPlaybackRequiresUserGestureFromInstance(
    WebSettings instance,
    bool require,
  ) {
    return setMediaPlaybackRequiresUserGesture(
      instanceManager.getIdentifier(instance)!,
      require,
    );
  }

  /// Helper method to convert instances ids to objects.
  Future<void> setSupportZoomFromInstance(
    WebSettings instance,
    bool support,
  ) {
    return setSupportZoom(instanceManager.getIdentifier(instance)!, support);
  }

  /// Helper method to convert instances ids to objects.
  Future<void> setSetTextZoomFromInstance(
    WebSettings instance,
    int textZoom,
  ) {
    return setTextZoom(instanceManager.getIdentifier(instance)!, textZoom);
  }

  /// Helper method to convert instances ids to objects.
  Future<void> setLoadWithOverviewModeFromInstance(
    WebSettings instance,
    bool overview,
  ) {
    return setLoadWithOverviewMode(
      instanceManager.getIdentifier(instance)!,
      overview,
    );
  }

  /// Helper method to convert instances ids to objects.
  Future<void> setUseWideViewPortFromInstance(
    WebSettings instance,
    bool use,
  ) {
    return setUseWideViewPort(instanceManager.getIdentifier(instance)!, use);
  }

  /// Helper method to convert instances ids to objects.
  Future<void> setDisplayZoomControlsFromInstance(
    WebSettings instance,
    bool enabled,
  ) {
    return setDisplayZoomControls(
      instanceManager.getIdentifier(instance)!,
      enabled,
    );
  }

  /// Helper method to convert instances ids to objects.
  Future<void> setBuiltInZoomControlsFromInstance(
    WebSettings instance,
    bool enabled,
  ) {
    return setBuiltInZoomControls(
      instanceManager.getIdentifier(instance)!,
      enabled,
    );
  }

  /// Helper method to convert instances ids to objects.
  Future<void> setAllowFileAccessFromInstance(
    WebSettings instance,
    bool enabled,
  ) {
    return setAllowFileAccess(
      instanceManager.getIdentifier(instance)!,
      enabled,
    );
  }
}

/// Host api implementation for [JavaScriptChannel].
class JavaScriptChannelHostApiImpl extends JavaScriptChannelHostApi {
  /// Constructs a [JavaScriptChannelHostApiImpl].
  JavaScriptChannelHostApiImpl({
    super.binaryMessenger,
    InstanceManager? instanceManager,
  }) : instanceManager = instanceManager ?? JavaObject.globalInstanceManager;

  /// Maintains instances stored to communicate with java objects.
  final InstanceManager instanceManager;

  /// Helper method to convert instances ids to objects.
  Future<void> createFromInstance(JavaScriptChannel instance) async {
    if (instanceManager.getIdentifier(instance) == null) {
      final int identifier = instanceManager.addDartCreatedInstance(instance);
      await create(
        identifier,
        instance.channelName,
      );
    }
  }
}

/// Flutter api implementation for [JavaScriptChannel].
class JavaScriptChannelFlutterApiImpl extends JavaScriptChannelFlutterApi {
  /// Constructs a [JavaScriptChannelFlutterApiImpl].
  JavaScriptChannelFlutterApiImpl({InstanceManager? instanceManager})
      : instanceManager = instanceManager ?? JavaObject.globalInstanceManager;

  /// Maintains instances stored to communicate with java objects.
  final InstanceManager instanceManager;

  @override
  void postMessage(int instanceId, String message) {
    final JavaScriptChannel? instance = instanceManager
        .getInstanceWithWeakReference(instanceId) as JavaScriptChannel?;
    assert(
      instance != null,
      'InstanceManager does not contain a JavaScriptChannel with instanceId: $instanceId',
    );
    instance!.postMessage(message);
  }
}

/// Host api implementation for [WebViewClient].
class WebViewClientHostApiImpl extends WebViewClientHostApi {
  /// Constructs a [WebViewClientHostApiImpl].
  WebViewClientHostApiImpl({
    super.binaryMessenger,
    InstanceManager? instanceManager,
  }) : instanceManager = instanceManager ?? JavaObject.globalInstanceManager;

  /// Maintains instances stored to communicate with java objects.
  final InstanceManager instanceManager;

  /// Helper method to convert instances ids to objects.
  Future<void> createFromInstance(WebViewClient instance) async {
    if (instanceManager.getIdentifier(instance) == null) {
      final int identifier = instanceManager.addDartCreatedInstance(instance);
      return create(identifier);
    }
  }

  /// Helper method to convert instances ids to objects.
  Future<void> setShouldOverrideUrlLoadingReturnValueFromInstance(
    WebViewClient instance,
    bool value,
  ) {
    return setSynchronousReturnValueForShouldOverrideUrlLoading(
      instanceManager.getIdentifier(instance)!,
      value,
    );
  }
}

/// Flutter api implementation for [WebViewClient].
class WebViewClientFlutterApiImpl extends WebViewClientFlutterApi {
  /// Constructs a [WebViewClientFlutterApiImpl].
  WebViewClientFlutterApiImpl({InstanceManager? instanceManager})
      : instanceManager = instanceManager ?? JavaObject.globalInstanceManager;

  /// Maintains instances stored to communicate with java objects.
  final InstanceManager instanceManager;

  @override
  void onPageFinished(int instanceId, int webViewInstanceId, String url) {
    final WebViewClient? instance = instanceManager
        .getInstanceWithWeakReference(instanceId) as WebViewClient?;
    final WebView? webViewInstance = instanceManager
        .getInstanceWithWeakReference(webViewInstanceId) as WebView?;
    assert(
      instance != null,
      'InstanceManager does not contain a WebViewClient with instanceId: $instanceId',
    );
    assert(
      webViewInstance != null,
      'InstanceManager does not contain a WebView with instanceId: $webViewInstanceId',
    );
    if (instance!.onPageFinished != null) {
      instance.onPageFinished!(webViewInstance!, url);
    }
  }

  @override
  void onPageStarted(int instanceId, int webViewInstanceId, String url) {
    final WebViewClient? instance = instanceManager
        .getInstanceWithWeakReference(instanceId) as WebViewClient?;
    final WebView? webViewInstance = instanceManager
        .getInstanceWithWeakReference(webViewInstanceId) as WebView?;
    assert(
      instance != null,
      'InstanceManager does not contain a WebViewClient with instanceId: $instanceId',
    );
    assert(
      webViewInstance != null,
      'InstanceManager does not contain a WebView with instanceId: $webViewInstanceId',
    );
    if (instance!.onPageStarted != null) {
      instance.onPageStarted!(webViewInstance!, url);
    }
  }

  @override
  void onReceivedError(
    int instanceId,
    int webViewInstanceId,
    int errorCode,
    String description,
    String failingUrl,
  ) {
    final WebViewClient? instance = instanceManager
        .getInstanceWithWeakReference(instanceId) as WebViewClient?;
    final WebView? webViewInstance = instanceManager
        .getInstanceWithWeakReference(webViewInstanceId) as WebView?;
    assert(
      instance != null,
      'InstanceManager does not contain a WebViewClient with instanceId: $instanceId',
    );
    assert(
      webViewInstance != null,
      'InstanceManager does not contain a WebView with instanceId: $webViewInstanceId',
    );
    // ignore: deprecated_member_use_from_same_package
    if (instance!.onReceivedError != null) {
      instance.onReceivedError!(
        webViewInstance!,
        errorCode,
        description,
        failingUrl,
      );
    }
  }

  @override
  void onReceivedRequestError(
    int instanceId,
    int webViewInstanceId,
    WebResourceRequestData request,
    WebResourceErrorData error,
  ) {
    final WebViewClient? instance = instanceManager
        .getInstanceWithWeakReference(instanceId) as WebViewClient?;
    final WebView? webViewInstance = instanceManager
        .getInstanceWithWeakReference(webViewInstanceId) as WebView?;
    assert(
      instance != null,
      'InstanceManager does not contain a WebViewClient with instanceId: $instanceId',
    );
    assert(
      webViewInstance != null,
      'InstanceManager does not contain a WebView with instanceId: $webViewInstanceId',
    );
    if (instance!.onReceivedRequestError != null) {
      instance.onReceivedRequestError!(
        webViewInstance!,
        _toWebResourceRequest(request),
        _toWebResourceError(error),
      );
    }
  }

  @override
  void requestLoading(
    int instanceId,
    int webViewInstanceId,
    WebResourceRequestData request,
  ) {
    final WebViewClient? instance = instanceManager
        .getInstanceWithWeakReference(instanceId) as WebViewClient?;
    final WebView? webViewInstance = instanceManager
        .getInstanceWithWeakReference(webViewInstanceId) as WebView?;
    assert(
      instance != null,
      'InstanceManager does not contain a WebViewClient with instanceId: $instanceId',
    );
    assert(
      webViewInstance != null,
      'InstanceManager does not contain a WebView with instanceId: $webViewInstanceId',
    );
    if (instance!.requestLoading != null) {
      instance.requestLoading!(
        webViewInstance!,
        _toWebResourceRequest(request),
      );
    }
  }

  @override
  void urlLoading(
    int instanceId,
    int webViewInstanceId,
    String url,
  ) {
    final WebViewClient? instance = instanceManager
        .getInstanceWithWeakReference(instanceId) as WebViewClient?;
    final WebView? webViewInstance = instanceManager
        .getInstanceWithWeakReference(webViewInstanceId) as WebView?;
    assert(
      instance != null,
      'InstanceManager does not contain a WebViewClient with instanceId: $instanceId',
    );
    assert(
      webViewInstance != null,
      'InstanceManager does not contain a WebView with instanceId: $webViewInstanceId',
    );
    if (instance!.urlLoading != null) {
      instance.urlLoading!(webViewInstance!, url);
    }
  }

  @override
  void doUpdateVisitedHistory(
    int instanceId,
    int webViewInstanceId,
    String url,
    bool isReload,
  ) {
    final WebViewClient? instance = instanceManager
        .getInstanceWithWeakReference(instanceId) as WebViewClient?;
    final WebView? webViewInstance = instanceManager
        .getInstanceWithWeakReference(webViewInstanceId) as WebView?;
    assert(
      instance != null,
      'InstanceManager does not contain an WebViewClient with instanceId: $instanceId',
    );
    assert(
      webViewInstance != null,
      'InstanceManager does not contain an WebView with instanceId: $webViewInstanceId',
    );
    if (instance!.doUpdateVisitedHistory != null) {
      instance.doUpdateVisitedHistory!(webViewInstance!, url, isReload);
    }
  }
}

/// Host api implementation for [DownloadListener].
class DownloadListenerHostApiImpl extends DownloadListenerHostApi {
  /// Constructs a [DownloadListenerHostApiImpl].
  DownloadListenerHostApiImpl({
    super.binaryMessenger,
    InstanceManager? instanceManager,
  }) : instanceManager = instanceManager ?? JavaObject.globalInstanceManager;

  /// Maintains instances stored to communicate with java objects.
  final InstanceManager instanceManager;

  /// Helper method to convert instances ids to objects.
  Future<void> createFromInstance(DownloadListener instance) async {
    if (instanceManager.getIdentifier(instance) == null) {
      final int identifier = instanceManager.addDartCreatedInstance(instance);
      return create(identifier);
    }
  }
}

/// Flutter api implementation for [DownloadListener].
class DownloadListenerFlutterApiImpl extends DownloadListenerFlutterApi {
  /// Constructs a [DownloadListenerFlutterApiImpl].
  DownloadListenerFlutterApiImpl({InstanceManager? instanceManager})
      : instanceManager = instanceManager ?? JavaObject.globalInstanceManager;

  /// Maintains instances stored to communicate with java objects.
  final InstanceManager instanceManager;

  @override
  void onDownloadStart(
    int instanceId,
    String url,
    String userAgent,
    String contentDisposition,
    String mimetype,
    int contentLength,
  ) {
    final DownloadListener? instance = instanceManager
        .getInstanceWithWeakReference(instanceId) as DownloadListener?;
    assert(
      instance != null,
      'InstanceManager does not contain a DownloadListener with instanceId: $instanceId',
    );
    instance!.onDownloadStart(
      url,
      userAgent,
      contentDisposition,
      mimetype,
      contentLength,
    );
  }
}

/// Host api implementation for [DownloadListener].
class WebChromeClientHostApiImpl extends WebChromeClientHostApi {
  /// Constructs a [WebChromeClientHostApiImpl].
  WebChromeClientHostApiImpl({
    super.binaryMessenger,
    InstanceManager? instanceManager,
  }) : instanceManager = instanceManager ?? JavaObject.globalInstanceManager;

  /// Maintains instances stored to communicate with java objects.
  final InstanceManager instanceManager;

  /// Helper method to convert instances ids to objects.
  Future<void> createFromInstance(WebChromeClient instance) async {
    if (instanceManager.getIdentifier(instance) == null) {
      final int identifier = instanceManager.addDartCreatedInstance(instance);
      return create(identifier);
    }
  }

  /// Helper method to convert instances ids to objects.
  Future<void> setSynchronousReturnValueForOnShowFileChooserFromInstance(
    WebChromeClient instance,
    bool value,
  ) {
    return setSynchronousReturnValueForOnShowFileChooser(
      instanceManager.getIdentifier(instance)!,
      value,
    );
  }
}

/// Flutter api implementation for [DownloadListener].
class WebChromeClientFlutterApiImpl extends WebChromeClientFlutterApi {
  /// Constructs a [DownloadListenerFlutterApiImpl].
  WebChromeClientFlutterApiImpl({InstanceManager? instanceManager})
      : instanceManager = instanceManager ?? JavaObject.globalInstanceManager;

  /// Maintains instances stored to communicate with java objects.
  final InstanceManager instanceManager;

  @override
  void onProgressChanged(int instanceId, int webViewInstanceId, int progress) {
    final WebChromeClient? instance = instanceManager
        .getInstanceWithWeakReference(instanceId) as WebChromeClient?;
    final WebView? webViewInstance = instanceManager
        .getInstanceWithWeakReference(webViewInstanceId) as WebView?;
    assert(
      instance != null,
      'InstanceManager does not contain a WebChromeClient with instanceId: $instanceId',
    );
    assert(
      webViewInstance != null,
      'InstanceManager does not contain a WebView with instanceId: $webViewInstanceId',
    );
    if (instance!.onProgressChanged != null) {
      instance.onProgressChanged!(webViewInstance!, progress);
    }
  }

  @override
  Future<List<String?>> onShowFileChooser(
    int instanceId,
    int webViewInstanceId,
    int paramsInstanceId,
  ) {
    final WebChromeClient instance =
        instanceManager.getInstanceWithWeakReference(instanceId)!;
    if (instance.onShowFileChooser != null) {
      return instance.onShowFileChooser!(
        instanceManager.getInstanceWithWeakReference(webViewInstanceId)!
            as WebView,
        instanceManager.getInstanceWithWeakReference(paramsInstanceId)!
            as FileChooserParams,
      );
    }

    return Future<List<String>>.value(const <String>[]);
  }

  @override
  void onPermissionRequest(
    int instanceId,
    int requestInstanceId,
  ) {
    final WebChromeClient instance =
        instanceManager.getInstanceWithWeakReference(instanceId)!;
    if (instance.onPermissionRequest != null) {
      instance.onPermissionRequest!(
        instance,
        instanceManager.getInstanceWithWeakReference(requestInstanceId)!,
      );
    } else {
      // The method requires calling grant or deny if the Java method is
      // overridden, so this calls deny by default if `onPermissionRequest` is
      // null.
      final PermissionRequest request =
          instanceManager.getInstanceWithWeakReference(requestInstanceId)!;
      request.deny();
    }
  }
}

/// Host api implementation for [WebStorage].
class WebStorageHostApiImpl extends WebStorageHostApi {
  /// Constructs a [WebStorageHostApiImpl].
  WebStorageHostApiImpl({
    super.binaryMessenger,
    InstanceManager? instanceManager,
  }) : instanceManager = instanceManager ?? JavaObject.globalInstanceManager;

  /// Maintains instances stored to communicate with java objects.
  final InstanceManager instanceManager;

  /// Helper method to convert instances ids to objects.
  Future<void> createFromInstance(WebStorage instance) async {
    if (instanceManager.getIdentifier(instance) == null) {
      final int identifier = instanceManager.addDartCreatedInstance(instance);
      return create(identifier);
    }
  }

  /// Helper method to convert instances ids to objects.
  Future<void> deleteAllDataFromInstance(WebStorage instance) {
    return deleteAllData(instanceManager.getIdentifier(instance)!);
  }
}

/// Flutter api implementation for [FileChooserParams].
class FileChooserParamsFlutterApiImpl extends FileChooserParamsFlutterApi {
  /// Constructs a [FileChooserParamsFlutterApiImpl].
  FileChooserParamsFlutterApiImpl({
    this.binaryMessenger,
    InstanceManager? instanceManager,
  }) : instanceManager = instanceManager ?? JavaObject.globalInstanceManager;

  /// Receives binary data across the Flutter platform barrier.
  ///
  /// If it is null, the default BinaryMessenger will be used which routes to
  /// the host platform.
  final BinaryMessenger? binaryMessenger;

  /// Maintains instances stored to communicate with java objects.
  final InstanceManager instanceManager;

  @override
  void create(
    int instanceId,
    bool isCaptureEnabled,
    List<String?> acceptTypes,
    FileChooserModeEnumData mode,
    String? filenameHint,
  ) {
    instanceManager.addHostCreatedInstance(
      FileChooserParams.detached(
        isCaptureEnabled: isCaptureEnabled,
        acceptTypes: acceptTypes.cast(),
        mode: mode.value,
        filenameHint: filenameHint,
        binaryMessenger: binaryMessenger,
        instanceManager: instanceManager,
      ),
      instanceId,
    );
  }
}

/// Host api implementation for [PermissionRequest].
class PermissionRequestHostApiImpl extends PermissionRequestHostApi {
  /// Constructs a [PermissionRequestHostApiImpl].
  PermissionRequestHostApiImpl({
    this.binaryMessenger,
    InstanceManager? instanceManager,
  })  : instanceManager = instanceManager ?? JavaObject.globalInstanceManager,
        super(binaryMessenger: binaryMessenger);

  /// Sends binary data across the Flutter platform barrier.
  ///
  /// If it is null, the default BinaryMessenger will be used which routes to
  /// the host platform.
  final BinaryMessenger? binaryMessenger;

  /// Maintains instances stored to communicate with native language objects.
  final InstanceManager instanceManager;

  /// Helper method to convert instance ids to objects.
  Future<void> grantFromInstances(
    PermissionRequest instance,
    List<String> resources,
  ) {
    return grant(instanceManager.getIdentifier(instance)!, resources);
  }

  /// Helper method to convert instance ids to objects.
  Future<void> denyFromInstances(PermissionRequest instance) {
    return deny(instanceManager.getIdentifier(instance)!);
  }
}

/// Flutter API implementation for [PermissionRequest].
///
/// This class may handle instantiating and adding Dart instances that are
/// attached to a native instance or receiving callback methods from an
/// overridden native class.
class PermissionRequestFlutterApiImpl implements PermissionRequestFlutterApi {
  /// Constructs a [PermissionRequestFlutterApiImpl].
  PermissionRequestFlutterApiImpl({
    this.binaryMessenger,
    InstanceManager? instanceManager,
  }) : instanceManager = instanceManager ?? JavaObject.globalInstanceManager;

  /// Receives binary data across the Flutter platform barrier.
  ///
  /// If it is null, the default BinaryMessenger will be used which routes to
  /// the host platform.
  final BinaryMessenger? binaryMessenger;

  /// Maintains instances stored to communicate with native language objects.
  final InstanceManager instanceManager;

  @override
  void create(
    int identifier,
    List<String?> resources,
  ) {
    instanceManager.addHostCreatedInstance(
      PermissionRequest.detached(
        resources: resources.cast<String>(),
        binaryMessenger: binaryMessenger,
        instanceManager: instanceManager,
      ),
      identifier,
    );
  }
}

<<<<<<< HEAD
/// Host api implementation for [CustomViewCallback].
class CustomViewCallbackHostApiImpl extends CustomViewCallbackHostApi {
  /// Constructs a [CustomViewCallbackHostApiImpl].
  CustomViewCallbackHostApiImpl({
=======
/// Host api implementation for [CookieManager].
class CookieManagerHostApiImpl extends CookieManagerHostApi {
  /// Constructs a [CookieManagerHostApiImpl].
  CookieManagerHostApiImpl({
>>>>>>> 4a5cc3e6
    this.binaryMessenger,
    InstanceManager? instanceManager,
  })  : instanceManager = instanceManager ?? JavaObject.globalInstanceManager,
        super(binaryMessenger: binaryMessenger);

  /// Sends binary data across the Flutter platform barrier.
  ///
  /// If it is null, the default BinaryMessenger will be used which routes to
  /// the host platform.
  final BinaryMessenger? binaryMessenger;

  /// Maintains instances stored to communicate with native language objects.
  final InstanceManager instanceManager;

  /// Helper method to convert instance ids to objects.
<<<<<<< HEAD
  Future<void> onCustomViewHiddenFromInstances(CustomViewCallback instance) {
    return onCustomViewHidden(instanceManager.getIdentifier(instance)!);
  }
}

/// Flutter API implementation for [CustomViewCallback].
///
/// This class may handle instantiating and adding Dart instances that are
/// attached to a native instance or receiving callback methods from an
/// overridden native class.
class CustomViewCallbackFlutterApiImpl implements CustomViewCallbackFlutterApi {
  /// Constructs a [CustomViewCallbackFlutterApiImpl].
  CustomViewCallbackFlutterApiImpl({
    this.binaryMessenger,
    InstanceManager? instanceManager,
  }) : instanceManager = instanceManager ?? JavaObject.globalInstanceManager;

  /// Receives binary data across the Flutter platform barrier.
  ///
  /// If it is null, the default BinaryMessenger will be used which routes to
  /// the host platform.
  final BinaryMessenger? binaryMessenger;

  /// Maintains instances stored to communicate with native language objects.
  final InstanceManager instanceManager;

  @override
  void create(int identifier) {
    instanceManager.addHostCreatedInstance(
      CustomViewCallback.detached(
        binaryMessenger: binaryMessenger,
        instanceManager: instanceManager,
      ),
      identifier,
    );
  }
}

/// Flutter API implementation for [View].
///
/// This class may handle instantiating and adding Dart instances that are
/// attached to a native instance or receiving callback methods from an
/// overridden native class.
class ViewFlutterApiImpl implements ViewFlutterApi {
  /// Constructs a [ViewFlutterApiImpl].
  ViewFlutterApiImpl({
    this.binaryMessenger,
    InstanceManager? instanceManager,
  }) : instanceManager = instanceManager ?? JavaObject.globalInstanceManager;

  /// Receives binary data across the Flutter platform barrier.
  ///
  /// If it is null, the default BinaryMessenger will be used which routes to
  /// the host platform.
  final BinaryMessenger? binaryMessenger;

  /// Maintains instances stored to communicate with native language objects.
  final InstanceManager instanceManager;

  @override
  void create(int identifier) {
    instanceManager.addHostCreatedInstance(
      View.detached(
        binaryMessenger: binaryMessenger,
        instanceManager: instanceManager,
      ),
      identifier,
=======
  CookieManager attachInstanceFromInstances(CookieManager instance) {
    attachInstance(instanceManager.addDartCreatedInstance(instance));
    return instance;
  }

  /// Helper method to convert instance ids to objects.
  Future<void> setCookieFromInstances(
    CookieManager instance,
    String url,
    String value,
  ) {
    return setCookie(
      instanceManager.getIdentifier(instance)!,
      url,
      value,
    );
  }

  /// Helper method to convert instance ids to objects.
  Future<bool> removeAllCookiesFromInstances(CookieManager instance) {
    return removeAllCookies(instanceManager.getIdentifier(instance)!);
  }

  /// Helper method to convert instance ids to objects.
  Future<void> setAcceptThirdPartyCookiesFromInstances(
    CookieManager instance,
    WebView webView,
    bool accept,
  ) {
    return setAcceptThirdPartyCookies(
      instanceManager.getIdentifier(instance)!,
      instanceManager.getIdentifier(webView)!,
      accept,
>>>>>>> 4a5cc3e6
    );
  }
}<|MERGE_RESOLUTION|>--- conflicted
+++ resolved
@@ -1089,17 +1089,10 @@
   }
 }
 
-<<<<<<< HEAD
 /// Host api implementation for [CustomViewCallback].
 class CustomViewCallbackHostApiImpl extends CustomViewCallbackHostApi {
   /// Constructs a [CustomViewCallbackHostApiImpl].
   CustomViewCallbackHostApiImpl({
-=======
-/// Host api implementation for [CookieManager].
-class CookieManagerHostApiImpl extends CookieManagerHostApi {
-  /// Constructs a [CookieManagerHostApiImpl].
-  CookieManagerHostApiImpl({
->>>>>>> 4a5cc3e6
     this.binaryMessenger,
     InstanceManager? instanceManager,
   })  : instanceManager = instanceManager ?? JavaObject.globalInstanceManager,
@@ -1115,7 +1108,6 @@
   final InstanceManager instanceManager;
 
   /// Helper method to convert instance ids to objects.
-<<<<<<< HEAD
   Future<void> onCustomViewHiddenFromInstances(CustomViewCallback instance) {
     return onCustomViewHidden(instanceManager.getIdentifier(instance)!);
   }
@@ -1183,7 +1175,29 @@
         instanceManager: instanceManager,
       ),
       identifier,
-=======
+    );
+  }
+}
+
+/// Host api implementation for [CookieManager].
+class CookieManagerHostApiImpl extends CookieManagerHostApi {
+  /// Constructs a [CookieManagerHostApiImpl].
+  CookieManagerHostApiImpl({
+    this.binaryMessenger,
+    InstanceManager? instanceManager,
+  })  : instanceManager = instanceManager ?? JavaObject.globalInstanceManager,
+        super(binaryMessenger: binaryMessenger);
+
+  /// Sends binary data across the Flutter platform barrier.
+  ///
+  /// If it is null, the default BinaryMessenger will be used which routes to
+  /// the host platform.
+  final BinaryMessenger? binaryMessenger;
+
+  /// Maintains instances stored to communicate with native language objects.
+  final InstanceManager instanceManager;
+
+  /// Helper method to convert instance ids to objects.
   CookieManager attachInstanceFromInstances(CookieManager instance) {
     attachInstance(instanceManager.addDartCreatedInstance(instance));
     return instance;
@@ -1217,7 +1231,6 @@
       instanceManager.getIdentifier(instance)!,
       instanceManager.getIdentifier(webView)!,
       accept,
->>>>>>> 4a5cc3e6
     );
   }
 }