--- conflicted
+++ resolved
@@ -51,7 +51,6 @@
   }
 
   @Test
-<<<<<<< HEAD
   public void setVerticalScrollBarEnabled() {
     final PigeonApiView api = new TestProxyApiRegistrar().getPigeonApiView();
 
@@ -71,7 +70,9 @@
     api.setHorizontalScrollBarEnabled(instance, enabled);
 
     verify(instance).setHorizontalScrollBarEnabled(enabled);
-=======
+  }
+
+  @Test
   public void setOverScrollMode() {
     final PigeonApiView api = new TestProxyApiRegistrar().getPigeonApiView();
 
@@ -80,6 +81,5 @@
     api.setOverScrollMode(instance, mode);
 
     verify(instance).setOverScrollMode(View.OVER_SCROLL_ALWAYS);
->>>>>>> bfb42a62
   }
 }