--- conflicted
+++ resolved
@@ -59,11 +59,7 @@
         .thenReturn(mockWebView);
     testHostApiImpl =
         new WebViewHostApiImpl(
-            testInstanceManager,
-            mockBinaryMessenger,
-            mockWebViewProxy,
-            mockContext,
-            null);
+            testInstanceManager, mockBinaryMessenger, mockWebViewProxy, mockContext, null);
     testHostApiImpl.create(0L, true);
   }
 
@@ -346,12 +342,26 @@
   }
 
   @Test
-<<<<<<< HEAD
+  public void setImportantForAutofillForParentFlutterView() {
+    final WebViewPlatformView webView =
+        new WebViewPlatformView(mockContext, mockBinaryMessenger, testInstanceManager);
+
+    final WebViewPlatformView webViewSpy = spy(webView);
+    final FlutterView mockFlutterView = mock(FlutterView.class);
+    when(webViewSpy.getParent()).thenReturn(mockFlutterView);
+
+    TestUtils.setFinalStatic(Build.VERSION.class, "SDK_INT", Build.VERSION_CODES.O);
+    webViewSpy.onAttachedToWindow();
+
+    verify(mockFlutterView).setImportantForAutofill(View.IMPORTANT_FOR_AUTOFILL_YES);
+  }
+
+  @Test
   public void onScrollPosChange() {
     final InstanceManager instanceManager = InstanceManager.open(identifier -> {});
 
     final WebViewFlutterApiImpl flutterApiImpl =
-        new WebViewFlutterApiImpl(mockBinaryMessenger, instanceManager);
+            new WebViewFlutterApiImpl(mockBinaryMessenger, instanceManager);
 
     final WebViewFlutterApi mockFlutterApi = mock(WebViewFlutterApi.class);
     flutterApiImpl.setApi(mockFlutterApi);
@@ -360,24 +370,10 @@
     flutterApiImpl.onScrollPosChange(mockWebView, 0L, 1L, 2L, 3L, reply -> {});
 
     final long instanceIdentifier =
-        Objects.requireNonNull(instanceManager.getIdentifierForStrongReference(mockWebView));
+            Objects.requireNonNull(instanceManager.getIdentifierForStrongReference(mockWebView));
     verify(mockFlutterApi)
-        .onScrollPosChange(eq(instanceIdentifier), eq(0L), eq(1L), eq(2L), eq(3L), any());
+            .onScrollPosChange(eq(instanceIdentifier), eq(0L), eq(1L), eq(2L), eq(3L), any());
 
     instanceManager.close();
-=======
-  public void setImportantForAutofillForParentFlutterView() {
-    final WebViewPlatformView webView =
-        new WebViewPlatformView(mockContext, mockBinaryMessenger, testInstanceManager);
-
-    final WebViewPlatformView webViewSpy = spy(webView);
-    final FlutterView mockFlutterView = mock(FlutterView.class);
-    when(webViewSpy.getParent()).thenReturn(mockFlutterView);
-
-    TestUtils.setFinalStatic(Build.VERSION.class, "SDK_INT", Build.VERSION_CODES.O);
-    webViewSpy.onAttachedToWindow();
-
-    verify(mockFlutterView).setImportantForAutofill(View.IMPORTANT_FOR_AUTOFILL_YES);
->>>>>>> c68fa098
   }
 }