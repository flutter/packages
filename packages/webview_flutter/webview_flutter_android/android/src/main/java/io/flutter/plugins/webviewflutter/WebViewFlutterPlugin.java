--- conflicted
+++ resolved
@@ -132,17 +132,14 @@
     WebStorageHostApi.setup(
         binaryMessenger,
         new WebStorageHostApiImpl(instanceManager, new WebStorageHostApiImpl.WebStorageCreator()));
-<<<<<<< HEAD
 
     if (Build.VERSION.SDK_INT >= Build.VERSION_CODES.LOLLIPOP) {
       PermissionRequestHostApi.setup(
           binaryMessenger, new PermissionRequestHostApiImpl(binaryMessenger, instanceManager));
     }
-=======
     GeolocationPermissionsCallbackHostApi.setup(
         binaryMessenger,
         new GeolocationPermissionsCallbackHostApiImpl(binaryMessenger, instanceManager));
->>>>>>> 20b554c3
   }
 
   @Override
