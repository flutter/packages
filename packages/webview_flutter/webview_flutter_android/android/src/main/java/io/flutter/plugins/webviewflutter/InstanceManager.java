--- conflicted
+++ resolved
@@ -66,12 +66,7 @@
    * @param finalizationListener the listener for garbage collected weak references.
    * @return a new `InstanceManager`.
    */
-<<<<<<< HEAD
-  public static InstanceManager create(FinalizationListener finalizationListener) {
-=======
-  @NonNull
-  public static InstanceManager open(@NonNull FinalizationListener finalizationListener) {
->>>>>>> 9852b41f
+  public static InstanceManager create(@NonNull FinalizationListener finalizationListener) {
     return new InstanceManager(finalizationListener);
   }
 
@@ -113,16 +108,9 @@
    *     `null` if the manager doesn't contain the value.
    */
   @Nullable
-<<<<<<< HEAD
-  public Long getIdentifierForStrongReference(Object instance) {
-    logWarningIfFinalizationListenerHasStopped();
-
-=======
   public Long getIdentifierForStrongReference(@Nullable Object instance) {
-    if (assertNotClosed()) {
-      return null;
-    }
->>>>>>> 9852b41f
+    logWarningIfFinalizationListenerHasStopped();
+
     final Long identifier = identifiers.get(instance);
     if (identifier != null) {
       strongInstances.put(identifier, instance);
@@ -141,15 +129,8 @@
    * @param identifier the identifier to be paired with instance. This value must be >= 0 and
    *     unique.
    */
-<<<<<<< HEAD
-  public void addDartCreatedInstance(Object instance, long identifier) {
-    logWarningIfFinalizationListenerHasStopped();
-=======
   public void addDartCreatedInstance(@NonNull Object instance, long identifier) {
-    if (assertNotClosed()) {
-      return;
-    }
->>>>>>> 9852b41f
+    logWarningIfFinalizationListenerHasStopped();
     addInstance(instance, identifier);
   }
 
@@ -159,15 +140,8 @@
    * @param instance the instance to be stored. This must be unique to all other added instances.
    * @return the unique identifier (>= 0) stored with instance.
    */
-<<<<<<< HEAD
-  public long addHostCreatedInstance(Object instance) {
-    logWarningIfFinalizationListenerHasStopped();
-=======
   public long addHostCreatedInstance(@NonNull Object instance) {
-    if (assertNotClosed()) {
-      return INSTANCE_CLOSED;
-    }
->>>>>>> 9852b41f
+    logWarningIfFinalizationListenerHasStopped();
 
     if (containsInstance(instance)) {
       throw new IllegalArgumentException(
@@ -203,15 +177,8 @@
    * @param instance the instance whose presence in this manager is to be tested.
    * @return whether this manager contains the given `instance`.
    */
-<<<<<<< HEAD
-  public boolean containsInstance(Object instance) {
-    logWarningIfFinalizationListenerHasStopped();
-=======
   public boolean containsInstance(@Nullable Object instance) {
-    if (assertNotClosed()) {
-      return false;
-    }
->>>>>>> 9852b41f
+    logWarningIfFinalizationListenerHasStopped();
     return identifiers.containsKey(instance);
   }
 
