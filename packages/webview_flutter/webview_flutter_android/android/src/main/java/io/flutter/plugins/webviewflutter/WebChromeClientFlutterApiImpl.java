// Copyright 2013 The Flutter Authors. All rights reserved.
// Use of this source code is governed by a BSD-style license that can be
// found in the LICENSE file.

package io.flutter.plugins.webviewflutter;

import android.os.Build;
<<<<<<< HEAD
import android.webkit.ConsoleMessage;
=======
import android.view.View;
>>>>>>> 51e74b97
import android.webkit.GeolocationPermissions;
import android.webkit.PermissionRequest;
import android.webkit.WebChromeClient;
import android.webkit.WebView;
import androidx.annotation.NonNull;
import androidx.annotation.RequiresApi;
import io.flutter.plugin.common.BinaryMessenger;
import io.flutter.plugins.webviewflutter.GeneratedAndroidWebView.WebChromeClientFlutterApi;
import java.util.List;
import java.util.Objects;

/**
 * Flutter Api implementation for {@link WebChromeClient}.
 *
 * <p>Passes arguments of callbacks methods from a {@link WebChromeClient} to Dart.
 */
public class WebChromeClientFlutterApiImpl extends WebChromeClientFlutterApi {
  private final BinaryMessenger binaryMessenger;
  private final InstanceManager instanceManager;
  private final WebViewFlutterApiImpl webViewFlutterApi;

  private static GeneratedAndroidWebView.ConsoleMessageLevel toConsoleMessageLevel(
      ConsoleMessage.MessageLevel level) {
    switch (level) {
      case TIP:
        return GeneratedAndroidWebView.ConsoleMessageLevel.TIP;
      case LOG:
        return GeneratedAndroidWebView.ConsoleMessageLevel.LOG;
      case WARNING:
        return GeneratedAndroidWebView.ConsoleMessageLevel.WARNING;
      case ERROR:
        return GeneratedAndroidWebView.ConsoleMessageLevel.ERROR;
      case DEBUG:
        return GeneratedAndroidWebView.ConsoleMessageLevel.DEBUG;
    }

    return GeneratedAndroidWebView.ConsoleMessageLevel.UNKNOWN;
  }

  /**
   * Creates a Flutter api that sends messages to Dart.
   *
   * @param binaryMessenger handles sending messages to Dart
   * @param instanceManager maintains instances stored to communicate with Dart objects
   */
  public WebChromeClientFlutterApiImpl(
      @NonNull BinaryMessenger binaryMessenger, @NonNull InstanceManager instanceManager) {
    super(binaryMessenger);
    this.binaryMessenger = binaryMessenger;
    this.instanceManager = instanceManager;
    webViewFlutterApi = new WebViewFlutterApiImpl(binaryMessenger, instanceManager);
  }

  /** Passes arguments from {@link WebChromeClient#onProgressChanged} to Dart. */
  public void onProgressChanged(
      @NonNull WebChromeClient webChromeClient,
      @NonNull WebView webView,
      @NonNull Long progress,
      @NonNull Reply<Void> callback) {
    webViewFlutterApi.create(webView, reply -> {});

    final Long webViewIdentifier =
        Objects.requireNonNull(instanceManager.getIdentifierForStrongReference(webView));
    super.onProgressChanged(
        getIdentifierForClient(webChromeClient), webViewIdentifier, progress, callback);
  }

  /** Passes arguments from {@link WebChromeClient#onShowFileChooser} to Dart. */
  @RequiresApi(api = Build.VERSION_CODES.LOLLIPOP)
  public void onShowFileChooser(
      @NonNull WebChromeClient webChromeClient,
      @NonNull WebView webView,
      @NonNull WebChromeClient.FileChooserParams fileChooserParams,
      @NonNull Reply<List<String>> callback) {
    webViewFlutterApi.create(webView, reply -> {});

    new FileChooserParamsFlutterApiImpl(binaryMessenger, instanceManager)
        .create(fileChooserParams, reply -> {});

    onShowFileChooser(
        Objects.requireNonNull(instanceManager.getIdentifierForStrongReference(webChromeClient)),
        Objects.requireNonNull(instanceManager.getIdentifierForStrongReference(webView)),
        Objects.requireNonNull(instanceManager.getIdentifierForStrongReference(fileChooserParams)),
        callback);
  }

  /** Passes arguments from {@link WebChromeClient#onGeolocationPermissionsShowPrompt} to Dart. */
  public void onGeolocationPermissionsShowPrompt(
      @NonNull WebChromeClient webChromeClient,
      @NonNull String origin,
      @NonNull GeolocationPermissions.Callback callback,
      @NonNull WebChromeClientFlutterApi.Reply<Void> replyCallback) {
    new GeolocationPermissionsCallbackFlutterApiImpl(binaryMessenger, instanceManager)
        .create(callback, reply -> {});
    onGeolocationPermissionsShowPrompt(
        Objects.requireNonNull(instanceManager.getIdentifierForStrongReference(webChromeClient)),
        Objects.requireNonNull(instanceManager.getIdentifierForStrongReference(callback)),
        origin,
        replyCallback);
  }

  /**
   * Sends a message to Dart to call `WebChromeClient.onGeolocationPermissionsHidePrompt` on the
   * Dart object representing `instance`.
   */
  public void onGeolocationPermissionsHidePrompt(
      @NonNull WebChromeClient instance, @NonNull WebChromeClientFlutterApi.Reply<Void> callback) {
    super.onGeolocationPermissionsHidePrompt(
        Objects.requireNonNull(instanceManager.getIdentifierForStrongReference(instance)),
        callback);
  }

  /**
   * Sends a message to Dart to call `WebChromeClient.onPermissionRequest` on the Dart object
   * representing `instance`.
   */
  @RequiresApi(api = Build.VERSION_CODES.LOLLIPOP)
  public void onPermissionRequest(
      @NonNull WebChromeClient instance,
      @NonNull PermissionRequest request,
      @NonNull WebChromeClientFlutterApi.Reply<Void> callback) {
    new PermissionRequestFlutterApiImpl(binaryMessenger, instanceManager)
        .create(request, request.getResources(), reply -> {});

    super.onPermissionRequest(
        Objects.requireNonNull(instanceManager.getIdentifierForStrongReference(instance)),
        Objects.requireNonNull(instanceManager.getIdentifierForStrongReference(request)),
        callback);
  }

<<<<<<< HEAD
  public void onConsoleMessage(
      @NonNull WebChromeClient instance,
      @NonNull ConsoleMessage message,
      @NonNull Reply<Void> callback) {
    super.onConsoleMessage(
        Objects.requireNonNull(instanceManager.getIdentifierForStrongReference(instance)),
        new GeneratedAndroidWebView.ConsoleMessage.Builder()
            .setLineNumber((long) message.lineNumber())
            .setMessage(message.message())
            .setLevel(toConsoleMessageLevel(message.messageLevel()))
            .setSourceId(message.sourceId())
            .build(),
=======
  /**
   * Sends a message to Dart to call `WebChromeClient.onShowCustomView` on the Dart object
   * representing `instance`.
   */
  public void onShowCustomView(
      @NonNull WebChromeClient instance,
      @NonNull View view,
      @NonNull WebChromeClient.CustomViewCallback customViewCallback,
      @NonNull WebChromeClientFlutterApi.Reply<Void> callback) {
    new ViewFlutterApiImpl(binaryMessenger, instanceManager).create(view, reply -> {});
    new CustomViewCallbackFlutterApiImpl(binaryMessenger, instanceManager)
        .create(customViewCallback, reply -> {});

    onShowCustomView(
        Objects.requireNonNull(instanceManager.getIdentifierForStrongReference(instance)),
        Objects.requireNonNull(instanceManager.getIdentifierForStrongReference(view)),
        Objects.requireNonNull(instanceManager.getIdentifierForStrongReference(customViewCallback)),
        callback);
  }

  /**
   * Sends a message to Dart to call `WebChromeClient.onHideCustomView` on the Dart object
   * representing `instance`.
   */
  public void onHideCustomView(
      @NonNull WebChromeClient instance, @NonNull WebChromeClientFlutterApi.Reply<Void> callback) {
    super.onHideCustomView(
        Objects.requireNonNull(instanceManager.getIdentifierForStrongReference(instance)),
>>>>>>> 51e74b97
        callback);
  }

  private long getIdentifierForClient(WebChromeClient webChromeClient) {
    final Long identifier = instanceManager.getIdentifierForStrongReference(webChromeClient);
    if (identifier == null) {
      throw new IllegalStateException("Could not find identifier for WebChromeClient.");
    }
    return identifier;
  }
}<|MERGE_RESOLUTION|>--- conflicted
+++ resolved
@@ -5,11 +5,8 @@
 package io.flutter.plugins.webviewflutter;
 
 import android.os.Build;
-<<<<<<< HEAD
 import android.webkit.ConsoleMessage;
-=======
 import android.view.View;
->>>>>>> 51e74b97
 import android.webkit.GeolocationPermissions;
 import android.webkit.PermissionRequest;
 import android.webkit.WebChromeClient;
@@ -140,20 +137,6 @@
         callback);
   }
 
-<<<<<<< HEAD
-  public void onConsoleMessage(
-      @NonNull WebChromeClient instance,
-      @NonNull ConsoleMessage message,
-      @NonNull Reply<Void> callback) {
-    super.onConsoleMessage(
-        Objects.requireNonNull(instanceManager.getIdentifierForStrongReference(instance)),
-        new GeneratedAndroidWebView.ConsoleMessage.Builder()
-            .setLineNumber((long) message.lineNumber())
-            .setMessage(message.message())
-            .setLevel(toConsoleMessageLevel(message.messageLevel()))
-            .setSourceId(message.sourceId())
-            .build(),
-=======
   /**
    * Sends a message to Dart to call `WebChromeClient.onShowCustomView` on the Dart object
    * representing `instance`.
@@ -182,8 +165,26 @@
       @NonNull WebChromeClient instance, @NonNull WebChromeClientFlutterApi.Reply<Void> callback) {
     super.onHideCustomView(
         Objects.requireNonNull(instanceManager.getIdentifierForStrongReference(instance)),
->>>>>>> 51e74b97
         callback);
+  }
+
+  /**
+   * Sends a message to Dart to call `WebChromeClient.onConsoleMessage` on the Dart object
+   * representing `instance`.
+   */
+  public void onConsoleMessage(
+      @NonNull WebChromeClient instance,
+      @NonNull ConsoleMessage message,
+      @NonNull Reply<Void> callback) {
+    super.onConsoleMessage(
+      Objects.requireNonNull(instanceManager.getIdentifierForStrongReference(instance)),
+      new GeneratedAndroidWebView.ConsoleMessage.Builder()
+        .setLineNumber((long) message.lineNumber())
+        .setMessage(message.message())
+        .setLevel(toConsoleMessageLevel(message.messageLevel()))
+        .setSourceId(message.sourceId())
+        .build(),
+      callback);
   }
 
   private long getIdentifierForClient(WebChromeClient webChromeClient) {
