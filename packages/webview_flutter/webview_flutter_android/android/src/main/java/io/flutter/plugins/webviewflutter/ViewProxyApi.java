--- conflicted
+++ resolved
@@ -53,11 +53,8 @@
       case NEVER:
         pigeon_instance.setOverScrollMode(View.OVER_SCROLL_NEVER);
         break;
-<<<<<<< HEAD
-=======
       case UNKNOWN:
         throw getPigeonRegistrar().createUnknownEnumException(OverScrollMode.UNKNOWN);
->>>>>>> 4a14ee2e
     }
   }
 }