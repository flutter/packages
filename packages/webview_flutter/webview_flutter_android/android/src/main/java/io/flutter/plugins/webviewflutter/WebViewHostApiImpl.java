// Copyright 2013 The Flutter Authors. All rights reserved.
// Use of this source code is governed by a BSD-style license that can be
// found in the LICENSE file.

package io.flutter.plugins.webviewflutter;

import android.annotation.SuppressLint;
import android.content.Context;
import android.hardware.display.DisplayManager;
import android.os.Build;
import android.view.View;
import android.view.ViewParent;
import android.webkit.WebChromeClient;
import android.webkit.WebView;
import android.webkit.WebViewClient;
import androidx.annotation.NonNull;
import androidx.annotation.Nullable;
import androidx.annotation.VisibleForTesting;
import io.flutter.embedding.android.FlutterView;
import io.flutter.plugin.common.BinaryMessenger;
import io.flutter.plugin.platform.PlatformView;
import io.flutter.plugins.webviewflutter.GeneratedAndroidWebView.WebViewHostApi;
import java.util.Map;
import java.util.Objects;

/**
 * Host api implementation for {@link WebView}.
 *
 * <p>Handles creating {@link WebView}s that intercommunicate with a paired Dart object.
 */
public class WebViewHostApiImpl implements WebViewHostApi {
  private final InstanceManager instanceManager;
  private final WebViewProxy webViewProxy;
  private final BinaryMessenger binaryMessenger;

  private Context context;

  /** Handles creating and calling static methods for {@link WebView}s. */
  public static class WebViewProxy {
    /**
     * Creates a {@link WebViewPlatformView}.
     *
     * @param context an Activity Context to access application assets
     * @param binaryMessenger used to communicate with Dart over asynchronous messages
     * @param instanceManager mangages instances used to communicate with the corresponding objects
     *     in Dart
     * @return the created {@link WebViewPlatformView}
     */
    @NonNull
    public WebViewPlatformView createWebView(
        @NonNull Context context,
        @NonNull BinaryMessenger binaryMessenger,
        @NonNull InstanceManager instanceManager) {
      return new WebViewPlatformView(context, binaryMessenger, instanceManager);
    }

    /**
     * Forwards call to {@link WebView#setWebContentsDebuggingEnabled}.
     *
     * @param enabled whether debugging should be enabled
     */
    public void setWebContentsDebuggingEnabled(boolean enabled) {
      WebView.setWebContentsDebuggingEnabled(enabled);
    }
  }

  /** Implementation of {@link WebView} that can be used as a Flutter {@link PlatformView}s. */
  @SuppressLint("ViewConstructor")
  public static class WebViewPlatformView extends WebView implements PlatformView {
    // To ease adding callback methods, this value is added prematurely.
    @SuppressWarnings("unused")
    private WebViewFlutterApiImpl api;

    private WebViewClient currentWebViewClient;
    private WebChromeClientHostApiImpl.SecureWebChromeClient currentWebChromeClient;
    private final WebViewFlutterApiImpl webViewFlutterApi;

    /**
     * Creates a {@link WebViewPlatformView}.
     *
     * @param context an Activity Context to access application assets. This value cannot be null.
     */
    public WebViewPlatformView(
        @NonNull Context context,
        @NonNull BinaryMessenger binaryMessenger,
        @NonNull InstanceManager instanceManager) {
      super(context);
      currentWebViewClient = new WebViewClient();
      currentWebChromeClient = new WebChromeClientHostApiImpl.SecureWebChromeClient();
<<<<<<< HEAD
      webViewFlutterApi = new WebViewFlutterApiImpl(binaryMessenger, instanceManager);
=======
      api = new WebViewFlutterApiImpl(binaryMessenger, instanceManager);

>>>>>>> b0173671
      setWebViewClient(currentWebViewClient);
      setWebChromeClient(currentWebChromeClient);
    }

    @Nullable
    @Override
    public View getView() {
      return this;
    }

    @Override
    public void dispose() {}

    // TODO(bparrishMines): This should be removed once https://github.com/flutter/engine/pull/40771 makes it to stable.
    // Temporary fix for https://github.com/flutter/flutter/issues/92165. The FlutterView is setting
    // setImportantForAutofill(IMPORTANT_FOR_AUTOFILL_YES_EXCLUDE_DESCENDANTS) which prevents this
    // view from automatically being traversed for autofill.
    @Override
    protected void onAttachedToWindow() {
      super.onAttachedToWindow();
      if (Build.VERSION.SDK_INT >= Build.VERSION_CODES.O) {
        final FlutterView flutterView = tryFindFlutterView();
        if (flutterView != null) {
          flutterView.setImportantForAutofill(IMPORTANT_FOR_AUTOFILL_YES);
        }
      }
    }

    // Attempt to traverse the parents of this view until a FlutterView is found.
    private FlutterView tryFindFlutterView() {
      ViewParent currentView = this;

      while (currentView.getParent() != null) {
        currentView = currentView.getParent();
        if (currentView instanceof FlutterView) {
          return (FlutterView) currentView;
        }
      }

      return null;
    }

    @Override
    public void setWebViewClient(@NonNull WebViewClient webViewClient) {
      super.setWebViewClient(webViewClient);
      currentWebViewClient = webViewClient;
      currentWebChromeClient.setWebViewClient(webViewClient);
    }

    @Override
    public void setWebChromeClient(@Nullable WebChromeClient client) {
      super.setWebChromeClient(client);
      if (!(client instanceof WebChromeClientHostApiImpl.SecureWebChromeClient)) {
        throw new AssertionError("Client must be a SecureWebChromeClient.");
      }
      currentWebChromeClient = (WebChromeClientHostApiImpl.SecureWebChromeClient) client;
      currentWebChromeClient.setWebViewClient(currentWebViewClient);
    }

    // When running unit tests, the parent `WebView` class is replaced by a stub that returns null
    // for every method. This is overridden so that this returns the current WebChromeClient during
    // unit tests. This should only remain overridden as long as `setWebChromeClient` is overridden.
    @Nullable
    @Override
    public WebChromeClient getWebChromeClient() {
      return currentWebChromeClient;
    }
<<<<<<< HEAD

    @Override
    protected void onScrollChanged(int l, int t, int oldL, int oldT) {
      super.onScrollChanged(l, t, oldL, oldT);
      webViewFlutterApi.onScrollChanged(
          this, (long) l, (long) t, (long) oldL, (long) oldT, reply -> {});
    }
  }

  /**
   * Implementation of {@link InputAwareWebView} that can be used as a Flutter {@link
   * PlatformView}s.
   */
  @SuppressLint("ViewConstructor")
  public static class InputAwareWebViewPlatformView extends InputAwareWebView
      implements PlatformView {
    private WebViewClient currentWebViewClient;
    private WebChromeClientHostApiImpl.SecureWebChromeClient currentWebChromeClient;
=======
>>>>>>> b0173671

    /**
     * Flutter API used to send messages back to Dart.
     *
     * <p>This is only visible for testing.
     */
    @SuppressWarnings("unused")
    @VisibleForTesting
    void setApi(WebViewFlutterApiImpl api) {
      this.api = api;
    }
  }

  /**
   * Creates a host API that handles creating {@link WebView}s and invoking its methods.
   *
   * @param instanceManager maintains instances stored to communicate with Dart objects
   * @param binaryMessenger used to communicate with Dart over asynchronous messages
   * @param webViewProxy handles creating {@link WebView}s and calling its static methods
   * @param context an Activity Context to access application assets. This value cannot be null.
   */
  public WebViewHostApiImpl(
      @NonNull InstanceManager instanceManager,
      @NonNull BinaryMessenger binaryMessenger,
      @NonNull WebViewProxy webViewProxy,
      @Nullable Context context) {
    this.instanceManager = instanceManager;
    this.binaryMessenger = binaryMessenger;
    this.webViewProxy = webViewProxy;
    this.context = context;
  }

  /**
   * Sets the context to construct {@link WebView}s.
   *
   * @param context the new context.
   */
  public void setContext(@Nullable Context context) {
    this.context = context;
  }

  @Override
  public void create(@NonNull Long instanceId) {
    DisplayListenerProxy displayListenerProxy = new DisplayListenerProxy();
    DisplayManager displayManager =
        (DisplayManager) context.getSystemService(Context.DISPLAY_SERVICE);
    displayListenerProxy.onPreWebViewInitialization(displayManager);

    final WebView webView = webViewProxy.createWebView(context, binaryMessenger, instanceManager);

    displayListenerProxy.onPostWebViewInitialization(displayManager);
    instanceManager.addDartCreatedInstance(webView, instanceId);
  }

  @Override
  public void loadData(
      @NonNull Long instanceId,
      @NonNull String data,
      @Nullable String mimeType,
      @Nullable String encoding) {
    final WebView webView = Objects.requireNonNull(instanceManager.getInstance(instanceId));
    webView.loadData(data, mimeType, encoding);
  }

  @Override
  public void loadDataWithBaseUrl(
      @NonNull Long instanceId,
      @Nullable String baseUrl,
      @NonNull String data,
      @Nullable String mimeType,
      @Nullable String encoding,
      @Nullable String historyUrl) {
    final WebView webView = Objects.requireNonNull(instanceManager.getInstance(instanceId));
    webView.loadDataWithBaseURL(baseUrl, data, mimeType, encoding, historyUrl);
  }

  @Override
  public void loadUrl(
      @NonNull Long instanceId, @NonNull String url, @NonNull Map<String, String> headers) {
    final WebView webView = Objects.requireNonNull(instanceManager.getInstance(instanceId));
    webView.loadUrl(url, headers);
  }

  @Override
  public void postUrl(@NonNull Long instanceId, @NonNull String url, @NonNull byte[] data) {
    final WebView webView = Objects.requireNonNull(instanceManager.getInstance(instanceId));
    webView.postUrl(url, data);
  }

  @Nullable
  @Override
  public String getUrl(@NonNull Long instanceId) {
    final WebView webView = Objects.requireNonNull(instanceManager.getInstance(instanceId));
    return webView.getUrl();
  }

  @NonNull
  @Override
  public Boolean canGoBack(@NonNull Long instanceId) {
    final WebView webView = Objects.requireNonNull(instanceManager.getInstance(instanceId));
    return webView.canGoBack();
  }

  @NonNull
  @Override
  public Boolean canGoForward(@NonNull Long instanceId) {
    final WebView webView = Objects.requireNonNull(instanceManager.getInstance(instanceId));
    return webView.canGoForward();
  }

  @Override
  public void goBack(@NonNull Long instanceId) {
    final WebView webView = Objects.requireNonNull(instanceManager.getInstance(instanceId));
    webView.goBack();
  }

  @Override
  public void goForward(@NonNull Long instanceId) {
    final WebView webView = Objects.requireNonNull(instanceManager.getInstance(instanceId));
    webView.goForward();
  }

  @Override
  public void reload(@NonNull Long instanceId) {
    final WebView webView = Objects.requireNonNull(instanceManager.getInstance(instanceId));
    webView.reload();
  }

  @Override
  public void clearCache(@NonNull Long instanceId, @NonNull Boolean includeDiskFiles) {
    final WebView webView = Objects.requireNonNull(instanceManager.getInstance(instanceId));
    webView.clearCache(includeDiskFiles);
  }

  @Override
  public void evaluateJavascript(
      @NonNull Long instanceId,
      @NonNull String javascriptString,
      @NonNull GeneratedAndroidWebView.Result<String> result) {
    final WebView webView = Objects.requireNonNull(instanceManager.getInstance(instanceId));
    webView.evaluateJavascript(javascriptString, result::success);
  }

  @Nullable
  @Override
  public String getTitle(@NonNull Long instanceId) {
    final WebView webView = Objects.requireNonNull(instanceManager.getInstance(instanceId));
    return webView.getTitle();
  }

  @Override
  public void scrollTo(@NonNull Long instanceId, @NonNull Long x, @NonNull Long y) {
    final WebView webView = Objects.requireNonNull(instanceManager.getInstance(instanceId));
    webView.scrollTo(x.intValue(), y.intValue());
  }

  @Override
  public void scrollBy(@NonNull Long instanceId, @NonNull Long x, @NonNull Long y) {
    final WebView webView = Objects.requireNonNull(instanceManager.getInstance(instanceId));
    webView.scrollBy(x.intValue(), y.intValue());
  }

  @NonNull
  @Override
  public Long getScrollX(@NonNull Long instanceId) {
    final WebView webView = Objects.requireNonNull(instanceManager.getInstance(instanceId));
    return (long) webView.getScrollX();
  }

  @NonNull
  @Override
  public Long getScrollY(@NonNull Long instanceId) {
    final WebView webView = Objects.requireNonNull(instanceManager.getInstance(instanceId));
    return (long) webView.getScrollY();
  }

  @NonNull
  @Override
  public GeneratedAndroidWebView.WebViewPoint getScrollPosition(@NonNull Long instanceId) {
    final WebView webView = Objects.requireNonNull(instanceManager.getInstance(instanceId));
    return new GeneratedAndroidWebView.WebViewPoint.Builder()
        .setX((long) webView.getScrollX())
        .setY((long) webView.getScrollY())
        .build();
  }

  @Override
  public void setWebContentsDebuggingEnabled(@NonNull Boolean enabled) {
    webViewProxy.setWebContentsDebuggingEnabled(enabled);
  }

  @Override
  public void setWebViewClient(@NonNull Long instanceId, @NonNull Long webViewClientInstanceId) {
    final WebView webView = Objects.requireNonNull(instanceManager.getInstance(instanceId));
    webView.setWebViewClient(instanceManager.getInstance(webViewClientInstanceId));
  }

  @SuppressLint("JavascriptInterface")
  @Override
  public void addJavaScriptChannel(
      @NonNull Long instanceId, @NonNull Long javaScriptChannelInstanceId) {
    final WebView webView = Objects.requireNonNull(instanceManager.getInstance(instanceId));
    final JavaScriptChannel javaScriptChannel =
        Objects.requireNonNull(instanceManager.getInstance(javaScriptChannelInstanceId));
    webView.addJavascriptInterface(javaScriptChannel, javaScriptChannel.javaScriptChannelName);
  }

  @Override
  public void removeJavaScriptChannel(
      @NonNull Long instanceId, @NonNull Long javaScriptChannelInstanceId) {
    final WebView webView = Objects.requireNonNull(instanceManager.getInstance(instanceId));
    final JavaScriptChannel javaScriptChannel =
        Objects.requireNonNull((instanceManager.getInstance(javaScriptChannelInstanceId)));
    webView.removeJavascriptInterface(javaScriptChannel.javaScriptChannelName);
  }

  @Override
  public void setDownloadListener(@NonNull Long instanceId, @Nullable Long listenerInstanceId) {
    final WebView webView = Objects.requireNonNull(instanceManager.getInstance(instanceId));
    webView.setDownloadListener(
        instanceManager.getInstance(Objects.requireNonNull(listenerInstanceId)));
  }

  @Override
  public void setWebChromeClient(@NonNull Long instanceId, @Nullable Long clientInstanceId) {
    final WebView webView = Objects.requireNonNull(instanceManager.getInstance(instanceId));
    webView.setWebChromeClient(
        instanceManager.getInstance(Objects.requireNonNull(clientInstanceId)));
  }

  @Override
  public void setBackgroundColor(@NonNull Long instanceId, @NonNull Long color) {
    final WebView webView = Objects.requireNonNull(instanceManager.getInstance(instanceId));
    webView.setBackgroundColor(color.intValue());
  }

  /** Maintains instances used to communicate with the corresponding WebView Dart object. */
  @NonNull
  public InstanceManager getInstanceManager() {
    return instanceManager;
  }
}<|MERGE_RESOLUTION|>--- conflicted
+++ resolved
@@ -73,7 +73,6 @@
 
     private WebViewClient currentWebViewClient;
     private WebChromeClientHostApiImpl.SecureWebChromeClient currentWebChromeClient;
-    private final WebViewFlutterApiImpl webViewFlutterApi;
 
     /**
      * Creates a {@link WebViewPlatformView}.
@@ -87,12 +86,8 @@
       super(context);
       currentWebViewClient = new WebViewClient();
       currentWebChromeClient = new WebChromeClientHostApiImpl.SecureWebChromeClient();
-<<<<<<< HEAD
-      webViewFlutterApi = new WebViewFlutterApiImpl(binaryMessenger, instanceManager);
-=======
       api = new WebViewFlutterApiImpl(binaryMessenger, instanceManager);
 
->>>>>>> b0173671
       setWebViewClient(currentWebViewClient);
       setWebChromeClient(currentWebChromeClient);
     }
@@ -160,27 +155,13 @@
     public WebChromeClient getWebChromeClient() {
       return currentWebChromeClient;
     }
-<<<<<<< HEAD
 
     @Override
     protected void onScrollChanged(int l, int t, int oldL, int oldT) {
       super.onScrollChanged(l, t, oldL, oldT);
       webViewFlutterApi.onScrollChanged(
-          this, (long) l, (long) t, (long) oldL, (long) oldT, reply -> {});
-    }
-  }
-
-  /**
-   * Implementation of {@link InputAwareWebView} that can be used as a Flutter {@link
-   * PlatformView}s.
-   */
-  @SuppressLint("ViewConstructor")
-  public static class InputAwareWebViewPlatformView extends InputAwareWebView
-      implements PlatformView {
-    private WebViewClient currentWebViewClient;
-    private WebChromeClientHostApiImpl.SecureWebChromeClient currentWebChromeClient;
-=======
->>>>>>> b0173671
+              this, (long) l, (long) t, (long) oldL, (long) oldT, reply -> {});
+    }
 
     /**
      * Flutter API used to send messages back to Dart.
