// Copyright 2013 The Flutter Authors. All rights reserved.
// Use of this source code is governed by a BSD-style license that can be
// found in the LICENSE file.

package io.flutter.plugins.webviewflutter;

import android.annotation.SuppressLint;
import android.os.Build;
import android.webkit.WebResourceError;
import android.webkit.WebResourceRequest;
import android.webkit.WebView;
import android.webkit.WebViewClient;
import androidx.annotation.NonNull;
import androidx.annotation.RequiresApi;
import androidx.webkit.WebResourceErrorCompat;
import io.flutter.plugin.common.BinaryMessenger;
import io.flutter.plugins.webviewflutter.GeneratedAndroidWebView.WebViewClientFlutterApi;
import java.util.HashMap;
import java.util.Objects;

/**
 * Flutter Api implementation for {@link WebViewClient}.
 *
 * <p>Passes arguments of callbacks methods from a {@link WebViewClient} to Dart.
 */
public class WebViewClientFlutterApiImpl extends WebViewClientFlutterApi {
  private final BinaryMessenger binaryMessenger;
  private final InstanceManager instanceManager;
  private final WebViewFlutterApiImpl webViewFlutterApi;

  @RequiresApi(api = Build.VERSION_CODES.M)
  static GeneratedAndroidWebView.WebResourceErrorData createWebResourceErrorData(
      WebResourceError error) {
    return new GeneratedAndroidWebView.WebResourceErrorData.Builder()
        .setErrorCode((long) error.getErrorCode())
        .setDescription(error.getDescription().toString())
        .build();
  }

  @SuppressLint("RequiresFeature")
  static GeneratedAndroidWebView.WebResourceErrorData createWebResourceErrorData(
      WebResourceErrorCompat error) {
    return new GeneratedAndroidWebView.WebResourceErrorData.Builder()
        .setErrorCode((long) error.getErrorCode())
        .setDescription(error.getDescription().toString())
        .build();
  }

  @RequiresApi(api = Build.VERSION_CODES.LOLLIPOP)
  static GeneratedAndroidWebView.WebResourceRequestData createWebResourceRequestData(
      WebResourceRequest request) {
    final GeneratedAndroidWebView.WebResourceRequestData.Builder requestData =
        new GeneratedAndroidWebView.WebResourceRequestData.Builder()
            .setUrl(request.getUrl().toString())
            .setIsForMainFrame(request.isForMainFrame())
            .setHasGesture(request.hasGesture())
            .setMethod(request.getMethod())
            .setRequestHeaders(
                request.getRequestHeaders() != null
                    ? request.getRequestHeaders()
                    : new HashMap<>());
    if (Build.VERSION.SDK_INT >= Build.VERSION_CODES.N) {
      requestData.setIsRedirect(request.isRedirect());
    }

    return requestData.build();
  }

  /**
   * Creates a Flutter api that sends messages to Dart.
   *
   * @param binaryMessenger handles sending messages to Dart
   * @param instanceManager maintains instances stored to communicate with Dart objects
   */
  public WebViewClientFlutterApiImpl(
      BinaryMessenger binaryMessenger, InstanceManager instanceManager) {
    super(binaryMessenger);
    this.binaryMessenger = binaryMessenger;
    this.instanceManager = instanceManager;
    webViewFlutterApi = new WebViewFlutterApiImpl(binaryMessenger, instanceManager);
  }

  /** Passes arguments from {@link WebViewClient#onPageStarted} to Dart. */
  public void onPageStarted(
      WebViewClient webViewClient, WebView webView, String urlArg, Reply<Void> callback) {
    webViewFlutterApi.create(webView, reply -> {});

    final Long webViewIdentifier =
        Objects.requireNonNull(instanceManager.getIdentifierForStrongReference(webView));
    onPageStarted(getIdentifierForClient(webViewClient), webViewIdentifier, urlArg, callback);
  }

  /** Passes arguments from {@link WebViewClient#onPageFinished} to Dart. */
  public void onPageFinished(
      WebViewClient webViewClient, WebView webView, String urlArg, Reply<Void> callback) {
    webViewFlutterApi.create(webView, reply -> {});

    final Long webViewIdentifier =
        Objects.requireNonNull(instanceManager.getIdentifierForStrongReference(webView));
    onPageFinished(getIdentifierForClient(webViewClient), webViewIdentifier, urlArg, callback);
  }

  /**
   * Passes arguments from {@link WebViewClient#onReceivedError(WebView, WebResourceRequest,
   * WebResourceError)} to Dart.
   */
  @RequiresApi(api = Build.VERSION_CODES.M)
  public void onReceivedRequestError(
      WebViewClient webViewClient,
      WebView webView,
      WebResourceRequest request,
      WebResourceError error,
      Reply<Void> callback) {
    webViewFlutterApi.create(webView, reply -> {});

    final Long webViewIdentifier =
        Objects.requireNonNull(instanceManager.getIdentifierForStrongReference(webView));
    onReceivedRequestError(
        getIdentifierForClient(webViewClient),
        webViewIdentifier,
        createWebResourceRequestData(request),
        createWebResourceErrorData(error),
        callback);
  }

  /**
   * Passes arguments from {@link androidx.webkit.WebViewClientCompat#onReceivedError(WebView,
   * WebResourceRequest, WebResourceError)} to Dart.
   */
  @RequiresApi(api = Build.VERSION_CODES.LOLLIPOP)
  public void onReceivedRequestError(
      WebViewClient webViewClient,
      WebView webView,
      WebResourceRequest request,
      WebResourceErrorCompat error,
      Reply<Void> callback) {
    webViewFlutterApi.create(webView, reply -> {});

    final Long webViewIdentifier =
        Objects.requireNonNull(instanceManager.getIdentifierForStrongReference(webView));
    onReceivedRequestError(
        getIdentifierForClient(webViewClient),
        webViewIdentifier,
        createWebResourceRequestData(request),
        createWebResourceErrorData(error),
        callback);
  }

  /**
   * Passes arguments from {@link WebViewClient#onReceivedError(WebView, int, String, String)} to
   * Dart.
   */
  public void onReceivedError(
      WebViewClient webViewClient,
      WebView webView,
      Long errorCodeArg,
      String descriptionArg,
      String failingUrlArg,
      Reply<Void> callback) {
    webViewFlutterApi.create(webView, reply -> {});

    final Long webViewIdentifier =
        Objects.requireNonNull(instanceManager.getIdentifierForStrongReference(webView));
    onReceivedError(
        getIdentifierForClient(webViewClient),
        webViewIdentifier,
        errorCodeArg,
        descriptionArg,
        failingUrlArg,
        callback);
  }

  /**
   * Passes arguments from {@link WebViewClient#shouldOverrideUrlLoading(WebView,
   * WebResourceRequest)} to Dart.
   */
  @RequiresApi(api = Build.VERSION_CODES.LOLLIPOP)
  public void requestLoading(
      WebViewClient webViewClient,
      WebView webView,
      WebResourceRequest request,
      Reply<Void> callback) {
    webViewFlutterApi.create(webView, reply -> {});

    final Long webViewIdentifier =
        Objects.requireNonNull(instanceManager.getIdentifierForStrongReference(webView));
    requestLoading(
        getIdentifierForClient(webViewClient),
        webViewIdentifier,
        createWebResourceRequestData(request),
        callback);
  }

  /**
   * Passes arguments from {@link WebViewClient#shouldOverrideUrlLoading(WebView, String)} to Dart.
   */
  public void urlLoading(
      WebViewClient webViewClient, WebView webView, String urlArg, Reply<Void> callback) {
    webViewFlutterApi.create(webView, reply -> {});

    final Long webViewIdentifier =
        Objects.requireNonNull(instanceManager.getIdentifierForStrongReference(webView));
    urlLoading(getIdentifierForClient(webViewClient), webViewIdentifier, urlArg, callback);
  }

  /** Passes arguments from {@link WebViewClient#doUpdateVisitedHistory} to Dart. */
  public void doUpdateVisitedHistory(
<<<<<<< HEAD
      WebViewClient webViewClient,
      WebView webView,
      String url,
      boolean isReload,
      Reply<Void> callback) {
=======
      @NonNull WebViewClient webViewClient,
      @NonNull WebView webView,
      @NonNull String url,
      boolean isReload,
      @NonNull Reply<Void> callback) {
>>>>>>> f57c8677
    webViewFlutterApi.create(webView, reply -> {});

    final Long webViewIdentifier =
        Objects.requireNonNull(instanceManager.getIdentifierForStrongReference(webView));
    doUpdateVisitedHistory(
        getIdentifierForClient(webViewClient), webViewIdentifier, url, isReload, callback);
  }

  private long getIdentifierForClient(WebViewClient webViewClient) {
    final Long identifier = instanceManager.getIdentifierForStrongReference(webViewClient);
    if (identifier == null) {
      throw new IllegalStateException("Could not find identifier for WebViewClient.");
    }
    return identifier;
  }
}<|MERGE_RESOLUTION|>--- conflicted
+++ resolved
@@ -205,19 +205,11 @@
 
   /** Passes arguments from {@link WebViewClient#doUpdateVisitedHistory} to Dart. */
   public void doUpdateVisitedHistory(
-<<<<<<< HEAD
-      WebViewClient webViewClient,
-      WebView webView,
-      String url,
-      boolean isReload,
-      Reply<Void> callback) {
-=======
       @NonNull WebViewClient webViewClient,
       @NonNull WebView webView,
       @NonNull String url,
       boolean isReload,
       @NonNull Reply<Void> callback) {
->>>>>>> f57c8677
     webViewFlutterApi.create(webView, reply -> {});
 
     final Long webViewIdentifier =
