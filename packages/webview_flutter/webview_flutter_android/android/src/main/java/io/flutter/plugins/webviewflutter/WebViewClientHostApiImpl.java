// Copyright 2013 The Flutter Authors. All rights reserved.
// Use of this source code is governed by a BSD-style license that can be
// found in the LICENSE file.

package io.flutter.plugins.webviewflutter;

import android.annotation.SuppressLint;
import android.annotation.TargetApi;
import android.graphics.Bitmap;
import android.os.Build;
import android.view.KeyEvent;
import android.webkit.WebResourceError;
import android.webkit.WebResourceRequest;
import android.webkit.WebResourceResponse;
import android.webkit.WebView;
import android.webkit.WebViewClient;
import androidx.annotation.NonNull;
import androidx.annotation.RequiresApi;
import androidx.webkit.WebResourceErrorCompat;
import androidx.webkit.WebViewClientCompat;
import java.util.Objects;

/**
 * Host api implementation for {@link WebViewClient}.
 *
 * <p>Handles creating {@link WebViewClient}s that intercommunicate with a paired Dart object.
 */
public class WebViewClientHostApiImpl implements GeneratedAndroidWebView.WebViewClientHostApi {
  private final InstanceManager instanceManager;
  private final WebViewClientCreator webViewClientCreator;
  private final WebViewClientFlutterApiImpl flutterApi;

  /** Implementation of {@link WebViewClient} that passes arguments of callback methods to Dart. */
  @RequiresApi(Build.VERSION_CODES.N)
  public static class WebViewClientImpl extends WebViewClient {
    private final WebViewClientFlutterApiImpl flutterApi;
    private boolean returnValueForShouldOverrideUrlLoading = false;

    /**
     * Creates a {@link WebViewClient} that passes arguments of callbacks methods to Dart.
     *
     * @param flutterApi handles sending messages to Dart
     */
    public WebViewClientImpl(@NonNull WebViewClientFlutterApiImpl flutterApi) {
      this.flutterApi = flutterApi;
    }

    @Override
    public void onPageStarted(@NonNull WebView view, @NonNull String url, @NonNull Bitmap favicon) {
      flutterApi.onPageStarted(this, view, url, reply -> {});
    }

    @Override
    public void onPageFinished(@NonNull WebView view, @NonNull String url) {
      flutterApi.onPageFinished(this, view, url, reply -> {});
    }

    @Override
<<<<<<< HEAD
    public void onReceivedHttpError(
        WebView view, WebResourceRequest request, WebResourceResponse response) {
      flutterApi.onReceivedHttpError(this, view, request, response, reply -> {});
    }

    @Override
    public void onReceivedError(WebView view, WebResourceRequest request, WebResourceError error) {
=======
    public void onReceivedError(
        @NonNull WebView view,
        @NonNull WebResourceRequest request,
        @NonNull WebResourceError error) {
>>>>>>> e1471c14
      flutterApi.onReceivedRequestError(this, view, request, error, reply -> {});
    }

    // Legacy codepath for < 23; newer versions use the variant above.
    @SuppressWarnings("deprecation")
    @Override
    public void onReceivedError(
        @NonNull WebView view,
        int errorCode,
        @NonNull String description,
        @NonNull String failingUrl) {
      flutterApi.onReceivedError(
          this, view, (long) errorCode, description, failingUrl, reply -> {});
    }

    @Override
    public boolean shouldOverrideUrlLoading(
        @NonNull WebView view, @NonNull WebResourceRequest request) {
      flutterApi.requestLoading(this, view, request, reply -> {});
      return returnValueForShouldOverrideUrlLoading;
    }

    // Legacy codepath for < 24; newer versions use the variant above.
    @SuppressWarnings("deprecation")
    @Override
    public boolean shouldOverrideUrlLoading(@NonNull WebView view, @NonNull String url) {
      flutterApi.urlLoading(this, view, url, reply -> {});
      return returnValueForShouldOverrideUrlLoading;
    }

    @Override
    public void doUpdateVisitedHistory(
        @NonNull WebView view, @NonNull String url, boolean isReload) {
      flutterApi.doUpdateVisitedHistory(this, view, url, isReload, reply -> {});
    }

    @Override
    public void onUnhandledKeyEvent(@NonNull WebView view, @NonNull KeyEvent event) {
      // Deliberately empty. Occasionally the webview will mark events as having failed to be
      // handled even though they were handled. We don't want to propagate those as they're not
      // truly lost.
    }

    /** Sets return value for {@link #shouldOverrideUrlLoading}. */
    public void setReturnValueForShouldOverrideUrlLoading(boolean value) {
      returnValueForShouldOverrideUrlLoading = value;
    }
  }

  /**
   * Implementation of {@link WebViewClientCompat} that passes arguments of callback methods to
   * Dart.
   */
  public static class WebViewClientCompatImpl extends WebViewClientCompat {
    private final WebViewClientFlutterApiImpl flutterApi;
    private boolean returnValueForShouldOverrideUrlLoading = false;

    public WebViewClientCompatImpl(@NonNull WebViewClientFlutterApiImpl flutterApi) {
      this.flutterApi = flutterApi;
    }

    @Override
    public void onPageStarted(@NonNull WebView view, @NonNull String url, @NonNull Bitmap favicon) {
      flutterApi.onPageStarted(this, view, url, reply -> {});
    }

    @Override
    public void onPageFinished(@NonNull WebView view, @NonNull String url) {
      flutterApi.onPageFinished(this, view, url, reply -> {});
    }

    @RequiresApi(api = Build.VERSION_CODES.LOLLIPOP)
    @Override
    public void onReceivedHttpError(
        @NonNull WebView view, @NonNull WebResourceRequest request, WebResourceResponse response) {
      flutterApi.onReceivedHttpError(this, view, request, response, reply -> {});
    }

    // This method is only called when the WebViewFeature.RECEIVE_WEB_RESOURCE_ERROR feature is
    // enabled. The deprecated method is called when a device doesn't support this.
    @RequiresApi(api = Build.VERSION_CODES.LOLLIPOP)
    @SuppressLint("RequiresFeature")
    @Override
    public void onReceivedError(
        @NonNull WebView view,
        @NonNull WebResourceRequest request,
        @NonNull WebResourceErrorCompat error) {
      flutterApi.onReceivedRequestError(this, view, request, error, reply -> {});
    }

    // Legacy codepath for versions that don't support the variant above.
    @SuppressWarnings("deprecation")
    @Override
    public void onReceivedError(
        @NonNull WebView view,
        int errorCode,
        @NonNull String description,
        @NonNull String failingUrl) {
      flutterApi.onReceivedError(
          this, view, (long) errorCode, description, failingUrl, reply -> {});
    }

    @TargetApi(Build.VERSION_CODES.LOLLIPOP)
    @Override
    public boolean shouldOverrideUrlLoading(
        @NonNull WebView view, @NonNull WebResourceRequest request) {
      flutterApi.requestLoading(this, view, request, reply -> {});
      return returnValueForShouldOverrideUrlLoading;
    }

    // Legacy codepath for < Lollipop; newer versions use the variant above.
    @SuppressWarnings("deprecation")
    @Override
    public boolean shouldOverrideUrlLoading(@NonNull WebView view, @NonNull String url) {
      flutterApi.urlLoading(this, view, url, reply -> {});
      return returnValueForShouldOverrideUrlLoading;
    }

    @Override
    public void doUpdateVisitedHistory(
        @NonNull WebView view, @NonNull String url, boolean isReload) {
      flutterApi.doUpdateVisitedHistory(this, view, url, isReload, reply -> {});
    }

    @Override
    public void onUnhandledKeyEvent(@NonNull WebView view, @NonNull KeyEvent event) {
      // Deliberately empty. Occasionally the webview will mark events as having failed to be
      // handled even though they were handled. We don't want to propagate those as they're not
      // truly lost.
    }

    /** Sets return value for {@link #shouldOverrideUrlLoading}. */
    public void setReturnValueForShouldOverrideUrlLoading(boolean value) {
      returnValueForShouldOverrideUrlLoading = value;
    }
  }

  /** Handles creating {@link WebViewClient}s for a {@link WebViewClientHostApiImpl}. */
  public static class WebViewClientCreator {
    /**
     * Creates a {@link WebViewClient}.
     *
     * @param flutterApi handles sending messages to Dart
     * @return the created {@link WebViewClient}
     */
    @NonNull
    public WebViewClient createWebViewClient(@NonNull WebViewClientFlutterApiImpl flutterApi) {
      // WebViewClientCompat is used to get
      // shouldOverrideUrlLoading(WebView view, WebResourceRequest request)
      // invoked by the webview on older Android devices, without it pages that use iframes will
      // be broken when a navigationDelegate is set on Android version earlier than N.
      //
      // However, this if statement attempts to avoid using WebViewClientCompat on versions >= N due
      // to bug https://bugs.chromium.org/p/chromium/issues/detail?id=925887. Also, see
      // https://github.com/flutter/flutter/issues/29446.
      if (android.os.Build.VERSION.SDK_INT >= Build.VERSION_CODES.N) {
        return new WebViewClientImpl(flutterApi);
      } else {
        return new WebViewClientCompatImpl(flutterApi);
      }
    }
  }

  /**
   * Creates a host API that handles creating {@link WebViewClient}s.
   *
   * @param instanceManager maintains instances stored to communicate with Dart objects
   * @param webViewClientCreator handles creating {@link WebViewClient}s
   * @param flutterApi handles sending messages to Dart
   */
  public WebViewClientHostApiImpl(
      @NonNull InstanceManager instanceManager,
      @NonNull WebViewClientCreator webViewClientCreator,
      @NonNull WebViewClientFlutterApiImpl flutterApi) {
    this.instanceManager = instanceManager;
    this.webViewClientCreator = webViewClientCreator;
    this.flutterApi = flutterApi;
  }

  @Override
  public void create(@NonNull Long instanceId) {
    final WebViewClient webViewClient = webViewClientCreator.createWebViewClient(flutterApi);
    instanceManager.addDartCreatedInstance(webViewClient, instanceId);
  }

  @Override
  public void setSynchronousReturnValueForShouldOverrideUrlLoading(
      @NonNull Long instanceId, @NonNull Boolean value) {
    final WebViewClient webViewClient =
        Objects.requireNonNull(instanceManager.getInstance(instanceId));
    if (webViewClient instanceof WebViewClientCompatImpl) {
      ((WebViewClientCompatImpl) webViewClient).setReturnValueForShouldOverrideUrlLoading(value);
    } else if (Build.VERSION.SDK_INT >= Build.VERSION_CODES.N
        && webViewClient instanceof WebViewClientImpl) {
      ((WebViewClientImpl) webViewClient).setReturnValueForShouldOverrideUrlLoading(value);
    } else {
      throw new IllegalStateException(
          "This WebViewClient doesn't support setting the returnValueForShouldOverrideUrlLoading.");
    }
  }
}<|MERGE_RESOLUTION|>--- conflicted
+++ resolved
@@ -56,20 +56,17 @@
     }
 
     @Override
-<<<<<<< HEAD
     public void onReceivedHttpError(
-        WebView view, WebResourceRequest request, WebResourceResponse response) {
+        @NonNull WebView view,
+        @NonNull WebResourceRequest request,
+        @NonNull WebResourceResponse response) {
       flutterApi.onReceivedHttpError(this, view, request, response, reply -> {});
     }
 
-    @Override
-    public void onReceivedError(WebView view, WebResourceRequest request, WebResourceError error) {
-=======
     public void onReceivedError(
         @NonNull WebView view,
         @NonNull WebResourceRequest request,
         @NonNull WebResourceError error) {
->>>>>>> e1471c14
       flutterApi.onReceivedRequestError(this, view, request, error, reply -> {});
     }
 
