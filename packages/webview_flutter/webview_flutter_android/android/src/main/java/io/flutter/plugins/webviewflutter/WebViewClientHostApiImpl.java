// Copyright 2013 The Flutter Authors. All rights reserved.
// Use of this source code is governed by a BSD-style license that can be
// found in the LICENSE file.

package io.flutter.plugins.webviewflutter;

import android.annotation.SuppressLint;
import android.annotation.TargetApi;
import android.graphics.Bitmap;
import android.os.Build;
import android.view.KeyEvent;
import android.webkit.WebResourceError;
import android.webkit.WebResourceRequest;
import android.webkit.WebView;
import android.webkit.WebViewClient;
import androidx.annotation.NonNull;
import androidx.annotation.RequiresApi;
import androidx.webkit.WebResourceErrorCompat;
import androidx.webkit.WebViewClientCompat;
import java.util.Objects;

/**
 * Host api implementation for {@link WebViewClient}.
 *
 * <p>Handles creating {@link WebViewClient}s that intercommunicate with a paired Dart object.
 */
public class WebViewClientHostApiImpl implements GeneratedAndroidWebView.WebViewClientHostApi {
  private final InstanceManager instanceManager;
  private final WebViewClientCreator webViewClientCreator;
  private final WebViewClientFlutterApiImpl flutterApi;

  /** Implementation of {@link WebViewClient} that passes arguments of callback methods to Dart. */
  @RequiresApi(Build.VERSION_CODES.N)
  public static class WebViewClientImpl extends WebViewClient {
    private final WebViewClientFlutterApiImpl flutterApi;
    private boolean returnValueForShouldOverrideUrlLoading = false;

    /**
     * Creates a {@link WebViewClient} that passes arguments of callbacks methods to Dart.
     *
     * @param flutterApi handles sending messages to Dart
     */
    public WebViewClientImpl(@NonNull WebViewClientFlutterApiImpl flutterApi) {
      this.flutterApi = flutterApi;
    }

    @Override
    public void onPageStarted(@NonNull WebView view, @NonNull String url, @NonNull Bitmap favicon) {
      flutterApi.onPageStarted(this, view, url, reply -> {});
    }

    @Override
    public void onPageFinished(@NonNull WebView view, @NonNull String url) {
      flutterApi.onPageFinished(this, view, url, reply -> {});
    }

    @Override
    public void onReceivedError(
        @NonNull WebView view,
        @NonNull WebResourceRequest request,
        @NonNull WebResourceError error) {
      flutterApi.onReceivedRequestError(this, view, request, error, reply -> {});
    }

    // Legacy codepath for < 23; newer versions use the variant above.
    @SuppressWarnings("deprecation")
    @Override
    public void onReceivedError(
        @NonNull WebView view,
        int errorCode,
        @NonNull String description,
        @NonNull String failingUrl) {
      flutterApi.onReceivedError(
          this, view, (long) errorCode, description, failingUrl, reply -> {});
    }

    @Override
    public boolean shouldOverrideUrlLoading(
        @NonNull WebView view, @NonNull WebResourceRequest request) {
      flutterApi.requestLoading(this, view, request, reply -> {});
      return returnValueForShouldOverrideUrlLoading;
    }

    // Legacy codepath for < 24; newer versions use the variant above.
    @SuppressWarnings("deprecation")
    @Override
    public boolean shouldOverrideUrlLoading(@NonNull WebView view, @NonNull String url) {
      flutterApi.urlLoading(this, view, url, reply -> {});
      return returnValueForShouldOverrideUrlLoading;
    }

    @Override
<<<<<<< HEAD
    public void onUnhandledKeyEvent(@NonNull WebView view, @NonNull KeyEvent event) {
=======
    public void doUpdateVisitedHistory(WebView view, String url, boolean isReload) {
      flutterApi.doUpdateVisitedHistory(this, view, url, isReload, reply -> {});
    }

    @Override
    public void onUnhandledKeyEvent(WebView view, KeyEvent event) {
>>>>>>> d01f4eaa
      // Deliberately empty. Occasionally the webview will mark events as having failed to be
      // handled even though they were handled. We don't want to propagate those as they're not
      // truly lost.
    }

    /** Sets return value for {@link #shouldOverrideUrlLoading}. */
    public void setReturnValueForShouldOverrideUrlLoading(boolean value) {
      returnValueForShouldOverrideUrlLoading = value;
    }
  }

  /**
   * Implementation of {@link WebViewClientCompat} that passes arguments of callback methods to
   * Dart.
   */
  public static class WebViewClientCompatImpl extends WebViewClientCompat {
    private final WebViewClientFlutterApiImpl flutterApi;
    private boolean returnValueForShouldOverrideUrlLoading = false;

    public WebViewClientCompatImpl(@NonNull WebViewClientFlutterApiImpl flutterApi) {
      this.flutterApi = flutterApi;
    }

    @Override
    public void onPageStarted(@NonNull WebView view, @NonNull String url, @NonNull Bitmap favicon) {
      flutterApi.onPageStarted(this, view, url, reply -> {});
    }

    @Override
    public void onPageFinished(@NonNull WebView view, @NonNull String url) {
      flutterApi.onPageFinished(this, view, url, reply -> {});
    }

    // This method is only called when the WebViewFeature.RECEIVE_WEB_RESOURCE_ERROR feature is
    // enabled. The deprecated method is called when a device doesn't support this.
    @RequiresApi(api = Build.VERSION_CODES.LOLLIPOP)
    @SuppressLint("RequiresFeature")
    @Override
    public void onReceivedError(
        @NonNull WebView view,
        @NonNull WebResourceRequest request,
        @NonNull WebResourceErrorCompat error) {
      flutterApi.onReceivedRequestError(this, view, request, error, reply -> {});
    }

    // Legacy codepath for versions that don't support the variant above.
    @SuppressWarnings("deprecation")
    @Override
    public void onReceivedError(
        @NonNull WebView view,
        int errorCode,
        @NonNull String description,
        @NonNull String failingUrl) {
      flutterApi.onReceivedError(
          this, view, (long) errorCode, description, failingUrl, reply -> {});
    }

    @TargetApi(Build.VERSION_CODES.LOLLIPOP)
    @Override
    public boolean shouldOverrideUrlLoading(
        @NonNull WebView view, @NonNull WebResourceRequest request) {
      flutterApi.requestLoading(this, view, request, reply -> {});
      return returnValueForShouldOverrideUrlLoading;
    }

    // Legacy codepath for < Lollipop; newer versions use the variant above.
    @SuppressWarnings("deprecation")
    @Override
    public boolean shouldOverrideUrlLoading(@NonNull WebView view, @NonNull String url) {
      flutterApi.urlLoading(this, view, url, reply -> {});
      return returnValueForShouldOverrideUrlLoading;
    }

    @Override
<<<<<<< HEAD
=======
    public void doUpdateVisitedHistory(WebView view, String url, boolean isReload) {
      flutterApi.doUpdateVisitedHistory(this, view, url, isReload, reply -> {});
    }

    @Override
>>>>>>> d01f4eaa
    public void onUnhandledKeyEvent(@NonNull WebView view, @NonNull KeyEvent event) {
      // Deliberately empty. Occasionally the webview will mark events as having failed to be
      // handled even though they were handled. We don't want to propagate those as they're not
      // truly lost.
    }

    /** Sets return value for {@link #shouldOverrideUrlLoading}. */
    public void setReturnValueForShouldOverrideUrlLoading(boolean value) {
      returnValueForShouldOverrideUrlLoading = value;
    }
  }

  /** Handles creating {@link WebViewClient}s for a {@link WebViewClientHostApiImpl}. */
  public static class WebViewClientCreator {
    /**
     * Creates a {@link WebViewClient}.
     *
     * @param flutterApi handles sending messages to Dart
     * @return the created {@link WebViewClient}
     */
    @NonNull
    public WebViewClient createWebViewClient(@NonNull WebViewClientFlutterApiImpl flutterApi) {
      // WebViewClientCompat is used to get
      // shouldOverrideUrlLoading(WebView view, WebResourceRequest request)
      // invoked by the webview on older Android devices, without it pages that use iframes will
      // be broken when a navigationDelegate is set on Android version earlier than N.
      //
      // However, this if statement attempts to avoid using WebViewClientCompat on versions >= N due
      // to bug https://bugs.chromium.org/p/chromium/issues/detail?id=925887. Also, see
      // https://github.com/flutter/flutter/issues/29446.
      if (android.os.Build.VERSION.SDK_INT >= Build.VERSION_CODES.N) {
        return new WebViewClientImpl(flutterApi);
      } else {
        return new WebViewClientCompatImpl(flutterApi);
      }
    }
  }

  /**
   * Creates a host API that handles creating {@link WebViewClient}s.
   *
   * @param instanceManager maintains instances stored to communicate with Dart objects
   * @param webViewClientCreator handles creating {@link WebViewClient}s
   * @param flutterApi handles sending messages to Dart
   */
  public WebViewClientHostApiImpl(
      @NonNull InstanceManager instanceManager,
      @NonNull WebViewClientCreator webViewClientCreator,
      @NonNull WebViewClientFlutterApiImpl flutterApi) {
    this.instanceManager = instanceManager;
    this.webViewClientCreator = webViewClientCreator;
    this.flutterApi = flutterApi;
  }

  @Override
  public void create(@NonNull Long instanceId) {
    final WebViewClient webViewClient = webViewClientCreator.createWebViewClient(flutterApi);
    instanceManager.addDartCreatedInstance(webViewClient, instanceId);
  }

  @Override
  public void setSynchronousReturnValueForShouldOverrideUrlLoading(
      @NonNull Long instanceId, @NonNull Boolean value) {
    final WebViewClient webViewClient =
        Objects.requireNonNull(instanceManager.getInstance(instanceId));
    if (webViewClient instanceof WebViewClientCompatImpl) {
      ((WebViewClientCompatImpl) webViewClient).setReturnValueForShouldOverrideUrlLoading(value);
    } else if (Build.VERSION.SDK_INT >= Build.VERSION_CODES.N
        && webViewClient instanceof WebViewClientImpl) {
      ((WebViewClientImpl) webViewClient).setReturnValueForShouldOverrideUrlLoading(value);
    } else {
      throw new IllegalStateException(
          "This WebViewClient doesn't support setting the returnValueForShouldOverrideUrlLoading.");
    }
  }
}<|MERGE_RESOLUTION|>--- conflicted
+++ resolved
@@ -90,16 +90,13 @@
     }
 
     @Override
-<<<<<<< HEAD
+    public void doUpdateVisitedHistory(
+        @NonNull WebView view, @NonNull String url, boolean isReload) {
+      flutterApi.doUpdateVisitedHistory(this, view, url, isReload, reply -> {});
+    }
+
+    @Override
     public void onUnhandledKeyEvent(@NonNull WebView view, @NonNull KeyEvent event) {
-=======
-    public void doUpdateVisitedHistory(WebView view, String url, boolean isReload) {
-      flutterApi.doUpdateVisitedHistory(this, view, url, isReload, reply -> {});
-    }
-
-    @Override
-    public void onUnhandledKeyEvent(WebView view, KeyEvent event) {
->>>>>>> d01f4eaa
       // Deliberately empty. Occasionally the webview will mark events as having failed to be
       // handled even though they were handled. We don't want to propagate those as they're not
       // truly lost.
@@ -174,14 +171,12 @@
     }
 
     @Override
-<<<<<<< HEAD
-=======
-    public void doUpdateVisitedHistory(WebView view, String url, boolean isReload) {
+    public void doUpdateVisitedHistory(
+        @NonNull WebView view, @NonNull String url, boolean isReload) {
       flutterApi.doUpdateVisitedHistory(this, view, url, isReload, reply -> {});
     }
 
     @Override
->>>>>>> d01f4eaa
     public void onUnhandledKeyEvent(@NonNull WebView view, @NonNull KeyEvent event) {
       // Deliberately empty. Occasionally the webview will mark events as having failed to be
       // handled even though they were handled. We don't want to propagate those as they're not
