--- conflicted
+++ resolved
@@ -165,11 +165,7 @@
     }
 
     @Override
-<<<<<<< HEAD
-    public void onUnhandledKeyEvent(WebView view, KeyEvent event) {
-=======
     public void onUnhandledKeyEvent(@NonNull WebView view, @NonNull KeyEvent event) {
->>>>>>> f57c8677
       // Deliberately empty. Occasionally the webview will mark events as having failed to be
       // handled even though they were handled. We don't want to propagate those as they're not
       // truly lost.
