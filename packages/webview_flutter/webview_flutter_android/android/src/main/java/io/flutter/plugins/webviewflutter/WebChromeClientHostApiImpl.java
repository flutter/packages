--- conflicted
+++ resolved
@@ -8,11 +8,8 @@
 import android.net.Uri;
 import android.os.Build;
 import android.os.Message;
-<<<<<<< HEAD
 import android.view.View;
-=======
 import android.webkit.GeolocationPermissions;
->>>>>>> 53ed5a0a
 import android.webkit.PermissionRequest;
 import android.webkit.ValueCallback;
 import android.webkit.WebChromeClient;
@@ -59,7 +56,6 @@
     }
 
     @Override
-<<<<<<< HEAD
     public void onShowCustomView(View view, WebChromeClient.CustomViewCallback callback) {
       flutterApi.onShowCustomView(this, view, callback, reply -> {});
     }
@@ -67,7 +63,8 @@
     @Override
     public void onHideCustomView() {
       flutterApi.onHideCustomView(this, reply -> {});
-=======
+    }
+
     public void onGeolocationPermissionsShowPrompt(
         @NonNull String origin, @NonNull GeolocationPermissions.Callback callback) {
       flutterApi.onGeolocationPermissionsShowPrompt(this, origin, callback, reply -> {});
@@ -76,7 +73,6 @@
     @Override
     public void onGeolocationPermissionsHidePrompt() {
       flutterApi.onGeolocationPermissionsHidePrompt(this, reply -> {});
->>>>>>> 53ed5a0a
     }
 
     @RequiresApi(api = Build.VERSION_CODES.LOLLIPOP)
