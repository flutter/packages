group 'io.flutter.plugins.webviewflutter'
version '1.0-SNAPSHOT'

buildscript {
    repositories {
        google()
        mavenCentral()
    }

    dependencies {
        classpath 'com.android.tools.build:gradle:7.2.2'
    }
}

rootProject.allprojects {
    repositories {
        google()
        mavenCentral()
    }
}

apply plugin: 'com.android.library'

android {
    compileSdkVersion 33

    defaultConfig {
        minSdkVersion 19
        testInstrumentationRunner "androidx.test.runner.AndroidJUnitRunner"
    }

    lintOptions {
<<<<<<< HEAD
        checkAllWarnings true
        warningsAsErrors true
=======
        // See https://sites.google.com/a/android.com/tools/tips/lint-checks for all available
        // android lint checks.
        error 'ViewConstructor'
>>>>>>> 75ede70c
        disable 'AndroidGradlePluginVersion', 'InvalidPackage', 'GradleDependency'
        baseline file("lint-baseline.xml")
    }

    dependencies {
        implementation 'androidx.annotation:annotation:1.5.0'
        implementation 'androidx.webkit:webkit:1.6.1'
        testImplementation 'junit:junit:4.13.2'
        testImplementation 'org.mockito:mockito-inline:5.1.0'
        testImplementation 'androidx.test:core:1.3.0'
    }

    compileOptions {
        sourceCompatibility JavaVersion.VERSION_1_8
        targetCompatibility JavaVersion.VERSION_1_8
    }

    testOptions {
        unitTests.includeAndroidResources = true
        unitTests.returnDefaultValues = true
        unitTests.all {
            testLogging {
               events "passed", "skipped", "failed", "standardOut", "standardError"
               outputs.upToDateWhen {false}
               showStandardStreams = true
            }
        }
    }
}<|MERGE_RESOLUTION|>--- conflicted
+++ resolved
@@ -30,14 +30,8 @@
     }
 
     lintOptions {
-<<<<<<< HEAD
         checkAllWarnings true
         warningsAsErrors true
-=======
-        // See https://sites.google.com/a/android.com/tools/tips/lint-checks for all available
-        // android lint checks.
-        error 'ViewConstructor'
->>>>>>> 75ede70c
         disable 'AndroidGradlePluginVersion', 'InvalidPackage', 'GradleDependency'
         baseline file("lint-baseline.xml")
     }
