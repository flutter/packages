--- conflicted
+++ resolved
@@ -366,7 +366,6 @@
   /// Callback to Dart function `WebChromeClient.onPermissionRequest`.
   void onPermissionRequest(int instanceId, int requestInstanceId);
 
-<<<<<<< HEAD
   /// Callback to Dart function `WebChromeClient.onShowCustomView`.
   void onShowCustomView(
     int instanceId,
@@ -376,7 +375,7 @@
 
   /// Callback to Dart function `WebChromeClient.onHideCustomView`.
   void onHideCustomView(int instanceId);
-=======
+
   /// Callback to Dart function `WebChromeClient.onGeolocationPermissionsShowPrompt`.
   void onGeolocationPermissionsShowPrompt(
     int instanceId,
@@ -386,7 +385,6 @@
 
   /// Callback to Dart function `WebChromeClient.onGeolocationPermissionsHidePrompt`.
   void onGeolocationPermissionsHidePrompt(int identifier);
->>>>>>> 53ed5a0a
 }
 
 @HostApi(dartHostTestHandler: 'TestWebStorageHostApi')
@@ -439,17 +437,12 @@
   void create(int instanceId, List<String> resources);
 }
 
-<<<<<<< HEAD
 /// Host API for `CustomViewCallback`.
-=======
-/// Host API for `GeolocationPermissionsCallback`.
->>>>>>> 53ed5a0a
 ///
 /// This class may handle instantiating and adding native object instances that
 /// are attached to a Dart instance or handle method calls on the associated
 /// native class or an instance of the class.
 ///
-<<<<<<< HEAD
 /// See https://developer.android.com/reference/android/webkit/WebChromeClient.CustomViewCallback.
 @HostApi(dartHostTestHandler: 'TestCustomViewCallbackHostApi')
 abstract class CustomViewCallbackHostApi {
@@ -458,7 +451,37 @@
 }
 
 /// Flutter API for `CustomViewCallback`.
-=======
+///
+/// This class may handle instantiating and adding Dart instances that are
+/// attached to a native instance or receiving callback methods from an
+/// overridden native class.
+///
+/// See https://developer.android.com/reference/android/webkit/WebChromeClient.CustomViewCallback.
+@FlutterApi()
+abstract class CustomViewCallbackFlutterApi {
+  /// Create a new Dart instance and add it to the `InstanceManager`.
+  void create(int identifier);
+}
+
+/// Flutter API for `View`.
+///
+/// This class may handle instantiating and adding Dart instances that are
+/// attached to a native instance or receiving callback methods from an
+/// overridden native class.
+///
+/// See https://developer.android.com/reference/android/view/View.
+@FlutterApi()
+abstract class ViewFlutterApi {
+  /// Create a new Dart instance and add it to the `InstanceManager`.
+  void create(int identifier);
+}
+
+/// Host API for `GeolocationPermissionsCallback`.
+///
+/// This class may handle instantiating and adding native object instances that
+/// are attached to a Dart instance or handle method calls on the associated
+/// native class or an instance of the class.
+///
 /// See https://developer.android.com/reference/android/webkit/GeolocationPermissions.Callback.
 @HostApi(dartHostTestHandler: 'TestGeolocationPermissionsCallbackHostApi')
 abstract class GeolocationPermissionsCallbackHostApi {
@@ -467,36 +490,14 @@
 }
 
 /// Flutter API for `GeolocationPermissionsCallback`.
->>>>>>> 53ed5a0a
 ///
 /// This class may handle instantiating and adding Dart instances that are
 /// attached to a native instance or receiving callback methods from an
 /// overridden native class.
 ///
-<<<<<<< HEAD
-/// See https://developer.android.com/reference/android/webkit/WebChromeClient.CustomViewCallback.
-@FlutterApi()
-abstract class CustomViewCallbackFlutterApi {
-  /// Create a new Dart instance and add it to the `InstanceManager`.
-  void create(int identifier);
-}
-
-/// Flutter API for `View`.
-///
-/// This class may handle instantiating and adding Dart instances that are
-/// attached to a native instance or receiving callback methods from an
-/// overridden native class.
-///
-/// See https://developer.android.com/reference/android/view/View.
-@FlutterApi()
-abstract class ViewFlutterApi {
-  /// Create a new Dart instance and add it to the `InstanceManager`.
-  void create(int identifier);
-=======
 /// See https://developer.android.com/reference/android/webkit/GeolocationPermissions.Callback.
 @FlutterApi()
 abstract class GeolocationPermissionsCallbackFlutterApi {
   /// Create a new Dart instance and add it to the `InstanceManager`.
   void create(int instanceId);
->>>>>>> 53ed5a0a
 }