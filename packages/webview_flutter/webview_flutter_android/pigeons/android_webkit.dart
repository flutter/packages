--- conflicted
+++ resolved
@@ -852,7 +852,6 @@
   /// Return the scrolled position of this view.
   WebViewPoint getScrollPosition();
 
-<<<<<<< HEAD
   /// Define whether the vertical scrollbar should be drawn or not.
   ///
   /// The scrollbar is not drawn by default.
@@ -862,10 +861,9 @@
   ///
   /// The scrollbar is not drawn by default.
   void setHorizontalScrollBarEnabled(bool enabled);
-=======
+
   /// Set the over-scroll mode for this view.
   void setOverScrollMode(OverScrollMode mode);
->>>>>>> bfb42a62
 }
 
 /// A callback interface used by the host application to set the Geolocation
