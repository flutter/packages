--- conflicted
+++ resolved
@@ -80,7 +80,6 @@
   unknown,
 }
 
-<<<<<<< HEAD
 /// The over-scroll mode for a view.
 ///
 /// See https://developer.android.com/reference/android/view/View#OVER_SCROLL_ALWAYS.
@@ -95,7 +94,11 @@
 
   /// Never allow a user to over-scroll this view.
   never,
-=======
+
+  /// The type is not recognized by this wrapper.
+  unknown,
+}
+
 /// Type of error for a SslCertificate.
 ///
 /// See https://developer.android.com/reference/android/net/http/SslError#SSL_DATE_INVALID.
@@ -120,7 +123,6 @@
 
   /// The type is not recognized by this wrapper.
   unknown,
->>>>>>> 2fcc4032
 }
 
 /// Encompasses parameters to the `WebViewClient.shouldInterceptRequest` method.
