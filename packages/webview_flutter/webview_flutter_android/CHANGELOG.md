--- conflicted
+++ resolved
@@ -1,12 +1,10 @@
-<<<<<<< HEAD
-## 3.3.3
+## 3.4.1
 
 * Clarifies explanation of endorsement in README.
-=======
+
 ## 3.4.0
 
 * Adds support to set text zoom of a page. See `AndroidWebViewController.setTextZoom`.
->>>>>>> 9bfef951
 * Aligns Dart and Flutter SDK constraints.
 
 ## 3.3.2
