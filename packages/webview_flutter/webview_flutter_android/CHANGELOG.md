<<<<<<< HEAD
## 3.4.0

* Adds support to set text zoom of a page. See `AndroidWebViewController.setTextZoom`.
=======
## NEXT

* Updates compileSdkVersion to 33.
>>>>>>> 2f213219

## 3.3.1

* Updates links for the merge of flutter/plugins into flutter/packages.

## 3.3.0

* Adds support to access native `WebView`.

## 3.2.4

* Renames Pigeon output files.

## 3.2.3

* Fixes bug that prevented the web view from being garbage collected.
* Fixes bug causing a `LateInitializationError` when a `PlatformNavigationDelegate` is not provided.

## 3.2.2

* Updates example code for `use_build_context_synchronously` lint.

## 3.2.1

* Updates code for stricter lint checks.

## 3.2.0

* Adds support for handling file selection. See `AndroidWebViewController.setOnShowFileSelector`.
* Updates pigeon dev dependency to `4.2.14`.

## 3.1.3

* Fixes crash when the Java `InstanceManager` was used after plugin was removed from the engine.

## 3.1.2

* Fixes bug where an `AndroidWebViewController` couldn't be reused with a new `WebViewWidget`.

## 3.1.1

* Fixes bug where a `AndroidNavigationDelegate` was required to load a request.

## 3.1.0

* Adds support for selecting Hybrid Composition on versions 23+. Please use
  `AndroidWebViewControllerCreationParams.displayWithHybridComposition`.

## 3.0.0

* **BREAKING CHANGE** Updates platform implementation to `2.0.0` release of
  `webview_flutter_platform_interface`. See
  [webview_flutter](https://pub.dev/packages/webview_flutter/versions/4.0.0) for updated usage.

## 2.10.4

* Updates code for `no_leading_underscores_for_local_identifiers` lint.
* Bumps androidx.annotation from 1.4.0 to 1.5.0.

## 2.10.3

* Updates imports for `prefer_relative_imports`.

## 2.10.2

* Adds a getter to expose the Java InstanceManager.

## 2.10.1

* Adds a method to the `WebView` wrapper to retrieve the X and Y positions simultaneously.
* Removes reference to https://github.com/flutter/flutter/issues/97744 from `README`.

## 2.10.0

* Bumps webkit from 1.0.0 to 1.5.0.
* Raises minimum `compileSdkVersion` to 32.

## 2.9.5

* Adds dispose methods for HostApi and FlutterApi of JavaObject.

## 2.9.4

* Fixes avoid_redundant_argument_values lint warnings and minor typos.
* Bumps gradle from 7.2.1 to 7.2.2.

## 2.9.3

* Updates the Dart InstanceManager to take a listener for when an object is garbage collected.
  See https://github.com/flutter/flutter/issues/107199.

## 2.9.2

* Updates the Java InstanceManager to take a listener for when an object is garbage collected.
  See https://github.com/flutter/flutter/issues/107199.

## 2.9.1

* Updates Android WebView classes as Copyable. This is a part of moving the api to handle garbage
  collection automatically. See https://github.com/flutter/flutter/issues/107199.

## 2.9.0

* Ignores unnecessary import warnings in preparation for [upcoming Flutter changes](https://github.com/flutter/flutter/pull/106316).
* Fixes bug where `Directionality` from context didn't affect `SurfaceAndroidWebView`.
* Fixes bug where default text direction was different for `SurfaceAndroidWebView` and `AndroidWebView`.
  Default is now `TextDirection.ltr` for both.
* Fixes bug where setting WebView to a transparent background could cause visual errors when using
  `SurfaceAndroidWebView`. Hybrid composition is now used when the background color is not 100%
  opaque.
* Raises minimum Flutter version to 3.0.0.

## 2.8.14

* Bumps androidx.annotation from 1.0.0 to 1.4.0.

## 2.8.13

* Fixes a bug which causes an exception when the `onNavigationRequestCallback` return `false`.

## 2.8.12

* Bumps mockito-inline from 3.11.1 to 4.6.1.

## 2.8.11

* Ignores unnecessary import warnings in preparation for [upcoming Flutter changes](https://github.com/flutter/flutter/pull/104231).

## 2.8.10

* Updates references to the obsolete master branch.

## 2.8.9

* Updates Gradle to 7.2.1.

## 2.8.8

* Minor fixes for new analysis options.

## 2.8.7

* Removes unnecessary imports.
* Fixes library_private_types_in_public_api, sort_child_properties_last and use_key_in_widget_constructors
  lint warnings.

## 2.8.6

* Updates pigeon developer dependency to the latest version which adds support for null safety.

## 2.8.5

* Migrates deprecated `Scaffold.showSnackBar` to `ScaffoldMessenger` in example app.

## 2.8.4

* Fixes bug preventing `mockito` code generation for tests.
* Fixes regression where local storage wasn't cleared when `WebViewController.clearCache` was
  called.

## 2.8.3

* Fixes a bug causing `debuggingEnabled` to always be set to true.
* Fixes an integration test race condition.

## 2.8.2

* Adds the `WebSettings.setAllowFileAccess()` method and ensure that file access is allowed when the `WebViewAndroidWidget.loadFile()` method is executed.

## 2.8.1

* Fixes bug where the default user agent string was being set for every rebuild. See
  https://github.com/flutter/flutter/issues/94847.

## 2.8.0

* Implements new cookie manager for setting cookies and providing initial cookies.

## 2.7.0

* Adds support for the `loadRequest` method from the platform interface.

## 2.6.0

* Adds implementation of the `loadFlutterAsset` method from the platform interface.

## 2.5.0

* Adds an option to set the background color of the webview.

## 2.4.0

* Adds support for Android's `WebView.loadData` and `WebView.loadDataWithBaseUrl` methods and implements the `loadFile` and `loadHtmlString` methods from the platform interface.
* Updates to webview_flutter_platform_interface version 1.5.2.

## 2.3.1

* Adds explanation on how to generate the pigeon communication layer and mockito mock objects.
* Updates compileSdkVersion to 31.

## 2.3.0

* Replaces platform implementation with API built with pigeon.

## 2.2.1

* Fix `NullPointerException` from a race condition when changing focus. This only affects `WebView`
when it is created without Hybrid Composition.

## 2.2.0

* Implemented new `runJavascript` and `runJavascriptReturningResult` methods in platform interface.

## 2.1.0

* Add `zoomEnabled` functionality.

## 2.0.15

* Added Overrides in  FlutterWebView.java

## 2.0.14

* Update example App so navigation menu loads immediatly but only becomes available when `WebViewController` is available (same behavior as example App in webview_flutter package).

## 2.0.13

* Extract Android implementation from `webview_flutter`.<|MERGE_RESOLUTION|>--- conflicted
+++ resolved
@@ -1,12 +1,7 @@
-<<<<<<< HEAD
 ## 3.4.0
 
+* Updates compileSdkVersion to 33.
 * Adds support to set text zoom of a page. See `AndroidWebViewController.setTextZoom`.
-=======
-## NEXT
-
-* Updates compileSdkVersion to 33.
->>>>>>> 2f213219
 
 ## 3.3.1
 
