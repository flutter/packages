--- conflicted
+++ resolved
@@ -1,10 +1,10 @@
+## 3.12.0
+
+* Adds support for `PlatformWebViewController.getUserAgent`.
+
 ## 3.11.0
 
-<<<<<<< HEAD
-* Adds support for `PlatformWebViewController.getUserAgent`.
-=======
 * Adds support to register a callback to receive JavaScript console messages. See `AndroidWebViewController.onConsoleMessage`.
->>>>>>> c3cc4d86
 
 ## 3.10.1
 
