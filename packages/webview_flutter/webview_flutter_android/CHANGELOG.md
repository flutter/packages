--- conflicted
+++ resolved
@@ -1,12 +1,10 @@
-<<<<<<< HEAD
 ## 3.10.0
 
 * Adds support for playing video in fullscreen.
-=======
+
 ## 3.9.3
 
 * Fixes bug where the `PlatformWebViewWidget` was rebuilt unnecessarily.
->>>>>>> 8248ef23
 
 ## 3.9.2
 
