## 4.10.10

<<<<<<< HEAD
* Removes internal native library Dart proxy.
=======
* Bumps kotlin_version to 2.2.21.
>>>>>>> d39e481d

## 4.10.9

* Fixes a compatibility issue with Kotlin 1.8.

## 4.10.8

* Bumps com.android.tools.build:gradle from 8.12.1 to 8.13.1.

## 4.10.7

* Replaces use of deprecated Color.value.

## 4.10.6

* Updates to Pigeon 26.

## 4.10.5

* Resolves Gradle 9 deprecations.

## 4.10.4

* Adds a README section about enabling geolocation.

## 4.10.3

* Updates Java compatibility version to 17.

## 4.10.2

* Updates minimum supported SDK version to Flutter 3.35.
* Removes obsolete code related to supporting SDK <24.

## 4.10.1

* Bumps com.android.tools.build:gradle to 8.12.1 and kotlin_version to 2.2.10.
* Updates minimum supported SDK version to Flutter 3.29/Dart 3.7.

## 4.10.0

* Adds support for the Payment Request API with `AndroidWebViewController.isWebViewFeatureSupported` and `AndroidWebViewController.setPaymentRequestEnabled`.

## 4.9.1

* Updates kotlin version to 2.2.0 to enable gradle 8.11 support.

## 4.9.0

* Adds support for `PlatformWebViewController.loadFileWithParams`.
* Introduces `AndroidLoadFileParams`, a platform-specific extension of `LoadFileParams` for Android that adds support for `headers`.

## 4.8.2

* Bumps gradle from 8.9.0 to 8.11.1.

## 4.8.1

* Updates `androidx.webkit` to 1.14.0.

## 4.8.0

* Adds `AndroidWebViewController.setMixedContentMode` to control how
  mixed-content pages load.

## 4.7.0

* Adds support to respond to recoverable SSL certificate errors. See `AndroidNavigationDelegate.setOnSSlAuthError`.

## 4.6.0

* Adds support to set using wide view port. See `AndroidWebViewController.setUseWideViewPort`.
* Changes default of `WebSettings.setUseWideViewPort` to `false` to align with native WebViews.

## 4.5.0

* Adds support to set whether to draw the scrollbar. See
  `AndroidWebViewController.setVerticalScrollBarEnabled`,
  `AndroidWebViewController.setHorizontalScrollBarEnabled`,
  `AndroidWebViewController.supportsSetScrollBarsEnabled`.

## 4.4.2

* Updates pigeon generated code to fix `ImplicitSamInstance` and `SyntheticAccessor` Kotlin lint
  warnings.

## 4.4.1

* Removes obsolete code related to supporting SDK <21.

## 4.4.0

* Adds support to set the over-scroll mode for the WebView. See `AndroidWebViewController.setOverScrollMode`.

## 4.3.5

* Adds internal wrapper methods for native `WebViewClient`.

## 4.3.4

* Bumps gradle from 8.0.0 to 8.9.0.

## 4.3.3

* Updates compileSdk 34 to flutter.compileSdkVersion.

## 4.3.2

* Bumps gradle-plugin to 2.1.10.

## 4.3.1

* Bumps gradle-plugin to 2.1.0.

## 4.3.0

* Adds support for disabling content URL access within WebView and disabling the Geolocation API.
  See `AndroidWebViewController.setAllowContentAccess` and
  `AndroidWebViewController.setGeolocationEnabled`.

## 4.2.0

* Adds support for configuring file access permissions. See `AndroidWebViewController.setAllowFileAccess`.

## 4.1.0

* Updates internal API wrapper to use `ProxyApi`s.

## 4.0.3

* Bumps androidx.annotation:annotation from 1.8.2 to 1.9.1.

## 4.0.2

* Updates README to remove contributor-focused documentation.

## 4.0.1

* Adds `missing_code_block_language_in_doc_comment` lint.

## 4.0.0

* Bumps androidx.webkit:webkit from 1.12.0 to 1.12.1.
* **Breaking Change** Bumps Android `minSdkVersion` from 19 to 21.

## 3.16.9

* Updates Java compatibility version to 11.
* Updates minimum supported SDK version to Flutter 3.24/Dart 3.5.

## 3.16.8

* Bumps androidx.webkit:webkit from 1.11.0 to 1.12.0.

## 3.16.7

* Bumps androidx.annotation:annotation from 1.8.1 to 1.8.2.

## 3.16.6

* Bumps androidx.annotation:annotation from 1.7.1 to 1.8.1.

## 3.16.5

* Updates lint checks to ignore NewerVersionAvailable.

## 3.16.4

* Updates minimum supported SDK version to Flutter 3.22/Dart 3.4.
* Removes support for apps using the v1 Android embedding.

## 3.16.3

* Bumps androidx.webkit:webkit from 1.10.0 to 1.11.0.

## 3.16.2

* Bumps androidx.webkit:webkit from 1.7.0 to 1.10.0.
* Updates minimum supported SDK version to Flutter 3.16/Dart 3.2.

## 3.16.1

* Fixes iframe navigation being handled in the main frame when `NavigationDelegate.onNavigationRequest` is present.

## 3.16.0

* Adds onReceivedHttpError WebViewClient callback to support
  `PlatformNavigationDelegate.onHttpError`.
* Updates minimum supported SDK version to Flutter 3.13/Dart 3.1.
* Updates compileSdk to 34.

## 3.15.0

* Adds support for `setOnScrollPositionChange` method to the `AndroidWebViewController`.

## 3.14.0

* Adds support to show JavaScript dialog. See `AndroidWebViewController.setOnJavaScriptAlertDialog`, `AndroidWebViewController.setOnJavaScriptConfirmDialog` and `AndroidWebViewController.setOnJavaScriptTextInputDialog`.

## 3.13.2

* Fixes new lint warnings.

## 3.13.1

* Bumps androidx.annotation:annotation from 1.7.0 to 1.7.1.

## 3.13.0

* Adds support for `PlatformNavigationDelegate.setOnHttpAuthRequest`.
* Updates minimum supported SDK version to Flutter 3.10/Dart 3.0.

## 3.12.1

* Fixes `use_build_context_synchronously` lint violations in the example app.

## 3.12.0

* Adds support for `PlatformWebViewController.getUserAgent`.

## 3.11.0

* Adds support to register a callback to receive JavaScript console messages. See `AndroidWebViewController.onConsoleMessage`.

## 3.10.1

* Bumps androidx.annotation:annotation from 1.5.0 to 1.7.0.

## 3.10.0

* Adds support for playing video in fullscreen. See
  `AndroidWebViewController.setCustomWidgetCallbacks`.

## 3.9.5

* Updates pigeon to 11 and removes unneeded enum wrappers.

## 3.9.4

* Adds pub topics to package metadata.
* Updates minimum supported SDK version to Flutter 3.7/Dart 2.19.

## 3.9.3

* Fixes bug where the `PlatformWebViewWidget` was rebuilt unnecessarily.

## 3.9.2

* Fixes bug where `PlatformWebViewWidget` doesn't rebuild when the controller or PlatformView
  implementation flag changes.

## 3.9.1

* Adjusts SDK checks for better testability.

## 3.9.0

* Adds support for `WebResouceError.url`.

## 3.8.2

* Fixes unawaited_futures violations.

## 3.8.1

* Bumps androidx.webkit:webkit from 1.6.0 to 1.7.0.

## 3.8.0

* Adds support for handling geolocation permissions. See
  `AndroidWebViewController.setGeolocationPermissionsPromptCallbacks`.

## 3.7.1

* Removes obsolete null checks on non-nullable values.

## 3.7.0

* Adds support to accept third party cookies. See
  `AndroidWebViewCookieManager.setAcceptThirdPartyCookies`.

## 3.6.3

* Updates gradle, AGP and fixes some lint errors.

## 3.6.2

* Fixes compatibility with AGP versions older than 4.2.

## 3.6.1

* Adds a namespace for compatibility with AGP 8.0.

## 3.6.0

* Adds support for `PlatformWebViewController.setOnPlatformPermissionRequest`.

## 3.5.3

* Bumps gradle from 7.2.2 to 8.0.0.

## 3.5.2

* Updates internal Java InstanceManager to only stop finalization callbacks when stopped.

## 3.5.1

* Updates pigeon dev dependency to `9.2.4`.
* Fixes Android lint warnings.

## 3.5.0

* Adds support for `PlatformNavigationDelegate.onUrlChange`.
* Bumps androidx.webkit:webkit from 1.6.0 to 1.6.1.
* Fixes common typos in tests and documentation.

## 3.4.5

* Removes unused internal `WebView` field and Java class.

## 3.4.4

* Fixes a bug where the native `WebView` wouldn't be traversed for autofill automatically.
* Updates minimum Flutter version to 3.3.

## 3.4.3

* Updates internal Java InstanceManager to be cleared on hot restart.

## 3.4.2

* Clarifies explanation of endorsement in README.

## 3.4.1

* Fixes a potential bug where a `WebView` that was not added to the `InstanceManager` could be
  returned by a `WebViewClient` or `WebChromeClient`.

## 3.4.0

* Adds support to set text zoom of a page. See `AndroidWebViewController.setTextZoom`.
* Aligns Dart and Flutter SDK constraints.

## 3.3.2

* Resolves compilations warnings.
* Updates compileSdkVersion to 33.
* Bumps androidx.webkit:webkit from 1.5.0 to 1.6.0.

## 3.3.1

* Updates links for the merge of flutter/plugins into flutter/packages.

## 3.3.0

* Adds support to access native `WebView`.

## 3.2.4

* Renames Pigeon output files.

## 3.2.3

* Fixes bug that prevented the web view from being garbage collected.
* Fixes bug causing a `LateInitializationError` when a `PlatformNavigationDelegate` is not provided.

## 3.2.2

* Updates example code for `use_build_context_synchronously` lint.

## 3.2.1

* Updates code for stricter lint checks.

## 3.2.0

* Adds support for handling file selection. See `AndroidWebViewController.setOnShowFileSelector`.
* Updates pigeon dev dependency to `4.2.14`.

## 3.1.3

* Fixes crash when the Java `InstanceManager` was used after plugin was removed from the engine.

## 3.1.2

* Fixes bug where an `AndroidWebViewController` couldn't be reused with a new `WebViewWidget`.

## 3.1.1

* Fixes bug where a `AndroidNavigationDelegate` was required to load a request.

## 3.1.0

* Adds support for selecting Hybrid Composition on versions 23+. Please use
  `AndroidWebViewControllerCreationParams.displayWithHybridComposition`.

## 3.0.0

* **BREAKING CHANGE** Updates platform implementation to `2.0.0` release of
  `webview_flutter_platform_interface`. See
  [webview_flutter](https://pub.dev/packages/webview_flutter/versions/4.0.0) for updated usage.

## 2.10.4

* Updates code for `no_leading_underscores_for_local_identifiers` lint.
* Bumps androidx.annotation from 1.4.0 to 1.5.0.

## 2.10.3

* Updates imports for `prefer_relative_imports`.

## 2.10.2

* Adds a getter to expose the Java InstanceManager.

## 2.10.1

* Adds a method to the `WebView` wrapper to retrieve the X and Y positions simultaneously.
* Removes reference to https://github.com/flutter/flutter/issues/97744 from `README`.

## 2.10.0

* Bumps webkit from 1.0.0 to 1.5.0.
* Raises minimum `compileSdkVersion` to 32.

## 2.9.5

* Adds dispose methods for HostApi and FlutterApi of JavaObject.

## 2.9.4

* Fixes avoid_redundant_argument_values lint warnings and minor typos.
* Bumps gradle from 7.2.1 to 7.2.2.

## 2.9.3

* Updates the Dart InstanceManager to take a listener for when an object is garbage collected.
  See https://github.com/flutter/flutter/issues/107199.

## 2.9.2

* Updates the Java InstanceManager to take a listener for when an object is garbage collected.
  See https://github.com/flutter/flutter/issues/107199.

## 2.9.1

* Updates Android WebView classes as Copyable. This is a part of moving the api to handle garbage
  collection automatically. See https://github.com/flutter/flutter/issues/107199.

## 2.9.0

* Ignores unnecessary import warnings in preparation for [upcoming Flutter changes](https://github.com/flutter/flutter/pull/106316).
* Fixes bug where `Directionality` from context didn't affect `SurfaceAndroidWebView`.
* Fixes bug where default text direction was different for `SurfaceAndroidWebView` and `AndroidWebView`.
  Default is now `TextDirection.ltr` for both.
* Fixes bug where setting WebView to a transparent background could cause visual errors when using
  `SurfaceAndroidWebView`. Hybrid composition is now used when the background color is not 100%
  opaque.
* Raises minimum Flutter version to 3.0.0.

## 2.8.14

* Bumps androidx.annotation from 1.0.0 to 1.4.0.

## 2.8.13

* Fixes a bug which causes an exception when the `onNavigationRequestCallback` return `false`.

## 2.8.12

* Bumps mockito-inline from 3.11.1 to 4.6.1.

## 2.8.11

* Ignores unnecessary import warnings in preparation for [upcoming Flutter changes](https://github.com/flutter/flutter/pull/104231).

## 2.8.10

* Updates references to the obsolete master branch.

## 2.8.9

* Updates Gradle to 7.2.1.

## 2.8.8

* Minor fixes for new analysis options.

## 2.8.7

* Removes unnecessary imports.
* Fixes library_private_types_in_public_api, sort_child_properties_last and use_key_in_widget_constructors
  lint warnings.

## 2.8.6

* Updates pigeon developer dependency to the latest version which adds support for null safety.

## 2.8.5

* Migrates deprecated `Scaffold.showSnackBar` to `ScaffoldMessenger` in example app.

## 2.8.4

* Fixes bug preventing `mockito` code generation for tests.
* Fixes regression where local storage wasn't cleared when `WebViewController.clearCache` was
  called.

## 2.8.3

* Fixes a bug causing `debuggingEnabled` to always be set to true.
* Fixes an integration test race condition.

## 2.8.2

* Adds the `WebSettings.setAllowFileAccess()` method and ensure that file access is allowed when the `WebViewAndroidWidget.loadFile()` method is executed.

## 2.8.1

* Fixes bug where the default user agent string was being set for every rebuild. See
  https://github.com/flutter/flutter/issues/94847.

## 2.8.0

* Implements new cookie manager for setting cookies and providing initial cookies.

## 2.7.0

* Adds support for the `loadRequest` method from the platform interface.

## 2.6.0

* Adds implementation of the `loadFlutterAsset` method from the platform interface.

## 2.5.0

* Adds an option to set the background color of the webview.

## 2.4.0

* Adds support for Android's `WebView.loadData` and `WebView.loadDataWithBaseUrl` methods and implements the `loadFile` and `loadHtmlString` methods from the platform interface.
* Updates to webview_flutter_platform_interface version 1.5.2.

## 2.3.1

* Adds explanation on how to generate the pigeon communication layer and mockito mock objects.
* Updates compileSdkVersion to 31.

## 2.3.0

* Replaces platform implementation with API built with pigeon.

## 2.2.1

* Fix `NullPointerException` from a race condition when changing focus. This only affects `WebView`
when it is created without Hybrid Composition.

## 2.2.0

* Implemented new `runJavascript` and `runJavascriptReturningResult` methods in platform interface.

## 2.1.0

* Add `zoomEnabled` functionality.

## 2.0.15

* Added Overrides in  FlutterWebView.java

## 2.0.14

* Update example App so navigation menu loads immediatly but only becomes available when `WebViewController` is available (same behavior as example App in webview_flutter package).

## 2.0.13

* Extract Android implementation from `webview_flutter`.<|MERGE_RESOLUTION|>--- conflicted
+++ resolved
@@ -1,10 +1,10 @@
+## 4.10.11
+
+* Removes internal native library Dart proxy.
+
 ## 4.10.10
 
-<<<<<<< HEAD
-* Removes internal native library Dart proxy.
-=======
 * Bumps kotlin_version to 2.2.21.
->>>>>>> d39e481d
 
 ## 4.10.9
 
