<<<<<<< HEAD
## 3.8.0

* Adds support for `setOnContentOffsetChanged` method to the `AndroidWebViewController`.
=======
## 3.9.2

* Fixes bug where `PlatformWebViewWidget` doesn't rebuild when the controller or PlatformView
  implementation flag changes. 

## 3.9.1

* Adjusts SDK checks for better testability.

## 3.9.0

* Adds support for `WebResouceError.url`.

## 3.8.2

* Fixes unawaited_futures violations.

## 3.8.1

* Bumps androidx.webkit:webkit from 1.6.0 to 1.7.0.

## 3.8.0

* Adds support for handling geolocation permissions. See
  `AndroidWebViewController.setGeolocationPermissionsPromptCallbacks`.
>>>>>>> 9e219221

## 3.7.1

* Removes obsolete null checks on non-nullable values.

## 3.7.0

* Adds support to accept third party cookies. See
  `AndroidWebViewCookieManager.setAcceptThirdPartyCookies`.

## 3.6.3

* Updates gradle, AGP and fixes some lint errors.

## 3.6.2

* Fixes compatibility with AGP versions older than 4.2.

## 3.6.1

* Adds a namespace for compatibility with AGP 8.0.

## 3.6.0

* Adds support for `PlatformWebViewController.setOnPlatformPermissionRequest`.

## 3.5.3

* Bumps gradle from 7.2.2 to 8.0.0.

## 3.5.2

* Updates internal Java InstanceManager to only stop finalization callbacks when stopped.

## 3.5.1

* Updates pigeon dev dependency to `9.2.4`.
* Fixes Android lint warnings.

## 3.5.0

* Adds support for `PlatformNavigationDelegate.onUrlChange`.
* Bumps androidx.webkit:webkit from 1.6.0 to 1.6.1.
* Fixes common typos in tests and documentation.

## 3.4.5

* Removes unused internal `WebView` field and Java class.

## 3.4.4

* Fixes a bug where the native `WebView` wouldn't be traversed for autofill automatically.
* Updates minimum Flutter version to 3.3.

## 3.4.3

* Updates internal Java InstanceManager to be cleared on hot restart.

## 3.4.2

* Clarifies explanation of endorsement in README.

## 3.4.1

* Fixes a potential bug where a `WebView` that was not added to the `InstanceManager` could be
  returned by a `WebViewClient` or `WebChromeClient`.

## 3.4.0

* Adds support to set text zoom of a page. See `AndroidWebViewController.setTextZoom`.
* Aligns Dart and Flutter SDK constraints.

## 3.3.2

* Resolves compilations warnings.
* Updates compileSdkVersion to 33.
* Bumps androidx.webkit:webkit from 1.5.0 to 1.6.0.

## 3.3.1

* Updates links for the merge of flutter/plugins into flutter/packages.

## 3.3.0

* Adds support to access native `WebView`.

## 3.2.4

* Renames Pigeon output files.

## 3.2.3

* Fixes bug that prevented the web view from being garbage collected.
* Fixes bug causing a `LateInitializationError` when a `PlatformNavigationDelegate` is not provided.

## 3.2.2

* Updates example code for `use_build_context_synchronously` lint.

## 3.2.1

* Updates code for stricter lint checks.

## 3.2.0

* Adds support for handling file selection. See `AndroidWebViewController.setOnShowFileSelector`.
* Updates pigeon dev dependency to `4.2.14`.

## 3.1.3

* Fixes crash when the Java `InstanceManager` was used after plugin was removed from the engine.

## 3.1.2

* Fixes bug where an `AndroidWebViewController` couldn't be reused with a new `WebViewWidget`.

## 3.1.1

* Fixes bug where a `AndroidNavigationDelegate` was required to load a request.

## 3.1.0

* Adds support for selecting Hybrid Composition on versions 23+. Please use
  `AndroidWebViewControllerCreationParams.displayWithHybridComposition`.

## 3.0.0

* **BREAKING CHANGE** Updates platform implementation to `2.0.0` release of
  `webview_flutter_platform_interface`. See
  [webview_flutter](https://pub.dev/packages/webview_flutter/versions/4.0.0) for updated usage.

## 2.10.4

* Updates code for `no_leading_underscores_for_local_identifiers` lint.
* Bumps androidx.annotation from 1.4.0 to 1.5.0.

## 2.10.3

* Updates imports for `prefer_relative_imports`.

## 2.10.2

* Adds a getter to expose the Java InstanceManager.

## 2.10.1

* Adds a method to the `WebView` wrapper to retrieve the X and Y positions simultaneously.
* Removes reference to https://github.com/flutter/flutter/issues/97744 from `README`.

## 2.10.0

* Bumps webkit from 1.0.0 to 1.5.0.
* Raises minimum `compileSdkVersion` to 32.

## 2.9.5

* Adds dispose methods for HostApi and FlutterApi of JavaObject.

## 2.9.4

* Fixes avoid_redundant_argument_values lint warnings and minor typos.
* Bumps gradle from 7.2.1 to 7.2.2.

## 2.9.3

* Updates the Dart InstanceManager to take a listener for when an object is garbage collected.
  See https://github.com/flutter/flutter/issues/107199.

## 2.9.2

* Updates the Java InstanceManager to take a listener for when an object is garbage collected.
  See https://github.com/flutter/flutter/issues/107199.

## 2.9.1

* Updates Android WebView classes as Copyable. This is a part of moving the api to handle garbage
  collection automatically. See https://github.com/flutter/flutter/issues/107199.

## 2.9.0

* Ignores unnecessary import warnings in preparation for [upcoming Flutter changes](https://github.com/flutter/flutter/pull/106316).
* Fixes bug where `Directionality` from context didn't affect `SurfaceAndroidWebView`.
* Fixes bug where default text direction was different for `SurfaceAndroidWebView` and `AndroidWebView`.
  Default is now `TextDirection.ltr` for both.
* Fixes bug where setting WebView to a transparent background could cause visual errors when using
  `SurfaceAndroidWebView`. Hybrid composition is now used when the background color is not 100%
  opaque.
* Raises minimum Flutter version to 3.0.0.

## 2.8.14

* Bumps androidx.annotation from 1.0.0 to 1.4.0.

## 2.8.13

* Fixes a bug which causes an exception when the `onNavigationRequestCallback` return `false`.

## 2.8.12

* Bumps mockito-inline from 3.11.1 to 4.6.1.

## 2.8.11

* Ignores unnecessary import warnings in preparation for [upcoming Flutter changes](https://github.com/flutter/flutter/pull/104231).

## 2.8.10

* Updates references to the obsolete master branch.

## 2.8.9

* Updates Gradle to 7.2.1.

## 2.8.8

* Minor fixes for new analysis options.

## 2.8.7

* Removes unnecessary imports.
* Fixes library_private_types_in_public_api, sort_child_properties_last and use_key_in_widget_constructors
  lint warnings.

## 2.8.6

* Updates pigeon developer dependency to the latest version which adds support for null safety.

## 2.8.5

* Migrates deprecated `Scaffold.showSnackBar` to `ScaffoldMessenger` in example app.

## 2.8.4

* Fixes bug preventing `mockito` code generation for tests.
* Fixes regression where local storage wasn't cleared when `WebViewController.clearCache` was
  called.

## 2.8.3

* Fixes a bug causing `debuggingEnabled` to always be set to true.
* Fixes an integration test race condition.

## 2.8.2

* Adds the `WebSettings.setAllowFileAccess()` method and ensure that file access is allowed when the `WebViewAndroidWidget.loadFile()` method is executed.

## 2.8.1

* Fixes bug where the default user agent string was being set for every rebuild. See
  https://github.com/flutter/flutter/issues/94847.

## 2.8.0

* Implements new cookie manager for setting cookies and providing initial cookies.

## 2.7.0

* Adds support for the `loadRequest` method from the platform interface.

## 2.6.0

* Adds implementation of the `loadFlutterAsset` method from the platform interface.

## 2.5.0

* Adds an option to set the background color of the webview.

## 2.4.0

* Adds support for Android's `WebView.loadData` and `WebView.loadDataWithBaseUrl` methods and implements the `loadFile` and `loadHtmlString` methods from the platform interface.
* Updates to webview_flutter_platform_interface version 1.5.2.

## 2.3.1

* Adds explanation on how to generate the pigeon communication layer and mockito mock objects.
* Updates compileSdkVersion to 31.

## 2.3.0

* Replaces platform implementation with API built with pigeon.

## 2.2.1

* Fix `NullPointerException` from a race condition when changing focus. This only affects `WebView`
when it is created without Hybrid Composition.

## 2.2.0

* Implemented new `runJavascript` and `runJavascriptReturningResult` methods in platform interface.

## 2.1.0

* Add `zoomEnabled` functionality.

## 2.0.15

* Added Overrides in  FlutterWebView.java

## 2.0.14

* Update example App so navigation menu loads immediatly but only becomes available when `WebViewController` is available (same behavior as example App in webview_flutter package).

## 2.0.13

* Extract Android implementation from `webview_flutter`.<|MERGE_RESOLUTION|>--- conflicted
+++ resolved
@@ -1,8 +1,7 @@
-<<<<<<< HEAD
-## 3.8.0
+## 3.10.0
 
 * Adds support for `setOnContentOffsetChanged` method to the `AndroidWebViewController`.
-=======
+
 ## 3.9.2
 
 * Fixes bug where `PlatformWebViewWidget` doesn't rebuild when the controller or PlatformView
@@ -28,7 +27,6 @@
 
 * Adds support for handling geolocation permissions. See
   `AndroidWebViewController.setGeolocationPermissionsPromptCallbacks`.
->>>>>>> 9e219221
 
 ## 3.7.1
 
