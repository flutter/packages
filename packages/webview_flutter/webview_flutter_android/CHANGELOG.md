--- conflicted
+++ resolved
@@ -1,16 +1,16 @@
-## 3.7.0
-
-<<<<<<< HEAD
+## 3.8.0
+
 * Adds support for handling geolocation permissions. See
   `AndroidWebViewController.setGeolocationPermissionsPromptCallbacks`.
-=======
+
+## 3.7.0
+
 * Adds support to accept third party cookies. See
   `AndroidWebViewCookieManager.setAcceptThirdPartyCookies`.
 
 ## 3.6.3
 
 * Updates gradle, AGP and fixes some lint errors.
->>>>>>> d9f70411
 
 ## 3.6.2
 
