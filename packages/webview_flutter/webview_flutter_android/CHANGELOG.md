--- conflicted
+++ resolved
@@ -1,11 +1,11 @@
+## 3.7.0
+
+* Adds support for `PlatformWebViewController.setOnPlatformPermissionRequest`.
+* 
 ## 3.6.0
 
-<<<<<<< HEAD
-* Adds support for `PlatformWebViewController.setOnPlatformPermissionRequest`.
-=======
 * Adds support for handling geolocation permissions. See
   `AndroidWebViewController.setOnGeolocationPermissionsShowPrompt`.
->>>>>>> 20b554c3
 
 ## 3.5.3
 
