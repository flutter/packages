--- conflicted
+++ resolved
@@ -1,10 +1,10 @@
+## 3.7.0
+
+* Adds support for the native `onRenderProcessGone` callback.
+
 ## 3.6.0
 
-<<<<<<< HEAD
-* Adds support for the native `onRenderProcessGone` callback.
-=======
 * Adds support for `PlatformWebViewController.setOnPlatformPermissionRequest`.
->>>>>>> 2c0fc55b
 
 ## 3.5.3
 
