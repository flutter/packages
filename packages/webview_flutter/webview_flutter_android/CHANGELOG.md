<<<<<<< HEAD
## 3.7.0

* Adds support for fullscreen video.
=======
## 3.7.1

* Removes obsolete null checks on non-nullable values.

## 3.7.0

* Adds support to accept third party cookies. See
  `AndroidWebViewCookieManager.setAcceptThirdPartyCookies`.
>>>>>>> 4a5cc3e6

## 3.6.3

* Updates gradle, AGP and fixes some lint errors.

## 3.6.2

* Fixes compatibility with AGP versions older than 4.2.

## 3.6.1

* Adds a namespace for compatibility with AGP 8.0.

## 3.6.0

* Adds support for `PlatformWebViewController.setOnPlatformPermissionRequest`.

## 3.5.3

* Bumps gradle from 7.2.2 to 8.0.0.

## 3.5.2

* Updates internal Java InstanceManager to only stop finalization callbacks when stopped.

## 3.5.1

* Updates pigeon dev dependency to `9.2.4`.
* Fixes Android lint warnings.

## 3.5.0

* Adds support for `PlatformNavigationDelegate.onUrlChange`.
* Bumps androidx.webkit:webkit from 1.6.0 to 1.6.1.
* Fixes common typos in tests and documentation.

## 3.4.5

* Removes unused internal `WebView` field and Java class.

## 3.4.4

* Fixes a bug where the native `WebView` wouldn't be traversed for autofill automatically.
* Updates minimum Flutter version to 3.3.

## 3.4.3

* Updates internal Java InstanceManager to be cleared on hot restart.

## 3.4.2

* Clarifies explanation of endorsement in README.

## 3.4.1

* Fixes a potential bug where a `WebView` that was not added to the `InstanceManager` could be
  returned by a `WebViewClient` or `WebChromeClient`.

## 3.4.0

* Adds support to set text zoom of a page. See `AndroidWebViewController.setTextZoom`.
* Aligns Dart and Flutter SDK constraints.

## 3.3.2

* Resolves compilations warnings.
* Updates compileSdkVersion to 33.
* Bumps androidx.webkit:webkit from 1.5.0 to 1.6.0.

## 3.3.1

* Updates links for the merge of flutter/plugins into flutter/packages.

## 3.3.0

* Adds support to access native `WebView`.

## 3.2.4

* Renames Pigeon output files.

## 3.2.3

* Fixes bug that prevented the web view from being garbage collected.
* Fixes bug causing a `LateInitializationError` when a `PlatformNavigationDelegate` is not provided.

## 3.2.2

* Updates example code for `use_build_context_synchronously` lint.

## 3.2.1

* Updates code for stricter lint checks.

## 3.2.0

* Adds support for handling file selection. See `AndroidWebViewController.setOnShowFileSelector`.
* Updates pigeon dev dependency to `4.2.14`.

## 3.1.3

* Fixes crash when the Java `InstanceManager` was used after plugin was removed from the engine.

## 3.1.2

* Fixes bug where an `AndroidWebViewController` couldn't be reused with a new `WebViewWidget`.

## 3.1.1

* Fixes bug where a `AndroidNavigationDelegate` was required to load a request.

## 3.1.0

* Adds support for selecting Hybrid Composition on versions 23+. Please use
  `AndroidWebViewControllerCreationParams.displayWithHybridComposition`.

## 3.0.0

* **BREAKING CHANGE** Updates platform implementation to `2.0.0` release of
  `webview_flutter_platform_interface`. See
  [webview_flutter](https://pub.dev/packages/webview_flutter/versions/4.0.0) for updated usage.

## 2.10.4

* Updates code for `no_leading_underscores_for_local_identifiers` lint.
* Bumps androidx.annotation from 1.4.0 to 1.5.0.

## 2.10.3

* Updates imports for `prefer_relative_imports`.

## 2.10.2

* Adds a getter to expose the Java InstanceManager.

## 2.10.1

* Adds a method to the `WebView` wrapper to retrieve the X and Y positions simultaneously.
* Removes reference to https://github.com/flutter/flutter/issues/97744 from `README`.

## 2.10.0

* Bumps webkit from 1.0.0 to 1.5.0.
* Raises minimum `compileSdkVersion` to 32.

## 2.9.5

* Adds dispose methods for HostApi and FlutterApi of JavaObject.

## 2.9.4

* Fixes avoid_redundant_argument_values lint warnings and minor typos.
* Bumps gradle from 7.2.1 to 7.2.2.

## 2.9.3

* Updates the Dart InstanceManager to take a listener for when an object is garbage collected.
  See https://github.com/flutter/flutter/issues/107199.

## 2.9.2

* Updates the Java InstanceManager to take a listener for when an object is garbage collected.
  See https://github.com/flutter/flutter/issues/107199.

## 2.9.1

* Updates Android WebView classes as Copyable. This is a part of moving the api to handle garbage
  collection automatically. See https://github.com/flutter/flutter/issues/107199.

## 2.9.0

* Ignores unnecessary import warnings in preparation for [upcoming Flutter changes](https://github.com/flutter/flutter/pull/106316).
* Fixes bug where `Directionality` from context didn't affect `SurfaceAndroidWebView`.
* Fixes bug where default text direction was different for `SurfaceAndroidWebView` and `AndroidWebView`.
  Default is now `TextDirection.ltr` for both.
* Fixes bug where setting WebView to a transparent background could cause visual errors when using
  `SurfaceAndroidWebView`. Hybrid composition is now used when the background color is not 100%
  opaque.
* Raises minimum Flutter version to 3.0.0.

## 2.8.14

* Bumps androidx.annotation from 1.0.0 to 1.4.0.

## 2.8.13

* Fixes a bug which causes an exception when the `onNavigationRequestCallback` return `false`.

## 2.8.12

* Bumps mockito-inline from 3.11.1 to 4.6.1.

## 2.8.11

* Ignores unnecessary import warnings in preparation for [upcoming Flutter changes](https://github.com/flutter/flutter/pull/104231).

## 2.8.10

* Updates references to the obsolete master branch.

## 2.8.9

* Updates Gradle to 7.2.1.

## 2.8.8

* Minor fixes for new analysis options.

## 2.8.7

* Removes unnecessary imports.
* Fixes library_private_types_in_public_api, sort_child_properties_last and use_key_in_widget_constructors
  lint warnings.

## 2.8.6

* Updates pigeon developer dependency to the latest version which adds support for null safety.

## 2.8.5

* Migrates deprecated `Scaffold.showSnackBar` to `ScaffoldMessenger` in example app.

## 2.8.4

* Fixes bug preventing `mockito` code generation for tests.
* Fixes regression where local storage wasn't cleared when `WebViewController.clearCache` was
  called.

## 2.8.3

* Fixes a bug causing `debuggingEnabled` to always be set to true.
* Fixes an integration test race condition.

## 2.8.2

* Adds the `WebSettings.setAllowFileAccess()` method and ensure that file access is allowed when the `WebViewAndroidWidget.loadFile()` method is executed.

## 2.8.1

* Fixes bug where the default user agent string was being set for every rebuild. See
  https://github.com/flutter/flutter/issues/94847.

## 2.8.0

* Implements new cookie manager for setting cookies and providing initial cookies.

## 2.7.0

* Adds support for the `loadRequest` method from the platform interface.

## 2.6.0

* Adds implementation of the `loadFlutterAsset` method from the platform interface.

## 2.5.0

* Adds an option to set the background color of the webview.

## 2.4.0

* Adds support for Android's `WebView.loadData` and `WebView.loadDataWithBaseUrl` methods and implements the `loadFile` and `loadHtmlString` methods from the platform interface.
* Updates to webview_flutter_platform_interface version 1.5.2.

## 2.3.1

* Adds explanation on how to generate the pigeon communication layer and mockito mock objects.
* Updates compileSdkVersion to 31.

## 2.3.0

* Replaces platform implementation with API built with pigeon.

## 2.2.1

* Fix `NullPointerException` from a race condition when changing focus. This only affects `WebView`
when it is created without Hybrid Composition.

## 2.2.0

* Implemented new `runJavascript` and `runJavascriptReturningResult` methods in platform interface.

## 2.1.0

* Add `zoomEnabled` functionality.

## 2.0.15

* Added Overrides in  FlutterWebView.java

## 2.0.14

* Update example App so navigation menu loads immediatly but only becomes available when `WebViewController` is available (same behavior as example App in webview_flutter package).

## 2.0.13

* Extract Android implementation from `webview_flutter`.<|MERGE_RESOLUTION|>--- conflicted
+++ resolved
@@ -1,8 +1,7 @@
-<<<<<<< HEAD
-## 3.7.0
+## 3.8.0
 
 * Adds support for fullscreen video.
-=======
+
 ## 3.7.1
 
 * Removes obsolete null checks on non-nullable values.
@@ -11,7 +10,6 @@
 
 * Adds support to accept third party cookies. See
   `AndroidWebViewCookieManager.setAcceptThirdPartyCookies`.
->>>>>>> 4a5cc3e6
 
 ## 3.6.3
 
