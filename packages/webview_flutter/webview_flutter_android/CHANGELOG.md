<<<<<<< HEAD
## 4.1.0

* Updates internal API wrapper to use `ProxyApi`s.
=======
## 4.0.3

* Bumps androidx.annotation:annotation from 1.8.2 to 1.9.1.
>>>>>>> fc4adc78

## 4.0.2

* Updates README to remove contributor-focused documentation.

## 4.0.1

* Adds `missing_code_block_language_in_doc_comment` lint.

## 4.0.0

* Bumps androidx.webkit:webkit from 1.12.0 to 1.12.1.
* **Breaking Change** Bumps Android `minSdkVersion` from 19 to 21.

## 3.16.9

* Updates Java compatibility version to 11.
* Updates minimum supported SDK version to Flutter 3.24/Dart 3.5.

## 3.16.8

* Bumps androidx.webkit:webkit from 1.11.0 to 1.12.0.

## 3.16.7

* Bumps androidx.annotation:annotation from 1.8.1 to 1.8.2.

## 3.16.6

* Bumps androidx.annotation:annotation from 1.7.1 to 1.8.1.

## 3.16.5

* Updates lint checks to ignore NewerVersionAvailable.

## 3.16.4

* Updates minimum supported SDK version to Flutter 3.22/Dart 3.4.
* Removes support for apps using the v1 Android embedding.

## 3.16.3

* Bumps androidx.webkit:webkit from 1.10.0 to 1.11.0.

## 3.16.2

* Bumps androidx.webkit:webkit from 1.7.0 to 1.10.0.
* Updates minimum supported SDK version to Flutter 3.16/Dart 3.2.

## 3.16.1

* Fixes iframe navigation being handled in the main frame when `NavigationDelegate.onNavigationRequest` is present.

## 3.16.0

* Adds onReceivedHttpError WebViewClient callback to support
  `PlatformNavigationDelegate.onHttpError`.
* Updates minimum supported SDK version to Flutter 3.13/Dart 3.1.
* Updates compileSdk to 34.

## 3.15.0

* Adds support for `setOnScrollPositionChange` method to the `AndroidWebViewController`.

## 3.14.0

* Adds support to show JavaScript dialog. See `AndroidWebViewController.setOnJavaScriptAlertDialog`, `AndroidWebViewController.setOnJavaScriptConfirmDialog` and `AndroidWebViewController.setOnJavaScriptTextInputDialog`.

## 3.13.2

* Fixes new lint warnings.

## 3.13.1

* Bumps androidx.annotation:annotation from 1.7.0 to 1.7.1.

## 3.13.0

* Adds support for `PlatformNavigationDelegate.setOnHttpAuthRequest`.
* Updates minimum supported SDK version to Flutter 3.10/Dart 3.0.

## 3.12.1

* Fixes `use_build_context_synchronously` lint violations in the example app.

## 3.12.0

* Adds support for `PlatformWebViewController.getUserAgent`.

## 3.11.0

* Adds support to register a callback to receive JavaScript console messages. See `AndroidWebViewController.onConsoleMessage`.

## 3.10.1

* Bumps androidx.annotation:annotation from 1.5.0 to 1.7.0.

## 3.10.0

* Adds support for playing video in fullscreen. See
  `AndroidWebViewController.setCustomWidgetCallbacks`.

## 3.9.5

* Updates pigeon to 11 and removes unneeded enum wrappers.

## 3.9.4

* Adds pub topics to package metadata.
* Updates minimum supported SDK version to Flutter 3.7/Dart 2.19.

## 3.9.3

* Fixes bug where the `PlatformWebViewWidget` was rebuilt unnecessarily.

## 3.9.2

* Fixes bug where `PlatformWebViewWidget` doesn't rebuild when the controller or PlatformView
  implementation flag changes.

## 3.9.1

* Adjusts SDK checks for better testability.

## 3.9.0

* Adds support for `WebResouceError.url`.

## 3.8.2

* Fixes unawaited_futures violations.

## 3.8.1

* Bumps androidx.webkit:webkit from 1.6.0 to 1.7.0.

## 3.8.0

* Adds support for handling geolocation permissions. See
  `AndroidWebViewController.setGeolocationPermissionsPromptCallbacks`.

## 3.7.1

* Removes obsolete null checks on non-nullable values.

## 3.7.0

* Adds support to accept third party cookies. See
  `AndroidWebViewCookieManager.setAcceptThirdPartyCookies`.

## 3.6.3

* Updates gradle, AGP and fixes some lint errors.

## 3.6.2

* Fixes compatibility with AGP versions older than 4.2.

## 3.6.1

* Adds a namespace for compatibility with AGP 8.0.

## 3.6.0

* Adds support for `PlatformWebViewController.setOnPlatformPermissionRequest`.

## 3.5.3

* Bumps gradle from 7.2.2 to 8.0.0.

## 3.5.2

* Updates internal Java InstanceManager to only stop finalization callbacks when stopped.

## 3.5.1

* Updates pigeon dev dependency to `9.2.4`.
* Fixes Android lint warnings.

## 3.5.0

* Adds support for `PlatformNavigationDelegate.onUrlChange`.
* Bumps androidx.webkit:webkit from 1.6.0 to 1.6.1.
* Fixes common typos in tests and documentation.

## 3.4.5

* Removes unused internal `WebView` field and Java class.

## 3.4.4

* Fixes a bug where the native `WebView` wouldn't be traversed for autofill automatically.
* Updates minimum Flutter version to 3.3.

## 3.4.3

* Updates internal Java InstanceManager to be cleared on hot restart.

## 3.4.2

* Clarifies explanation of endorsement in README.

## 3.4.1

* Fixes a potential bug where a `WebView` that was not added to the `InstanceManager` could be
  returned by a `WebViewClient` or `WebChromeClient`.

## 3.4.0

* Adds support to set text zoom of a page. See `AndroidWebViewController.setTextZoom`.
* Aligns Dart and Flutter SDK constraints.

## 3.3.2

* Resolves compilations warnings.
* Updates compileSdkVersion to 33.
* Bumps androidx.webkit:webkit from 1.5.0 to 1.6.0.

## 3.3.1

* Updates links for the merge of flutter/plugins into flutter/packages.

## 3.3.0

* Adds support to access native `WebView`.

## 3.2.4

* Renames Pigeon output files.

## 3.2.3

* Fixes bug that prevented the web view from being garbage collected.
* Fixes bug causing a `LateInitializationError` when a `PlatformNavigationDelegate` is not provided.

## 3.2.2

* Updates example code for `use_build_context_synchronously` lint.

## 3.2.1

* Updates code for stricter lint checks.

## 3.2.0

* Adds support for handling file selection. See `AndroidWebViewController.setOnShowFileSelector`.
* Updates pigeon dev dependency to `4.2.14`.

## 3.1.3

* Fixes crash when the Java `InstanceManager` was used after plugin was removed from the engine.

## 3.1.2

* Fixes bug where an `AndroidWebViewController` couldn't be reused with a new `WebViewWidget`.

## 3.1.1

* Fixes bug where a `AndroidNavigationDelegate` was required to load a request.

## 3.1.0

* Adds support for selecting Hybrid Composition on versions 23+. Please use
  `AndroidWebViewControllerCreationParams.displayWithHybridComposition`.

## 3.0.0

* **BREAKING CHANGE** Updates platform implementation to `2.0.0` release of
  `webview_flutter_platform_interface`. See
  [webview_flutter](https://pub.dev/packages/webview_flutter/versions/4.0.0) for updated usage.

## 2.10.4

* Updates code for `no_leading_underscores_for_local_identifiers` lint.
* Bumps androidx.annotation from 1.4.0 to 1.5.0.

## 2.10.3

* Updates imports for `prefer_relative_imports`.

## 2.10.2

* Adds a getter to expose the Java InstanceManager.

## 2.10.1

* Adds a method to the `WebView` wrapper to retrieve the X and Y positions simultaneously.
* Removes reference to https://github.com/flutter/flutter/issues/97744 from `README`.

## 2.10.0

* Bumps webkit from 1.0.0 to 1.5.0.
* Raises minimum `compileSdkVersion` to 32.

## 2.9.5

* Adds dispose methods for HostApi and FlutterApi of JavaObject.

## 2.9.4

* Fixes avoid_redundant_argument_values lint warnings and minor typos.
* Bumps gradle from 7.2.1 to 7.2.2.

## 2.9.3

* Updates the Dart InstanceManager to take a listener for when an object is garbage collected.
  See https://github.com/flutter/flutter/issues/107199.

## 2.9.2

* Updates the Java InstanceManager to take a listener for when an object is garbage collected.
  See https://github.com/flutter/flutter/issues/107199.

## 2.9.1

* Updates Android WebView classes as Copyable. This is a part of moving the api to handle garbage
  collection automatically. See https://github.com/flutter/flutter/issues/107199.

## 2.9.0

* Ignores unnecessary import warnings in preparation for [upcoming Flutter changes](https://github.com/flutter/flutter/pull/106316).
* Fixes bug where `Directionality` from context didn't affect `SurfaceAndroidWebView`.
* Fixes bug where default text direction was different for `SurfaceAndroidWebView` and `AndroidWebView`.
  Default is now `TextDirection.ltr` for both.
* Fixes bug where setting WebView to a transparent background could cause visual errors when using
  `SurfaceAndroidWebView`. Hybrid composition is now used when the background color is not 100%
  opaque.
* Raises minimum Flutter version to 3.0.0.

## 2.8.14

* Bumps androidx.annotation from 1.0.0 to 1.4.0.

## 2.8.13

* Fixes a bug which causes an exception when the `onNavigationRequestCallback` return `false`.

## 2.8.12

* Bumps mockito-inline from 3.11.1 to 4.6.1.

## 2.8.11

* Ignores unnecessary import warnings in preparation for [upcoming Flutter changes](https://github.com/flutter/flutter/pull/104231).

## 2.8.10

* Updates references to the obsolete master branch.

## 2.8.9

* Updates Gradle to 7.2.1.

## 2.8.8

* Minor fixes for new analysis options.

## 2.8.7

* Removes unnecessary imports.
* Fixes library_private_types_in_public_api, sort_child_properties_last and use_key_in_widget_constructors
  lint warnings.

## 2.8.6

* Updates pigeon developer dependency to the latest version which adds support for null safety.

## 2.8.5

* Migrates deprecated `Scaffold.showSnackBar` to `ScaffoldMessenger` in example app.

## 2.8.4

* Fixes bug preventing `mockito` code generation for tests.
* Fixes regression where local storage wasn't cleared when `WebViewController.clearCache` was
  called.

## 2.8.3

* Fixes a bug causing `debuggingEnabled` to always be set to true.
* Fixes an integration test race condition.

## 2.8.2

* Adds the `WebSettings.setAllowFileAccess()` method and ensure that file access is allowed when the `WebViewAndroidWidget.loadFile()` method is executed.

## 2.8.1

* Fixes bug where the default user agent string was being set for every rebuild. See
  https://github.com/flutter/flutter/issues/94847.

## 2.8.0

* Implements new cookie manager for setting cookies and providing initial cookies.

## 2.7.0

* Adds support for the `loadRequest` method from the platform interface.

## 2.6.0

* Adds implementation of the `loadFlutterAsset` method from the platform interface.

## 2.5.0

* Adds an option to set the background color of the webview.

## 2.4.0

* Adds support for Android's `WebView.loadData` and `WebView.loadDataWithBaseUrl` methods and implements the `loadFile` and `loadHtmlString` methods from the platform interface.
* Updates to webview_flutter_platform_interface version 1.5.2.

## 2.3.1

* Adds explanation on how to generate the pigeon communication layer and mockito mock objects.
* Updates compileSdkVersion to 31.

## 2.3.0

* Replaces platform implementation with API built with pigeon.

## 2.2.1

* Fix `NullPointerException` from a race condition when changing focus. This only affects `WebView`
when it is created without Hybrid Composition.

## 2.2.0

* Implemented new `runJavascript` and `runJavascriptReturningResult` methods in platform interface.

## 2.1.0

* Add `zoomEnabled` functionality.

## 2.0.15

* Added Overrides in  FlutterWebView.java

## 2.0.14

* Update example App so navigation menu loads immediatly but only becomes available when `WebViewController` is available (same behavior as example App in webview_flutter package).

## 2.0.13

* Extract Android implementation from `webview_flutter`.<|MERGE_RESOLUTION|>--- conflicted
+++ resolved
@@ -1,12 +1,10 @@
-<<<<<<< HEAD
 ## 4.1.0
 
 * Updates internal API wrapper to use `ProxyApi`s.
-=======
+
 ## 4.0.3
 
 * Bumps androidx.annotation:annotation from 1.8.2 to 1.9.1.
->>>>>>> fc4adc78
 
 ## 4.0.2
 
