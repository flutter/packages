--- conflicted
+++ resolved
@@ -1,12 +1,10 @@
-<<<<<<< HEAD
 ## 3.6.0
 
 * Adds support for the native `onRenderProcessGone` callback.
-=======
+
 ## 3.5.3
 
 * Bumps gradle from 7.2.2 to 8.0.0.
->>>>>>> 88591bec
 
 ## 3.5.2
 
