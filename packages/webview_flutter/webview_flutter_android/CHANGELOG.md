--- conflicted
+++ resolved
@@ -1,11 +1,11 @@
+## 3.16.10
+
+* Updates internal API wrapper to use `ProxyApi`s.
+
 ## 3.16.9
 
-<<<<<<< HEAD
-* Updates internal API wrapper to use `ProxyApi`s.
-=======
 * Updates Java compatibility version to 11.
 * Updates minimum supported SDK version to Flutter 3.24/Dart 3.5.
->>>>>>> 4afc383a
 
 ## 3.16.8
 
