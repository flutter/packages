<<<<<<< HEAD
## 3.13.0

* Adds support for `PlatformNavigationDelegate.setOnReceiveHttpAuthRequest`.
=======
## NEXT

* Updates minimum supported SDK version to Flutter 3.10/Dart 3.0.
>>>>>>> c9933fc0

## 3.12.1

* Fixes `use_build_context_synchronously` lint violations in the example app.

## 3.12.0

* Adds support for `PlatformWebViewController.getUserAgent`.

## 3.11.0

* Adds support to register a callback to receive JavaScript console messages. See `AndroidWebViewController.onConsoleMessage`.

## 3.10.1

* Bumps androidx.annotation:annotation from 1.5.0 to 1.7.0.

## 3.10.0

* Adds support for playing video in fullscreen. See
  `AndroidWebViewController.setCustomWidgetCallbacks`.

## 3.9.5

* Updates pigeon to 11 and removes unneeded enum wrappers.

## 3.9.4

* Adds pub topics to package metadata.
* Updates minimum supported SDK version to Flutter 3.7/Dart 2.19.

## 3.9.3

* Fixes bug where the `PlatformWebViewWidget` was rebuilt unnecessarily.

## 3.9.2

* Fixes bug where `PlatformWebViewWidget` doesn't rebuild when the controller or PlatformView
  implementation flag changes.

## 3.9.1

* Adjusts SDK checks for better testability.

## 3.9.0

* Adds support for `WebResouceError.url`.

## 3.8.2

* Fixes unawaited_futures violations.

## 3.8.1

* Bumps androidx.webkit:webkit from 1.6.0 to 1.7.0.

## 3.8.0

* Adds support for handling geolocation permissions. See
  `AndroidWebViewController.setGeolocationPermissionsPromptCallbacks`.

## 3.7.1

* Removes obsolete null checks on non-nullable values.

## 3.7.0

* Adds support to accept third party cookies. See
  `AndroidWebViewCookieManager.setAcceptThirdPartyCookies`.

## 3.6.3

* Updates gradle, AGP and fixes some lint errors.

## 3.6.2

* Fixes compatibility with AGP versions older than 4.2.

## 3.6.1

* Adds a namespace for compatibility with AGP 8.0.

## 3.6.0

* Adds support for `PlatformWebViewController.setOnPlatformPermissionRequest`.

## 3.5.3

* Bumps gradle from 7.2.2 to 8.0.0.

## 3.5.2

* Updates internal Java InstanceManager to only stop finalization callbacks when stopped.

## 3.5.1

* Updates pigeon dev dependency to `9.2.4`.
* Fixes Android lint warnings.

## 3.5.0

* Adds support for `PlatformNavigationDelegate.onUrlChange`.
* Bumps androidx.webkit:webkit from 1.6.0 to 1.6.1.
* Fixes common typos in tests and documentation.

## 3.4.5

* Removes unused internal `WebView` field and Java class.

## 3.4.4

* Fixes a bug where the native `WebView` wouldn't be traversed for autofill automatically.
* Updates minimum Flutter version to 3.3.

## 3.4.3

* Updates internal Java InstanceManager to be cleared on hot restart.

## 3.4.2

* Clarifies explanation of endorsement in README.

## 3.4.1

* Fixes a potential bug where a `WebView` that was not added to the `InstanceManager` could be
  returned by a `WebViewClient` or `WebChromeClient`.

## 3.4.0

* Adds support to set text zoom of a page. See `AndroidWebViewController.setTextZoom`.
* Aligns Dart and Flutter SDK constraints.

## 3.3.2

* Resolves compilations warnings.
* Updates compileSdkVersion to 33.
* Bumps androidx.webkit:webkit from 1.5.0 to 1.6.0.

## 3.3.1

* Updates links for the merge of flutter/plugins into flutter/packages.

## 3.3.0

* Adds support to access native `WebView`.

## 3.2.4

* Renames Pigeon output files.

## 3.2.3

* Fixes bug that prevented the web view from being garbage collected.
* Fixes bug causing a `LateInitializationError` when a `PlatformNavigationDelegate` is not provided.

## 3.2.2

* Updates example code for `use_build_context_synchronously` lint.

## 3.2.1

* Updates code for stricter lint checks.

## 3.2.0

* Adds support for handling file selection. See `AndroidWebViewController.setOnShowFileSelector`.
* Updates pigeon dev dependency to `4.2.14`.

## 3.1.3

* Fixes crash when the Java `InstanceManager` was used after plugin was removed from the engine.

## 3.1.2

* Fixes bug where an `AndroidWebViewController` couldn't be reused with a new `WebViewWidget`.

## 3.1.1

* Fixes bug where a `AndroidNavigationDelegate` was required to load a request.

## 3.1.0

* Adds support for selecting Hybrid Composition on versions 23+. Please use
  `AndroidWebViewControllerCreationParams.displayWithHybridComposition`.

## 3.0.0

* **BREAKING CHANGE** Updates platform implementation to `2.0.0` release of
  `webview_flutter_platform_interface`. See
  [webview_flutter](https://pub.dev/packages/webview_flutter/versions/4.0.0) for updated usage.

## 2.10.4

* Updates code for `no_leading_underscores_for_local_identifiers` lint.
* Bumps androidx.annotation from 1.4.0 to 1.5.0.

## 2.10.3

* Updates imports for `prefer_relative_imports`.

## 2.10.2

* Adds a getter to expose the Java InstanceManager.

## 2.10.1

* Adds a method to the `WebView` wrapper to retrieve the X and Y positions simultaneously.
* Removes reference to https://github.com/flutter/flutter/issues/97744 from `README`.

## 2.10.0

* Bumps webkit from 1.0.0 to 1.5.0.
* Raises minimum `compileSdkVersion` to 32.

## 2.9.5

* Adds dispose methods for HostApi and FlutterApi of JavaObject.

## 2.9.4

* Fixes avoid_redundant_argument_values lint warnings and minor typos.
* Bumps gradle from 7.2.1 to 7.2.2.

## 2.9.3

* Updates the Dart InstanceManager to take a listener for when an object is garbage collected.
  See https://github.com/flutter/flutter/issues/107199.

## 2.9.2

* Updates the Java InstanceManager to take a listener for when an object is garbage collected.
  See https://github.com/flutter/flutter/issues/107199.

## 2.9.1

* Updates Android WebView classes as Copyable. This is a part of moving the api to handle garbage
  collection automatically. See https://github.com/flutter/flutter/issues/107199.

## 2.9.0

* Ignores unnecessary import warnings in preparation for [upcoming Flutter changes](https://github.com/flutter/flutter/pull/106316).
* Fixes bug where `Directionality` from context didn't affect `SurfaceAndroidWebView`.
* Fixes bug where default text direction was different for `SurfaceAndroidWebView` and `AndroidWebView`.
  Default is now `TextDirection.ltr` for both.
* Fixes bug where setting WebView to a transparent background could cause visual errors when using
  `SurfaceAndroidWebView`. Hybrid composition is now used when the background color is not 100%
  opaque.
* Raises minimum Flutter version to 3.0.0.

## 2.8.14

* Bumps androidx.annotation from 1.0.0 to 1.4.0.

## 2.8.13

* Fixes a bug which causes an exception when the `onNavigationRequestCallback` return `false`.

## 2.8.12

* Bumps mockito-inline from 3.11.1 to 4.6.1.

## 2.8.11

* Ignores unnecessary import warnings in preparation for [upcoming Flutter changes](https://github.com/flutter/flutter/pull/104231).

## 2.8.10

* Updates references to the obsolete master branch.

## 2.8.9

* Updates Gradle to 7.2.1.

## 2.8.8

* Minor fixes for new analysis options.

## 2.8.7

* Removes unnecessary imports.
* Fixes library_private_types_in_public_api, sort_child_properties_last and use_key_in_widget_constructors
  lint warnings.

## 2.8.6

* Updates pigeon developer dependency to the latest version which adds support for null safety.

## 2.8.5

* Migrates deprecated `Scaffold.showSnackBar` to `ScaffoldMessenger` in example app.

## 2.8.4

* Fixes bug preventing `mockito` code generation for tests.
* Fixes regression where local storage wasn't cleared when `WebViewController.clearCache` was
  called.

## 2.8.3

* Fixes a bug causing `debuggingEnabled` to always be set to true.
* Fixes an integration test race condition.

## 2.8.2

* Adds the `WebSettings.setAllowFileAccess()` method and ensure that file access is allowed when the `WebViewAndroidWidget.loadFile()` method is executed.

## 2.8.1

* Fixes bug where the default user agent string was being set for every rebuild. See
  https://github.com/flutter/flutter/issues/94847.

## 2.8.0

* Implements new cookie manager for setting cookies and providing initial cookies.

## 2.7.0

* Adds support for the `loadRequest` method from the platform interface.

## 2.6.0

* Adds implementation of the `loadFlutterAsset` method from the platform interface.

## 2.5.0

* Adds an option to set the background color of the webview.

## 2.4.0

* Adds support for Android's `WebView.loadData` and `WebView.loadDataWithBaseUrl` methods and implements the `loadFile` and `loadHtmlString` methods from the platform interface.
* Updates to webview_flutter_platform_interface version 1.5.2.

## 2.3.1

* Adds explanation on how to generate the pigeon communication layer and mockito mock objects.
* Updates compileSdkVersion to 31.

## 2.3.0

* Replaces platform implementation with API built with pigeon.

## 2.2.1

* Fix `NullPointerException` from a race condition when changing focus. This only affects `WebView`
when it is created without Hybrid Composition.

## 2.2.0

* Implemented new `runJavascript` and `runJavascriptReturningResult` methods in platform interface.

## 2.1.0

* Add `zoomEnabled` functionality.

## 2.0.15

* Added Overrides in  FlutterWebView.java

## 2.0.14

* Update example App so navigation menu loads immediatly but only becomes available when `WebViewController` is available (same behavior as example App in webview_flutter package).

## 2.0.13

* Extract Android implementation from `webview_flutter`.<|MERGE_RESOLUTION|>--- conflicted
+++ resolved
@@ -1,12 +1,7 @@
-<<<<<<< HEAD
 ## 3.13.0
 
 * Adds support for `PlatformNavigationDelegate.setOnReceiveHttpAuthRequest`.
-=======
-## NEXT
-
 * Updates minimum supported SDK version to Flutter 3.10/Dart 3.0.
->>>>>>> c9933fc0
 
 ## 3.12.1
 
