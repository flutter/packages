## 3.6.2

<<<<<<< HEAD
* Updates gradle, AGP and fixes some lint errors.
=======
* Fixes compatibility with AGP versions older than 4.2.
>>>>>>> 75e59192

## 3.6.1

* Adds a namespace for compatibility with AGP 8.0.

## 3.6.0

* Adds support for `PlatformWebViewController.setOnPlatformPermissionRequest`.

## 3.5.3

* Bumps gradle from 7.2.2 to 8.0.0.

## 3.5.2

* Updates internal Java InstanceManager to only stop finalization callbacks when stopped.

## 3.5.1

* Updates pigeon dev dependency to `9.2.4`.
* Fixes Android lint warnings.

## 3.5.0

* Adds support for `PlatformNavigationDelegate.onUrlChange`.
* Bumps androidx.webkit:webkit from 1.6.0 to 1.6.1.
* Fixes common typos in tests and documentation.

## 3.4.5

* Removes unused internal `WebView` field and Java class.

## 3.4.4

* Fixes a bug where the native `WebView` wouldn't be traversed for autofill automatically.
* Updates minimum Flutter version to 3.3.

## 3.4.3

* Updates internal Java InstanceManager to be cleared on hot restart.

## 3.4.2

* Clarifies explanation of endorsement in README.

## 3.4.1

* Fixes a potential bug where a `WebView` that was not added to the `InstanceManager` could be
  returned by a `WebViewClient` or `WebChromeClient`.

## 3.4.0

* Adds support to set text zoom of a page. See `AndroidWebViewController.setTextZoom`.
* Aligns Dart and Flutter SDK constraints.

## 3.3.2

* Resolves compilations warnings.
* Updates compileSdkVersion to 33.
* Bumps androidx.webkit:webkit from 1.5.0 to 1.6.0.

## 3.3.1

* Updates links for the merge of flutter/plugins into flutter/packages.

## 3.3.0

* Adds support to access native `WebView`.

## 3.2.4

* Renames Pigeon output files.

## 3.2.3

* Fixes bug that prevented the web view from being garbage collected.
* Fixes bug causing a `LateInitializationError` when a `PlatformNavigationDelegate` is not provided.

## 3.2.2

* Updates example code for `use_build_context_synchronously` lint.

## 3.2.1

* Updates code for stricter lint checks.

## 3.2.0

* Adds support for handling file selection. See `AndroidWebViewController.setOnShowFileSelector`.
* Updates pigeon dev dependency to `4.2.14`.

## 3.1.3

* Fixes crash when the Java `InstanceManager` was used after plugin was removed from the engine.

## 3.1.2

* Fixes bug where an `AndroidWebViewController` couldn't be reused with a new `WebViewWidget`.

## 3.1.1

* Fixes bug where a `AndroidNavigationDelegate` was required to load a request.

## 3.1.0

* Adds support for selecting Hybrid Composition on versions 23+. Please use
  `AndroidWebViewControllerCreationParams.displayWithHybridComposition`.

## 3.0.0

* **BREAKING CHANGE** Updates platform implementation to `2.0.0` release of
  `webview_flutter_platform_interface`. See
  [webview_flutter](https://pub.dev/packages/webview_flutter/versions/4.0.0) for updated usage.

## 2.10.4

* Updates code for `no_leading_underscores_for_local_identifiers` lint.
* Bumps androidx.annotation from 1.4.0 to 1.5.0.

## 2.10.3

* Updates imports for `prefer_relative_imports`.

## 2.10.2

* Adds a getter to expose the Java InstanceManager.

## 2.10.1

* Adds a method to the `WebView` wrapper to retrieve the X and Y positions simultaneously.
* Removes reference to https://github.com/flutter/flutter/issues/97744 from `README`.

## 2.10.0

* Bumps webkit from 1.0.0 to 1.5.0.
* Raises minimum `compileSdkVersion` to 32.

## 2.9.5

* Adds dispose methods for HostApi and FlutterApi of JavaObject.

## 2.9.4

* Fixes avoid_redundant_argument_values lint warnings and minor typos.
* Bumps gradle from 7.2.1 to 7.2.2.

## 2.9.3

* Updates the Dart InstanceManager to take a listener for when an object is garbage collected.
  See https://github.com/flutter/flutter/issues/107199.

## 2.9.2

* Updates the Java InstanceManager to take a listener for when an object is garbage collected.
  See https://github.com/flutter/flutter/issues/107199.

## 2.9.1

* Updates Android WebView classes as Copyable. This is a part of moving the api to handle garbage
  collection automatically. See https://github.com/flutter/flutter/issues/107199.

## 2.9.0

* Ignores unnecessary import warnings in preparation for [upcoming Flutter changes](https://github.com/flutter/flutter/pull/106316).
* Fixes bug where `Directionality` from context didn't affect `SurfaceAndroidWebView`.
* Fixes bug where default text direction was different for `SurfaceAndroidWebView` and `AndroidWebView`.
  Default is now `TextDirection.ltr` for both.
* Fixes bug where setting WebView to a transparent background could cause visual errors when using
  `SurfaceAndroidWebView`. Hybrid composition is now used when the background color is not 100%
  opaque.
* Raises minimum Flutter version to 3.0.0.

## 2.8.14

* Bumps androidx.annotation from 1.0.0 to 1.4.0.

## 2.8.13

* Fixes a bug which causes an exception when the `onNavigationRequestCallback` return `false`.

## 2.8.12

* Bumps mockito-inline from 3.11.1 to 4.6.1.

## 2.8.11

* Ignores unnecessary import warnings in preparation for [upcoming Flutter changes](https://github.com/flutter/flutter/pull/104231).

## 2.8.10

* Updates references to the obsolete master branch.

## 2.8.9

* Updates Gradle to 7.2.1.

## 2.8.8

* Minor fixes for new analysis options.

## 2.8.7

* Removes unnecessary imports.
* Fixes library_private_types_in_public_api, sort_child_properties_last and use_key_in_widget_constructors
  lint warnings.

## 2.8.6

* Updates pigeon developer dependency to the latest version which adds support for null safety.

## 2.8.5

* Migrates deprecated `Scaffold.showSnackBar` to `ScaffoldMessenger` in example app.

## 2.8.4

* Fixes bug preventing `mockito` code generation for tests.
* Fixes regression where local storage wasn't cleared when `WebViewController.clearCache` was
  called.

## 2.8.3

* Fixes a bug causing `debuggingEnabled` to always be set to true.
* Fixes an integration test race condition.

## 2.8.2

* Adds the `WebSettings.setAllowFileAccess()` method and ensure that file access is allowed when the `WebViewAndroidWidget.loadFile()` method is executed.

## 2.8.1

* Fixes bug where the default user agent string was being set for every rebuild. See
  https://github.com/flutter/flutter/issues/94847.

## 2.8.0

* Implements new cookie manager for setting cookies and providing initial cookies.

## 2.7.0

* Adds support for the `loadRequest` method from the platform interface.

## 2.6.0

* Adds implementation of the `loadFlutterAsset` method from the platform interface.

## 2.5.0

* Adds an option to set the background color of the webview.

## 2.4.0

* Adds support for Android's `WebView.loadData` and `WebView.loadDataWithBaseUrl` methods and implements the `loadFile` and `loadHtmlString` methods from the platform interface.
* Updates to webview_flutter_platform_interface version 1.5.2.

## 2.3.1

* Adds explanation on how to generate the pigeon communication layer and mockito mock objects.
* Updates compileSdkVersion to 31.

## 2.3.0

* Replaces platform implementation with API built with pigeon.

## 2.2.1

* Fix `NullPointerException` from a race condition when changing focus. This only affects `WebView`
when it is created without Hybrid Composition.

## 2.2.0

* Implemented new `runJavascript` and `runJavascriptReturningResult` methods in platform interface.

## 2.1.0

* Add `zoomEnabled` functionality.

## 2.0.15

* Added Overrides in  FlutterWebView.java

## 2.0.14

* Update example App so navigation menu loads immediatly but only becomes available when `WebViewController` is available (same behavior as example App in webview_flutter package).

## 2.0.13

* Extract Android implementation from `webview_flutter`.<|MERGE_RESOLUTION|>--- conflicted
+++ resolved
@@ -1,10 +1,10 @@
+## 3.6.3
+
+* Updates gradle, AGP and fixes some lint errors.
+
 ## 3.6.2
 
-<<<<<<< HEAD
-* Updates gradle, AGP and fixes some lint errors.
-=======
 * Fixes compatibility with AGP versions older than 4.2.
->>>>>>> 75e59192
 
 ## 3.6.1
 
