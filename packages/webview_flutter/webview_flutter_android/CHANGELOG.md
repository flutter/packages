--- conflicted
+++ resolved
@@ -1,11 +1,10 @@
-<<<<<<< HEAD
-## 3.11.0
+## 3.13.0
 
 * Adds support to intercept JavaScript dialog.
   Sees `PlatformWebViewController.setOnJavaScriptAlertDialog`,
   `PlatformWebViewController.setOnJavaScriptConfirmDialog`,
   `PlatformWebViewController.setOnJavaScriptPromptDialog`.
-=======
+
 ## 3.12.0
 
 * Adds support for `PlatformWebViewController.getUserAgent`.
@@ -13,7 +12,6 @@
 ## 3.11.0
 
 * Adds support to register a callback to receive JavaScript console messages. See `AndroidWebViewController.onConsoleMessage`.
->>>>>>> e2ac440a
 
 ## 3.10.1
 
