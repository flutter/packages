<<<<<<< HEAD
## 3.7.0

* Adds support to accept third party cookies. See
  `AndroidWebViewCookieManager.setAcceptThirdPartyCookies`.
=======
## 3.6.3

* Updates gradle, AGP and fixes some lint errors.

## 3.6.2

* Fixes compatibility with AGP versions older than 4.2.
>>>>>>> 96fd7c85

## 3.6.1

* Adds a namespace for compatibility with AGP 8.0.

## 3.6.0

* Adds support for `PlatformWebViewController.setOnPlatformPermissionRequest`.

## 3.5.3

* Bumps gradle from 7.2.2 to 8.0.0.

## 3.5.2

* Updates internal Java InstanceManager to only stop finalization callbacks when stopped.

## 3.5.1

* Updates pigeon dev dependency to `9.2.4`.
* Fixes Android lint warnings.

## 3.5.0

* Adds support for `PlatformNavigationDelegate.onUrlChange`.
* Bumps androidx.webkit:webkit from 1.6.0 to 1.6.1.
* Fixes common typos in tests and documentation.

## 3.4.5

* Removes unused internal `WebView` field and Java class.

## 3.4.4

* Fixes a bug where the native `WebView` wouldn't be traversed for autofill automatically.
* Updates minimum Flutter version to 3.3.

## 3.4.3

* Updates internal Java InstanceManager to be cleared on hot restart.

## 3.4.2

* Clarifies explanation of endorsement in README.

## 3.4.1

* Fixes a potential bug where a `WebView` that was not added to the `InstanceManager` could be
  returned by a `WebViewClient` or `WebChromeClient`.

## 3.4.0

* Adds support to set text zoom of a page. See `AndroidWebViewController.setTextZoom`.
* Aligns Dart and Flutter SDK constraints.

## 3.3.2

* Resolves compilations warnings.
* Updates compileSdkVersion to 33.
* Bumps androidx.webkit:webkit from 1.5.0 to 1.6.0.

## 3.3.1

* Updates links for the merge of flutter/plugins into flutter/packages.

## 3.3.0

* Adds support to access native `WebView`.

## 3.2.4

* Renames Pigeon output files.

## 3.2.3

* Fixes bug that prevented the web view from being garbage collected.
* Fixes bug causing a `LateInitializationError` when a `PlatformNavigationDelegate` is not provided.

## 3.2.2

* Updates example code for `use_build_context_synchronously` lint.

## 3.2.1

* Updates code for stricter lint checks.

## 3.2.0

* Adds support for handling file selection. See `AndroidWebViewController.setOnShowFileSelector`.
* Updates pigeon dev dependency to `4.2.14`.

## 3.1.3

* Fixes crash when the Java `InstanceManager` was used after plugin was removed from the engine.

## 3.1.2

* Fixes bug where an `AndroidWebViewController` couldn't be reused with a new `WebViewWidget`.

## 3.1.1

* Fixes bug where a `AndroidNavigationDelegate` was required to load a request.

## 3.1.0

* Adds support for selecting Hybrid Composition on versions 23+. Please use
  `AndroidWebViewControllerCreationParams.displayWithHybridComposition`.

## 3.0.0

* **BREAKING CHANGE** Updates platform implementation to `2.0.0` release of
  `webview_flutter_platform_interface`. See
  [webview_flutter](https://pub.dev/packages/webview_flutter/versions/4.0.0) for updated usage.

## 2.10.4

* Updates code for `no_leading_underscores_for_local_identifiers` lint.
* Bumps androidx.annotation from 1.4.0 to 1.5.0.

## 2.10.3

* Updates imports for `prefer_relative_imports`.

## 2.10.2

* Adds a getter to expose the Java InstanceManager.

## 2.10.1

* Adds a method to the `WebView` wrapper to retrieve the X and Y positions simultaneously.
* Removes reference to https://github.com/flutter/flutter/issues/97744 from `README`.

## 2.10.0

* Bumps webkit from 1.0.0 to 1.5.0.
* Raises minimum `compileSdkVersion` to 32.

## 2.9.5

* Adds dispose methods for HostApi and FlutterApi of JavaObject.

## 2.9.4

* Fixes avoid_redundant_argument_values lint warnings and minor typos.
* Bumps gradle from 7.2.1 to 7.2.2.

## 2.9.3

* Updates the Dart InstanceManager to take a listener for when an object is garbage collected.
  See https://github.com/flutter/flutter/issues/107199.

## 2.9.2

* Updates the Java InstanceManager to take a listener for when an object is garbage collected.
  See https://github.com/flutter/flutter/issues/107199.

## 2.9.1

* Updates Android WebView classes as Copyable. This is a part of moving the api to handle garbage
  collection automatically. See https://github.com/flutter/flutter/issues/107199.

## 2.9.0

* Ignores unnecessary import warnings in preparation for [upcoming Flutter changes](https://github.com/flutter/flutter/pull/106316).
* Fixes bug where `Directionality` from context didn't affect `SurfaceAndroidWebView`.
* Fixes bug where default text direction was different for `SurfaceAndroidWebView` and `AndroidWebView`.
  Default is now `TextDirection.ltr` for both.
* Fixes bug where setting WebView to a transparent background could cause visual errors when using
  `SurfaceAndroidWebView`. Hybrid composition is now used when the background color is not 100%
  opaque.
* Raises minimum Flutter version to 3.0.0.

## 2.8.14

* Bumps androidx.annotation from 1.0.0 to 1.4.0.

## 2.8.13

* Fixes a bug which causes an exception when the `onNavigationRequestCallback` return `false`.

## 2.8.12

* Bumps mockito-inline from 3.11.1 to 4.6.1.

## 2.8.11

* Ignores unnecessary import warnings in preparation for [upcoming Flutter changes](https://github.com/flutter/flutter/pull/104231).

## 2.8.10

* Updates references to the obsolete master branch.

## 2.8.9

* Updates Gradle to 7.2.1.

## 2.8.8

* Minor fixes for new analysis options.

## 2.8.7

* Removes unnecessary imports.
* Fixes library_private_types_in_public_api, sort_child_properties_last and use_key_in_widget_constructors
  lint warnings.

## 2.8.6

* Updates pigeon developer dependency to the latest version which adds support for null safety.

## 2.8.5

* Migrates deprecated `Scaffold.showSnackBar` to `ScaffoldMessenger` in example app.

## 2.8.4

* Fixes bug preventing `mockito` code generation for tests.
* Fixes regression where local storage wasn't cleared when `WebViewController.clearCache` was
  called.

## 2.8.3

* Fixes a bug causing `debuggingEnabled` to always be set to true.
* Fixes an integration test race condition.

## 2.8.2

* Adds the `WebSettings.setAllowFileAccess()` method and ensure that file access is allowed when the `WebViewAndroidWidget.loadFile()` method is executed.

## 2.8.1

* Fixes bug where the default user agent string was being set for every rebuild. See
  https://github.com/flutter/flutter/issues/94847.

## 2.8.0

* Implements new cookie manager for setting cookies and providing initial cookies.

## 2.7.0

* Adds support for the `loadRequest` method from the platform interface.

## 2.6.0

* Adds implementation of the `loadFlutterAsset` method from the platform interface.

## 2.5.0

* Adds an option to set the background color of the webview.

## 2.4.0

* Adds support for Android's `WebView.loadData` and `WebView.loadDataWithBaseUrl` methods and implements the `loadFile` and `loadHtmlString` methods from the platform interface.
* Updates to webview_flutter_platform_interface version 1.5.2.

## 2.3.1

* Adds explanation on how to generate the pigeon communication layer and mockito mock objects.
* Updates compileSdkVersion to 31.

## 2.3.0

* Replaces platform implementation with API built with pigeon.

## 2.2.1

* Fix `NullPointerException` from a race condition when changing focus. This only affects `WebView`
when it is created without Hybrid Composition.

## 2.2.0

* Implemented new `runJavascript` and `runJavascriptReturningResult` methods in platform interface.

## 2.1.0

* Add `zoomEnabled` functionality.

## 2.0.15

* Added Overrides in  FlutterWebView.java

## 2.0.14

* Update example App so navigation menu loads immediatly but only becomes available when `WebViewController` is available (same behavior as example App in webview_flutter package).

## 2.0.13

* Extract Android implementation from `webview_flutter`.<|MERGE_RESOLUTION|>--- conflicted
+++ resolved
@@ -1,9 +1,8 @@
-<<<<<<< HEAD
 ## 3.7.0
 
 * Adds support to accept third party cookies. See
   `AndroidWebViewCookieManager.setAcceptThirdPartyCookies`.
-=======
+
 ## 3.6.3
 
 * Updates gradle, AGP and fixes some lint errors.
@@ -11,7 +10,6 @@
 ## 3.6.2
 
 * Fixes compatibility with AGP versions older than 4.2.
->>>>>>> 96fd7c85
 
 ## 3.6.1
 
