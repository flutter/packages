## 4.8.1

<<<<<<< HEAD
* Bumps gradle from 8.9.0 to 8.11.1.
=======
* Updates `androidx.webkit` to 1.14.0.
>>>>>>> 52b7d1b2

## 4.8.0

* Adds `AndroidWebViewController.setMixedContentMode` to control how
  mixed-content pages load.

## 4.7.0

* Adds support to respond to recoverable SSL certificate errors. See `AndroidNavigationDelegate.setOnSSlAuthError`.

## 4.6.0

* Adds support to set using wide view port. See `AndroidWebViewController.setUseWideViewPort`.
* Changes default of `WebSettings.setUseWideViewPort` to `false` to align with native WebViews.

## 4.5.0

* Adds support to set whether to draw the scrollbar. See
  `AndroidWebViewController.setVerticalScrollBarEnabled`,
  `AndroidWebViewController.setHorizontalScrollBarEnabled`,
  `AndroidWebViewController.supportsSetScrollBarsEnabled`.

## 4.4.2

* Updates pigeon generated code to fix `ImplicitSamInstance` and `SyntheticAccessor` Kotlin lint
  warnings.

## 4.4.1

* Removes obsolete code related to supporting SDK <21.

## 4.4.0

* Adds support to set the over-scroll mode for the WebView. See `AndroidWebViewController.setOverScrollMode`.

## 4.3.5

* Adds internal wrapper methods for native `WebViewClient`.

## 4.3.4

* Bumps gradle from 8.0.0 to 8.9.0.

## 4.3.3

* Updates compileSdk 34 to flutter.compileSdkVersion.

## 4.3.2

* Bumps gradle-plugin to 2.1.10.

## 4.3.1

* Bumps gradle-plugin to 2.1.0.

## 4.3.0

* Adds support for disabling content URL access within WebView and disabling the Geolocation API.
  See `AndroidWebViewController.setAllowContentAccess` and
  `AndroidWebViewController.setGeolocationEnabled`.

## 4.2.0

* Adds support for configuring file access permissions. See `AndroidWebViewController.setAllowFileAccess`.

## 4.1.0

* Updates internal API wrapper to use `ProxyApi`s.

## 4.0.3

* Bumps androidx.annotation:annotation from 1.8.2 to 1.9.1.

## 4.0.2

* Updates README to remove contributor-focused documentation.

## 4.0.1

* Adds `missing_code_block_language_in_doc_comment` lint.

## 4.0.0

* Bumps androidx.webkit:webkit from 1.12.0 to 1.12.1.
* **Breaking Change** Bumps Android `minSdkVersion` from 19 to 21.

## 3.16.9

* Updates Java compatibility version to 11.
* Updates minimum supported SDK version to Flutter 3.24/Dart 3.5.

## 3.16.8

* Bumps androidx.webkit:webkit from 1.11.0 to 1.12.0.

## 3.16.7

* Bumps androidx.annotation:annotation from 1.8.1 to 1.8.2.

## 3.16.6

* Bumps androidx.annotation:annotation from 1.7.1 to 1.8.1.

## 3.16.5

* Updates lint checks to ignore NewerVersionAvailable.

## 3.16.4

* Updates minimum supported SDK version to Flutter 3.22/Dart 3.4.
* Removes support for apps using the v1 Android embedding.

## 3.16.3

* Bumps androidx.webkit:webkit from 1.10.0 to 1.11.0.

## 3.16.2

* Bumps androidx.webkit:webkit from 1.7.0 to 1.10.0.
* Updates minimum supported SDK version to Flutter 3.16/Dart 3.2.

## 3.16.1

* Fixes iframe navigation being handled in the main frame when `NavigationDelegate.onNavigationRequest` is present.

## 3.16.0

* Adds onReceivedHttpError WebViewClient callback to support
  `PlatformNavigationDelegate.onHttpError`.
* Updates minimum supported SDK version to Flutter 3.13/Dart 3.1.
* Updates compileSdk to 34.

## 3.15.0

* Adds support for `setOnScrollPositionChange` method to the `AndroidWebViewController`.

## 3.14.0

* Adds support to show JavaScript dialog. See `AndroidWebViewController.setOnJavaScriptAlertDialog`, `AndroidWebViewController.setOnJavaScriptConfirmDialog` and `AndroidWebViewController.setOnJavaScriptTextInputDialog`.

## 3.13.2

* Fixes new lint warnings.

## 3.13.1

* Bumps androidx.annotation:annotation from 1.7.0 to 1.7.1.

## 3.13.0

* Adds support for `PlatformNavigationDelegate.setOnHttpAuthRequest`.
* Updates minimum supported SDK version to Flutter 3.10/Dart 3.0.

## 3.12.1

* Fixes `use_build_context_synchronously` lint violations in the example app.

## 3.12.0

* Adds support for `PlatformWebViewController.getUserAgent`.

## 3.11.0

* Adds support to register a callback to receive JavaScript console messages. See `AndroidWebViewController.onConsoleMessage`.

## 3.10.1

* Bumps androidx.annotation:annotation from 1.5.0 to 1.7.0.

## 3.10.0

* Adds support for playing video in fullscreen. See
  `AndroidWebViewController.setCustomWidgetCallbacks`.

## 3.9.5

* Updates pigeon to 11 and removes unneeded enum wrappers.

## 3.9.4

* Adds pub topics to package metadata.
* Updates minimum supported SDK version to Flutter 3.7/Dart 2.19.

## 3.9.3

* Fixes bug where the `PlatformWebViewWidget` was rebuilt unnecessarily.

## 3.9.2

* Fixes bug where `PlatformWebViewWidget` doesn't rebuild when the controller or PlatformView
  implementation flag changes.

## 3.9.1

* Adjusts SDK checks for better testability.

## 3.9.0

* Adds support for `WebResouceError.url`.

## 3.8.2

* Fixes unawaited_futures violations.

## 3.8.1

* Bumps androidx.webkit:webkit from 1.6.0 to 1.7.0.

## 3.8.0

* Adds support for handling geolocation permissions. See
  `AndroidWebViewController.setGeolocationPermissionsPromptCallbacks`.

## 3.7.1

* Removes obsolete null checks on non-nullable values.

## 3.7.0

* Adds support to accept third party cookies. See
  `AndroidWebViewCookieManager.setAcceptThirdPartyCookies`.

## 3.6.3

* Updates gradle, AGP and fixes some lint errors.

## 3.6.2

* Fixes compatibility with AGP versions older than 4.2.

## 3.6.1

* Adds a namespace for compatibility with AGP 8.0.

## 3.6.0

* Adds support for `PlatformWebViewController.setOnPlatformPermissionRequest`.

## 3.5.3

* Bumps gradle from 7.2.2 to 8.0.0.

## 3.5.2

* Updates internal Java InstanceManager to only stop finalization callbacks when stopped.

## 3.5.1

* Updates pigeon dev dependency to `9.2.4`.
* Fixes Android lint warnings.

## 3.5.0

* Adds support for `PlatformNavigationDelegate.onUrlChange`.
* Bumps androidx.webkit:webkit from 1.6.0 to 1.6.1.
* Fixes common typos in tests and documentation.

## 3.4.5

* Removes unused internal `WebView` field and Java class.

## 3.4.4

* Fixes a bug where the native `WebView` wouldn't be traversed for autofill automatically.
* Updates minimum Flutter version to 3.3.

## 3.4.3

* Updates internal Java InstanceManager to be cleared on hot restart.

## 3.4.2

* Clarifies explanation of endorsement in README.

## 3.4.1

* Fixes a potential bug where a `WebView` that was not added to the `InstanceManager` could be
  returned by a `WebViewClient` or `WebChromeClient`.

## 3.4.0

* Adds support to set text zoom of a page. See `AndroidWebViewController.setTextZoom`.
* Aligns Dart and Flutter SDK constraints.

## 3.3.2

* Resolves compilations warnings.
* Updates compileSdkVersion to 33.
* Bumps androidx.webkit:webkit from 1.5.0 to 1.6.0.

## 3.3.1

* Updates links for the merge of flutter/plugins into flutter/packages.

## 3.3.0

* Adds support to access native `WebView`.

## 3.2.4

* Renames Pigeon output files.

## 3.2.3

* Fixes bug that prevented the web view from being garbage collected.
* Fixes bug causing a `LateInitializationError` when a `PlatformNavigationDelegate` is not provided.

## 3.2.2

* Updates example code for `use_build_context_synchronously` lint.

## 3.2.1

* Updates code for stricter lint checks.

## 3.2.0

* Adds support for handling file selection. See `AndroidWebViewController.setOnShowFileSelector`.
* Updates pigeon dev dependency to `4.2.14`.

## 3.1.3

* Fixes crash when the Java `InstanceManager` was used after plugin was removed from the engine.

## 3.1.2

* Fixes bug where an `AndroidWebViewController` couldn't be reused with a new `WebViewWidget`.

## 3.1.1

* Fixes bug where a `AndroidNavigationDelegate` was required to load a request.

## 3.1.0

* Adds support for selecting Hybrid Composition on versions 23+. Please use
  `AndroidWebViewControllerCreationParams.displayWithHybridComposition`.

## 3.0.0

* **BREAKING CHANGE** Updates platform implementation to `2.0.0` release of
  `webview_flutter_platform_interface`. See
  [webview_flutter](https://pub.dev/packages/webview_flutter/versions/4.0.0) for updated usage.

## 2.10.4

* Updates code for `no_leading_underscores_for_local_identifiers` lint.
* Bumps androidx.annotation from 1.4.0 to 1.5.0.

## 2.10.3

* Updates imports for `prefer_relative_imports`.

## 2.10.2

* Adds a getter to expose the Java InstanceManager.

## 2.10.1

* Adds a method to the `WebView` wrapper to retrieve the X and Y positions simultaneously.
* Removes reference to https://github.com/flutter/flutter/issues/97744 from `README`.

## 2.10.0

* Bumps webkit from 1.0.0 to 1.5.0.
* Raises minimum `compileSdkVersion` to 32.

## 2.9.5

* Adds dispose methods for HostApi and FlutterApi of JavaObject.

## 2.9.4

* Fixes avoid_redundant_argument_values lint warnings and minor typos.
* Bumps gradle from 7.2.1 to 7.2.2.

## 2.9.3

* Updates the Dart InstanceManager to take a listener for when an object is garbage collected.
  See https://github.com/flutter/flutter/issues/107199.

## 2.9.2

* Updates the Java InstanceManager to take a listener for when an object is garbage collected.
  See https://github.com/flutter/flutter/issues/107199.

## 2.9.1

* Updates Android WebView classes as Copyable. This is a part of moving the api to handle garbage
  collection automatically. See https://github.com/flutter/flutter/issues/107199.

## 2.9.0

* Ignores unnecessary import warnings in preparation for [upcoming Flutter changes](https://github.com/flutter/flutter/pull/106316).
* Fixes bug where `Directionality` from context didn't affect `SurfaceAndroidWebView`.
* Fixes bug where default text direction was different for `SurfaceAndroidWebView` and `AndroidWebView`.
  Default is now `TextDirection.ltr` for both.
* Fixes bug where setting WebView to a transparent background could cause visual errors when using
  `SurfaceAndroidWebView`. Hybrid composition is now used when the background color is not 100%
  opaque.
* Raises minimum Flutter version to 3.0.0.

## 2.8.14

* Bumps androidx.annotation from 1.0.0 to 1.4.0.

## 2.8.13

* Fixes a bug which causes an exception when the `onNavigationRequestCallback` return `false`.

## 2.8.12

* Bumps mockito-inline from 3.11.1 to 4.6.1.

## 2.8.11

* Ignores unnecessary import warnings in preparation for [upcoming Flutter changes](https://github.com/flutter/flutter/pull/104231).

## 2.8.10

* Updates references to the obsolete master branch.

## 2.8.9

* Updates Gradle to 7.2.1.

## 2.8.8

* Minor fixes for new analysis options.

## 2.8.7

* Removes unnecessary imports.
* Fixes library_private_types_in_public_api, sort_child_properties_last and use_key_in_widget_constructors
  lint warnings.

## 2.8.6

* Updates pigeon developer dependency to the latest version which adds support for null safety.

## 2.8.5

* Migrates deprecated `Scaffold.showSnackBar` to `ScaffoldMessenger` in example app.

## 2.8.4

* Fixes bug preventing `mockito` code generation for tests.
* Fixes regression where local storage wasn't cleared when `WebViewController.clearCache` was
  called.

## 2.8.3

* Fixes a bug causing `debuggingEnabled` to always be set to true.
* Fixes an integration test race condition.

## 2.8.2

* Adds the `WebSettings.setAllowFileAccess()` method and ensure that file access is allowed when the `WebViewAndroidWidget.loadFile()` method is executed.

## 2.8.1

* Fixes bug where the default user agent string was being set for every rebuild. See
  https://github.com/flutter/flutter/issues/94847.

## 2.8.0

* Implements new cookie manager for setting cookies and providing initial cookies.

## 2.7.0

* Adds support for the `loadRequest` method from the platform interface.

## 2.6.0

* Adds implementation of the `loadFlutterAsset` method from the platform interface.

## 2.5.0

* Adds an option to set the background color of the webview.

## 2.4.0

* Adds support for Android's `WebView.loadData` and `WebView.loadDataWithBaseUrl` methods and implements the `loadFile` and `loadHtmlString` methods from the platform interface.
* Updates to webview_flutter_platform_interface version 1.5.2.

## 2.3.1

* Adds explanation on how to generate the pigeon communication layer and mockito mock objects.
* Updates compileSdkVersion to 31.

## 2.3.0

* Replaces platform implementation with API built with pigeon.

## 2.2.1

* Fix `NullPointerException` from a race condition when changing focus. This only affects `WebView`
when it is created without Hybrid Composition.

## 2.2.0

* Implemented new `runJavascript` and `runJavascriptReturningResult` methods in platform interface.

## 2.1.0

* Add `zoomEnabled` functionality.

## 2.0.15

* Added Overrides in  FlutterWebView.java

## 2.0.14

* Update example App so navigation menu loads immediatly but only becomes available when `WebViewController` is available (same behavior as example App in webview_flutter package).

## 2.0.13

* Extract Android implementation from `webview_flutter`.<|MERGE_RESOLUTION|>--- conflicted
+++ resolved
@@ -1,10 +1,10 @@
+## 4.8.2
+
+* Bumps gradle from 8.9.0 to 8.11.1.
+
 ## 4.8.1
 
-<<<<<<< HEAD
-* Bumps gradle from 8.9.0 to 8.11.1.
-=======
 * Updates `androidx.webkit` to 1.14.0.
->>>>>>> 52b7d1b2
 
 ## 4.8.0
 
