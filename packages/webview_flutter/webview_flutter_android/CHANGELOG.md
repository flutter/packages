<<<<<<< HEAD
## 3.4.4

* Adds a workaround to support autofill.
=======
## NEXT

* Updates minimum Flutter version to 3.3.
>>>>>>> 199fc68a

## 3.4.3

* Updates internal Java InstanceManager to be cleared on hot restart.

## 3.4.2

* Clarifies explanation of endorsement in README.

## 3.4.1

* Fixes a potential bug where a `WebView` that was not added to the `InstanceManager` could be
  returned by a `WebViewClient` or `WebChromeClient`.

## 3.4.0

* Adds support to set text zoom of a page. See `AndroidWebViewController.setTextZoom`.
* Aligns Dart and Flutter SDK constraints.

## 3.3.2

* Resolves compilations warnings.
* Updates compileSdkVersion to 33.
* Bumps androidx.webkit:webkit from 1.5.0 to 1.6.0.

## 3.3.1

* Updates links for the merge of flutter/plugins into flutter/packages.

## 3.3.0

* Adds support to access native `WebView`.

## 3.2.4

* Renames Pigeon output files.

## 3.2.3

* Fixes bug that prevented the web view from being garbage collected.
* Fixes bug causing a `LateInitializationError` when a `PlatformNavigationDelegate` is not provided.

## 3.2.2

* Updates example code for `use_build_context_synchronously` lint.

## 3.2.1

* Updates code for stricter lint checks.

## 3.2.0

* Adds support for handling file selection. See `AndroidWebViewController.setOnShowFileSelector`.
* Updates pigeon dev dependency to `4.2.14`.

## 3.1.3

* Fixes crash when the Java `InstanceManager` was used after plugin was removed from the engine.

## 3.1.2

* Fixes bug where an `AndroidWebViewController` couldn't be reused with a new `WebViewWidget`.

## 3.1.1

* Fixes bug where a `AndroidNavigationDelegate` was required to load a request.

## 3.1.0

* Adds support for selecting Hybrid Composition on versions 23+. Please use
  `AndroidWebViewControllerCreationParams.displayWithHybridComposition`.

## 3.0.0

* **BREAKING CHANGE** Updates platform implementation to `2.0.0` release of
  `webview_flutter_platform_interface`. See
  [webview_flutter](https://pub.dev/packages/webview_flutter/versions/4.0.0) for updated usage.

## 2.10.4

* Updates code for `no_leading_underscores_for_local_identifiers` lint.
* Bumps androidx.annotation from 1.4.0 to 1.5.0.

## 2.10.3

* Updates imports for `prefer_relative_imports`.

## 2.10.2

* Adds a getter to expose the Java InstanceManager.

## 2.10.1

* Adds a method to the `WebView` wrapper to retrieve the X and Y positions simultaneously.
* Removes reference to https://github.com/flutter/flutter/issues/97744 from `README`.

## 2.10.0

* Bumps webkit from 1.0.0 to 1.5.0.
* Raises minimum `compileSdkVersion` to 32.

## 2.9.5

* Adds dispose methods for HostApi and FlutterApi of JavaObject.

## 2.9.4

* Fixes avoid_redundant_argument_values lint warnings and minor typos.
* Bumps gradle from 7.2.1 to 7.2.2.

## 2.9.3

* Updates the Dart InstanceManager to take a listener for when an object is garbage collected.
  See https://github.com/flutter/flutter/issues/107199.

## 2.9.2

* Updates the Java InstanceManager to take a listener for when an object is garbage collected.
  See https://github.com/flutter/flutter/issues/107199.

## 2.9.1

* Updates Android WebView classes as Copyable. This is a part of moving the api to handle garbage
  collection automatically. See https://github.com/flutter/flutter/issues/107199.

## 2.9.0

* Ignores unnecessary import warnings in preparation for [upcoming Flutter changes](https://github.com/flutter/flutter/pull/106316).
* Fixes bug where `Directionality` from context didn't affect `SurfaceAndroidWebView`.
* Fixes bug where default text direction was different for `SurfaceAndroidWebView` and `AndroidWebView`.
  Default is now `TextDirection.ltr` for both.
* Fixes bug where setting WebView to a transparent background could cause visual errors when using
  `SurfaceAndroidWebView`. Hybrid composition is now used when the background color is not 100%
  opaque.
* Raises minimum Flutter version to 3.0.0.

## 2.8.14

* Bumps androidx.annotation from 1.0.0 to 1.4.0.

## 2.8.13

* Fixes a bug which causes an exception when the `onNavigationRequestCallback` return `false`.

## 2.8.12

* Bumps mockito-inline from 3.11.1 to 4.6.1.

## 2.8.11

* Ignores unnecessary import warnings in preparation for [upcoming Flutter changes](https://github.com/flutter/flutter/pull/104231).

## 2.8.10

* Updates references to the obsolete master branch.

## 2.8.9

* Updates Gradle to 7.2.1.

## 2.8.8

* Minor fixes for new analysis options.

## 2.8.7

* Removes unnecessary imports.
* Fixes library_private_types_in_public_api, sort_child_properties_last and use_key_in_widget_constructors
  lint warnings.

## 2.8.6

* Updates pigeon developer dependency to the latest version which adds support for null safety.

## 2.8.5

* Migrates deprecated `Scaffold.showSnackBar` to `ScaffoldMessenger` in example app.

## 2.8.4

* Fixes bug preventing `mockito` code generation for tests.
* Fixes regression where local storage wasn't cleared when `WebViewController.clearCache` was
  called.

## 2.8.3

* Fixes a bug causing `debuggingEnabled` to always be set to true.
* Fixes an integration test race condition.

## 2.8.2

* Adds the `WebSettings.setAllowFileAccess()` method and ensure that file access is allowed when the `WebViewAndroidWidget.loadFile()` method is executed.

## 2.8.1

* Fixes bug where the default user agent string was being set for every rebuild. See
  https://github.com/flutter/flutter/issues/94847.

## 2.8.0

* Implements new cookie manager for setting cookies and providing initial cookies.

## 2.7.0

* Adds support for the `loadRequest` method from the platform interface.

## 2.6.0

* Adds implementation of the `loadFlutterAsset` method from the platform interface.

## 2.5.0

* Adds an option to set the background color of the webview.

## 2.4.0

* Adds support for Android's `WebView.loadData` and `WebView.loadDataWithBaseUrl` methods and implements the `loadFile` and `loadHtmlString` methods from the platform interface.
* Updates to webview_flutter_platform_interface version 1.5.2.

## 2.3.1

* Adds explanation on how to generate the pigeon communication layer and mockito mock objects.
* Updates compileSdkVersion to 31.

## 2.3.0

* Replaces platform implementation with API built with pigeon.

## 2.2.1

* Fix `NullPointerException` from a race condition when changing focus. This only affects `WebView`
when it is created without Hybrid Composition.

## 2.2.0

* Implemented new `runJavascript` and `runJavascriptReturningResult` methods in platform interface.

## 2.1.0

* Add `zoomEnabled` functionality.

## 2.0.15

* Added Overrides in  FlutterWebView.java

## 2.0.14

* Update example App so navigation menu loads immediatly but only becomes available when `WebViewController` is available (same behavior as example App in webview_flutter package).

## 2.0.13

* Extract Android implementation from `webview_flutter`.<|MERGE_RESOLUTION|>--- conflicted
+++ resolved
@@ -1,12 +1,7 @@
-<<<<<<< HEAD
 ## 3.4.4
 
-* Adds a workaround to support autofill.
-=======
-## NEXT
-
+* Fixes a bug where the native `WebView` wouldn't be traversed for autofill automatically.
 * Updates minimum Flutter version to 3.3.
->>>>>>> 199fc68a
 
 ## 3.4.3
 
