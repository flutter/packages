--- conflicted
+++ resolved
@@ -1,8 +1,7 @@
-<<<<<<< HEAD
-## 3.17.0
+## 4.1.0
 
 * Implements onReceivedSslError
-=======
+
 ## 4.0.0
 
 * Bumps androidx.webkit:webkit from 1.12.0 to 1.12.1.
@@ -16,7 +15,6 @@
 ## 3.16.8
 
 * Bumps androidx.webkit:webkit from 1.11.0 to 1.12.0.
->>>>>>> a35f02d7
 
 ## 3.16.7
 
