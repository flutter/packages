## NEXT

<<<<<<< HEAD
* Fixes common typos in tests and documentation.
=======
* Bumps androidx.webkit:webkit from 1.6.0 to 1.6.1.

## 3.4.5

* Removes unused internal `WebView` field and Java class.

## 3.4.4

* Fixes a bug where the native `WebView` wouldn't be traversed for autofill automatically.
* Updates minimum Flutter version to 3.3.
>>>>>>> 3f480616

## 3.4.3

* Updates internal Java InstanceManager to be cleared on hot restart.

## 3.4.2

* Clarifies explanation of endorsement in README.

## 3.4.1

* Fixes a potential bug where a `WebView` that was not added to the `InstanceManager` could be
  returned by a `WebViewClient` or `WebChromeClient`.

## 3.4.0

* Adds support to set text zoom of a page. See `AndroidWebViewController.setTextZoom`.
* Aligns Dart and Flutter SDK constraints.

## 3.3.2

* Resolves compilations warnings.
* Updates compileSdkVersion to 33.
* Bumps androidx.webkit:webkit from 1.5.0 to 1.6.0.

## 3.3.1

* Updates links for the merge of flutter/plugins into flutter/packages.

## 3.3.0

* Adds support to access native `WebView`.

## 3.2.4

* Renames Pigeon output files.

## 3.2.3

* Fixes bug that prevented the web view from being garbage collected.
* Fixes bug causing a `LateInitializationError` when a `PlatformNavigationDelegate` is not provided.

## 3.2.2

* Updates example code for `use_build_context_synchronously` lint.

## 3.2.1

* Updates code for stricter lint checks.

## 3.2.0

* Adds support for handling file selection. See `AndroidWebViewController.setOnShowFileSelector`.
* Updates pigeon dev dependency to `4.2.14`.

## 3.1.3

* Fixes crash when the Java `InstanceManager` was used after plugin was removed from the engine.

## 3.1.2

* Fixes bug where an `AndroidWebViewController` couldn't be reused with a new `WebViewWidget`.

## 3.1.1

* Fixes bug where a `AndroidNavigationDelegate` was required to load a request.

## 3.1.0

* Adds support for selecting Hybrid Composition on versions 23+. Please use
  `AndroidWebViewControllerCreationParams.displayWithHybridComposition`.

## 3.0.0

* **BREAKING CHANGE** Updates platform implementation to `2.0.0` release of
  `webview_flutter_platform_interface`. See
  [webview_flutter](https://pub.dev/packages/webview_flutter/versions/4.0.0) for updated usage.

## 2.10.4

* Updates code for `no_leading_underscores_for_local_identifiers` lint.
* Bumps androidx.annotation from 1.4.0 to 1.5.0.

## 2.10.3

* Updates imports for `prefer_relative_imports`.

## 2.10.2

* Adds a getter to expose the Java InstanceManager.

## 2.10.1

* Adds a method to the `WebView` wrapper to retrieve the X and Y positions simultaneously.
* Removes reference to https://github.com/flutter/flutter/issues/97744 from `README`.

## 2.10.0

* Bumps webkit from 1.0.0 to 1.5.0.
* Raises minimum `compileSdkVersion` to 32.

## 2.9.5

* Adds dispose methods for HostApi and FlutterApi of JavaObject.

## 2.9.4

* Fixes avoid_redundant_argument_values lint warnings and minor typos.
* Bumps gradle from 7.2.1 to 7.2.2.

## 2.9.3

* Updates the Dart InstanceManager to take a listener for when an object is garbage collected.
  See https://github.com/flutter/flutter/issues/107199.

## 2.9.2

* Updates the Java InstanceManager to take a listener for when an object is garbage collected.
  See https://github.com/flutter/flutter/issues/107199.

## 2.9.1

* Updates Android WebView classes as Copyable. This is a part of moving the api to handle garbage
  collection automatically. See https://github.com/flutter/flutter/issues/107199.

## 2.9.0

* Ignores unnecessary import warnings in preparation for [upcoming Flutter changes](https://github.com/flutter/flutter/pull/106316).
* Fixes bug where `Directionality` from context didn't affect `SurfaceAndroidWebView`.
* Fixes bug where default text direction was different for `SurfaceAndroidWebView` and `AndroidWebView`.
  Default is now `TextDirection.ltr` for both.
* Fixes bug where setting WebView to a transparent background could cause visual errors when using
  `SurfaceAndroidWebView`. Hybrid composition is now used when the background color is not 100%
  opaque.
* Raises minimum Flutter version to 3.0.0.

## 2.8.14

* Bumps androidx.annotation from 1.0.0 to 1.4.0.

## 2.8.13

* Fixes a bug which causes an exception when the `onNavigationRequestCallback` return `false`.

## 2.8.12

* Bumps mockito-inline from 3.11.1 to 4.6.1.

## 2.8.11

* Ignores unnecessary import warnings in preparation for [upcoming Flutter changes](https://github.com/flutter/flutter/pull/104231).

## 2.8.10

* Updates references to the obsolete master branch.

## 2.8.9

* Updates Gradle to 7.2.1.

## 2.8.8

* Minor fixes for new analysis options.

## 2.8.7

* Removes unnecessary imports.
* Fixes library_private_types_in_public_api, sort_child_properties_last and use_key_in_widget_constructors
  lint warnings.

## 2.8.6

* Updates pigeon developer dependency to the latest version which adds support for null safety.

## 2.8.5

* Migrates deprecated `Scaffold.showSnackBar` to `ScaffoldMessenger` in example app.

## 2.8.4

* Fixes bug preventing `mockito` code generation for tests.
* Fixes regression where local storage wasn't cleared when `WebViewController.clearCache` was
  called.

## 2.8.3

* Fixes a bug causing `debuggingEnabled` to always be set to true.
* Fixes an integration test race condition.

## 2.8.2

* Adds the `WebSettings.setAllowFileAccess()` method and ensure that file access is allowed when the `WebViewAndroidWidget.loadFile()` method is executed.

## 2.8.1

* Fixes bug where the default user agent string was being set for every rebuild. See
  https://github.com/flutter/flutter/issues/94847.

## 2.8.0

* Implements new cookie manager for setting cookies and providing initial cookies.

## 2.7.0

* Adds support for the `loadRequest` method from the platform interface.

## 2.6.0

* Adds implementation of the `loadFlutterAsset` method from the platform interface.

## 2.5.0

* Adds an option to set the background color of the webview.

## 2.4.0

* Adds support for Android's `WebView.loadData` and `WebView.loadDataWithBaseUrl` methods and implements the `loadFile` and `loadHtmlString` methods from the platform interface.
* Updates to webview_flutter_platform_interface version 1.5.2.

## 2.3.1

* Adds explanation on how to generate the pigeon communication layer and mockito mock objects.
* Updates compileSdkVersion to 31.

## 2.3.0

* Replaces platform implementation with API built with pigeon.

## 2.2.1

* Fix `NullPointerException` from a race condition when changing focus. This only affects `WebView`
when it is created without Hybrid Composition.

## 2.2.0

* Implemented new `runJavascript` and `runJavascriptReturningResult` methods in platform interface.

## 2.1.0

* Add `zoomEnabled` functionality.

## 2.0.15

* Added Overrides in  FlutterWebView.java

## 2.0.14

* Update example App so navigation menu loads immediatly but only becomes available when `WebViewController` is available (same behavior as example App in webview_flutter package).

## 2.0.13

* Extract Android implementation from `webview_flutter`.<|MERGE_RESOLUTION|>--- conflicted
+++ resolved
@@ -1,9 +1,7 @@
 ## NEXT
 
-<<<<<<< HEAD
+* Bumps androidx.webkit:webkit from 1.6.0 to 1.6.1.
 * Fixes common typos in tests and documentation.
-=======
-* Bumps androidx.webkit:webkit from 1.6.0 to 1.6.1.
 
 ## 3.4.5
 
@@ -13,7 +11,6 @@
 
 * Fixes a bug where the native `WebView` wouldn't be traversed for autofill automatically.
 * Updates minimum Flutter version to 3.3.
->>>>>>> 3f480616
 
 ## 3.4.3
 
