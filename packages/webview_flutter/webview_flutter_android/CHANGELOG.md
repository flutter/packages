--- conflicted
+++ resolved
@@ -1,8 +1,9 @@
+## 3.11.0
+
+* Adds support for `PlatformWebViewController.getUserAgent`.
+
 ## 3.10.0
 
-<<<<<<< HEAD
-* Adds support for `PlatformWebViewController.getUserAgent`.
-=======
 * Adds support for playing video in fullscreen. See
   `AndroidWebViewController.setCustomWidgetCallbacks`.
 
@@ -18,7 +19,6 @@
 ## 3.9.3
 
 * Fixes bug where the `PlatformWebViewWidget` was rebuilt unnecessarily.
->>>>>>> 275b76cc
 
 ## 3.9.2
 
