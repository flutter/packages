--- conflicted
+++ resolved
@@ -1,14 +1,7 @@
-<<<<<<< HEAD
-## 3.4.0
-
-* Updates compileSdkVersion to 33.
-* Adds support to set text zoom of a page. See `AndroidWebViewController.setTextZoom`.
-=======
 ## 3.3.2
 
 * Updates compileSdkVersion to 33.
 * Bumps androidx.webkit:webkit from 1.5.0 to 1.6.0.
->>>>>>> 74d64cd6
 
 ## 3.3.1
 
