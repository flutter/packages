<<<<<<< HEAD
## 3.4.0

* Adds support for `PlatformNavigationDelegate.onUrlChange`.
=======
## NEXT

* Bumps androidx.webkit:webkit from 1.6.0 to 1.6.1.

## 3.4.5

* Removes unused internal `WebView` field and Java class.

## 3.4.4

* Fixes a bug where the native `WebView` wouldn't be traversed for autofill automatically.
* Updates minimum Flutter version to 3.3.

## 3.4.3

* Updates internal Java InstanceManager to be cleared on hot restart.

## 3.4.2

* Clarifies explanation of endorsement in README.

## 3.4.1

* Fixes a potential bug where a `WebView` that was not added to the `InstanceManager` could be
  returned by a `WebViewClient` or `WebChromeClient`.

## 3.4.0

* Adds support to set text zoom of a page. See `AndroidWebViewController.setTextZoom`.
* Aligns Dart and Flutter SDK constraints.

## 3.3.2

* Resolves compilations warnings.
* Updates compileSdkVersion to 33.
* Bumps androidx.webkit:webkit from 1.5.0 to 1.6.0.
>>>>>>> 3f480616

## 3.3.1

* Updates links for the merge of flutter/plugins into flutter/packages.

## 3.3.0

* Adds support to access native `WebView`.

## 3.2.4

* Renames Pigeon output files.

## 3.2.3

* Fixes bug that prevented the web view from being garbage collected.
* Fixes bug causing a `LateInitializationError` when a `PlatformNavigationDelegate` is not provided.

## 3.2.2

* Updates example code for `use_build_context_synchronously` lint.

## 3.2.1

* Updates code for stricter lint checks.

## 3.2.0

* Adds support for handling file selection. See `AndroidWebViewController.setOnShowFileSelector`.
* Updates pigeon dev dependency to `4.2.14`.

## 3.1.3

* Fixes crash when the Java `InstanceManager` was used after plugin was removed from the engine.

## 3.1.2

* Fixes bug where an `AndroidWebViewController` couldn't be reused with a new `WebViewWidget`.

## 3.1.1

* Fixes bug where a `AndroidNavigationDelegate` was required to load a request.

## 3.1.0

* Adds support for selecting Hybrid Composition on versions 23+. Please use
  `AndroidWebViewControllerCreationParams.displayWithHybridComposition`.

## 3.0.0

* **BREAKING CHANGE** Updates platform implementation to `2.0.0` release of
  `webview_flutter_platform_interface`. See
  [webview_flutter](https://pub.dev/packages/webview_flutter/versions/4.0.0) for updated usage.

## 2.10.4

* Updates code for `no_leading_underscores_for_local_identifiers` lint.
* Bumps androidx.annotation from 1.4.0 to 1.5.0.

## 2.10.3

* Updates imports for `prefer_relative_imports`.

## 2.10.2

* Adds a getter to expose the Java InstanceManager.

## 2.10.1

* Adds a method to the `WebView` wrapper to retrieve the X and Y positions simultaneously.
* Removes reference to https://github.com/flutter/flutter/issues/97744 from `README`.

## 2.10.0

* Bumps webkit from 1.0.0 to 1.5.0.
* Raises minimum `compileSdkVersion` to 32.

## 2.9.5

* Adds dispose methods for HostApi and FlutterApi of JavaObject.

## 2.9.4

* Fixes avoid_redundant_argument_values lint warnings and minor typos.
* Bumps gradle from 7.2.1 to 7.2.2.

## 2.9.3

* Updates the Dart InstanceManager to take a listener for when an object is garbage collected.
  See https://github.com/flutter/flutter/issues/107199.

## 2.9.2

* Updates the Java InstanceManager to take a listener for when an object is garbage collected.
  See https://github.com/flutter/flutter/issues/107199.

## 2.9.1

* Updates Android WebView classes as Copyable. This is a part of moving the api to handle garbage
  collection automatically. See https://github.com/flutter/flutter/issues/107199.

## 2.9.0

* Ignores unnecessary import warnings in preparation for [upcoming Flutter changes](https://github.com/flutter/flutter/pull/106316).
* Fixes bug where `Directionality` from context didn't affect `SurfaceAndroidWebView`.
* Fixes bug where default text direction was different for `SurfaceAndroidWebView` and `AndroidWebView`.
  Default is now `TextDirection.ltr` for both.
* Fixes bug where setting WebView to a transparent background could cause visual errors when using
  `SurfaceAndroidWebView`. Hybrid composition is now used when the background color is not 100%
  opaque.
* Raises minimum Flutter version to 3.0.0.

## 2.8.14

* Bumps androidx.annotation from 1.0.0 to 1.4.0.

## 2.8.13

* Fixes a bug which causes an exception when the `onNavigationRequestCallback` return `false`.

## 2.8.12

* Bumps mockito-inline from 3.11.1 to 4.6.1.

## 2.8.11

* Ignores unnecessary import warnings in preparation for [upcoming Flutter changes](https://github.com/flutter/flutter/pull/104231).

## 2.8.10

* Updates references to the obsolete master branch.

## 2.8.9

* Updates Gradle to 7.2.1.

## 2.8.8

* Minor fixes for new analysis options.

## 2.8.7

* Removes unnecessary imports.
* Fixes library_private_types_in_public_api, sort_child_properties_last and use_key_in_widget_constructors
  lint warnings.

## 2.8.6

* Updates pigeon developer dependency to the latest version which adds support for null safety.

## 2.8.5

* Migrates deprecated `Scaffold.showSnackBar` to `ScaffoldMessenger` in example app.

## 2.8.4

* Fixes bug preventing `mockito` code generation for tests.
* Fixes regression where local storage wasn't cleared when `WebViewController.clearCache` was
  called.

## 2.8.3

* Fixes a bug causing `debuggingEnabled` to always be set to true.
* Fixes an integration test race condition.

## 2.8.2

* Adds the `WebSettings.setAllowFileAccess()` method and ensure that file access is allowed when the `WebViewAndroidWidget.loadFile()` method is executed.

## 2.8.1

* Fixes bug where the default user agent string was being set for every rebuild. See
  https://github.com/flutter/flutter/issues/94847.

## 2.8.0

* Implements new cookie manager for setting cookies and providing initial cookies.

## 2.7.0

* Adds support for the `loadRequest` method from the platform interface.

## 2.6.0

* Adds implementation of the `loadFlutterAsset` method from the platform interface.

## 2.5.0

* Adds an option to set the background color of the webview.

## 2.4.0

* Adds support for Android's `WebView.loadData` and `WebView.loadDataWithBaseUrl` methods and implements the `loadFile` and `loadHtmlString` methods from the platform interface.
* Updates to webview_flutter_platform_interface version 1.5.2.

## 2.3.1

* Adds explanation on how to generate the pigeon communication layer and mockito mock objects.
* Updates compileSdkVersion to 31.

## 2.3.0

* Replaces platform implementation with API built with pigeon.

## 2.2.1

* Fix `NullPointerException` from a race condition when changing focus. This only affects `WebView`
when it is created without Hybrid Composition.

## 2.2.0

* Implemented new `runJavascript` and `runJavascriptReturningResult` methods in platform interface.

## 2.1.0

* Add `zoomEnabled` functionality.

## 2.0.15

* Added Overrides in  FlutterWebView.java

## 2.0.14

* Update example App so navigation menu loads immediatly but only becomes available when `WebViewController` is available (same behavior as example App in webview_flutter package).

## 2.0.13

* Extract Android implementation from `webview_flutter`.<|MERGE_RESOLUTION|>--- conflicted
+++ resolved
@@ -1,10 +1,6 @@
-<<<<<<< HEAD
-## 3.4.0
+## 3.5.0
 
 * Adds support for `PlatformNavigationDelegate.onUrlChange`.
-=======
-## NEXT
-
 * Bumps androidx.webkit:webkit from 1.6.0 to 1.6.1.
 
 ## 3.4.5
@@ -39,7 +35,6 @@
 * Resolves compilations warnings.
 * Updates compileSdkVersion to 33.
 * Bumps androidx.webkit:webkit from 1.5.0 to 1.6.0.
->>>>>>> 3f480616
 
 ## 3.3.1
 
