--- conflicted
+++ resolved
@@ -1,10 +1,10 @@
+## NEXT
+
+* Aligns Dart and Flutter SDK constraints.
+
 ## 3.3.2
 
-<<<<<<< HEAD
-* Aligns Dart and Flutter SDK constraints.
-=======
 * Resolves compilations warnings.
->>>>>>> 405e4652
 * Updates compileSdkVersion to 33.
 * Bumps androidx.webkit:webkit from 1.5.0 to 1.6.0.
 
