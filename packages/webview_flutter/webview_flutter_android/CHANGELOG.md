<<<<<<< HEAD
## 3.5.0

* Adds support for `PlatformWebViewController.setOnPlatformPermissionRequest`.
=======
## NEXT

* Bumps androidx.webkit:webkit from 1.6.0 to 1.6.1.

## 3.4.5

* Removes unused internal `WebView` field and Java class.

## 3.4.4

* Fixes a bug where the native `WebView` wouldn't be traversed for autofill automatically.
* Updates minimum Flutter version to 3.3.
>>>>>>> 1502ac0e

## 3.4.3

* Updates internal Java InstanceManager to be cleared on hot restart.

## 3.4.2

* Clarifies explanation of endorsement in README.

## 3.4.1

* Fixes a potential bug where a `WebView` that was not added to the `InstanceManager` could be
  returned by a `WebViewClient` or `WebChromeClient`.

## 3.4.0

* Adds support to set text zoom of a page. See `AndroidWebViewController.setTextZoom`.
* Aligns Dart and Flutter SDK constraints.

## 3.3.2

* Resolves compilations warnings.
* Updates compileSdkVersion to 33.
* Bumps androidx.webkit:webkit from 1.5.0 to 1.6.0.

## 3.3.1

* Updates links for the merge of flutter/plugins into flutter/packages.

## 3.3.0

* Adds support to access native `WebView`.

## 3.2.4

* Renames Pigeon output files.

## 3.2.3

* Fixes bug that prevented the web view from being garbage collected.
* Fixes bug causing a `LateInitializationError` when a `PlatformNavigationDelegate` is not provided.

## 3.2.2

* Updates example code for `use_build_context_synchronously` lint.

## 3.2.1

* Updates code for stricter lint checks.

## 3.2.0

* Adds support for handling file selection. See `AndroidWebViewController.setOnShowFileSelector`.
* Updates pigeon dev dependency to `4.2.14`.

## 3.1.3

* Fixes crash when the Java `InstanceManager` was used after plugin was removed from the engine.

## 3.1.2

* Fixes bug where an `AndroidWebViewController` couldn't be reused with a new `WebViewWidget`.

## 3.1.1

* Fixes bug where a `AndroidNavigationDelegate` was required to load a request.

## 3.1.0

* Adds support for selecting Hybrid Composition on versions 23+. Please use
  `AndroidWebViewControllerCreationParams.displayWithHybridComposition`.

## 3.0.0

* **BREAKING CHANGE** Updates platform implementation to `2.0.0` release of
  `webview_flutter_platform_interface`. See
  [webview_flutter](https://pub.dev/packages/webview_flutter/versions/4.0.0) for updated usage.

## 2.10.4

* Updates code for `no_leading_underscores_for_local_identifiers` lint.
* Bumps androidx.annotation from 1.4.0 to 1.5.0.

## 2.10.3

* Updates imports for `prefer_relative_imports`.

## 2.10.2

* Adds a getter to expose the Java InstanceManager.

## 2.10.1

* Adds a method to the `WebView` wrapper to retrieve the X and Y positions simultaneously.
* Removes reference to https://github.com/flutter/flutter/issues/97744 from `README`.

## 2.10.0

* Bumps webkit from 1.0.0 to 1.5.0.
* Raises minimum `compileSdkVersion` to 32.

## 2.9.5

* Adds dispose methods for HostApi and FlutterApi of JavaObject.

## 2.9.4

* Fixes avoid_redundant_argument_values lint warnings and minor typos.
* Bumps gradle from 7.2.1 to 7.2.2.

## 2.9.3

* Updates the Dart InstanceManager to take a listener for when an object is garbage collected.
  See https://github.com/flutter/flutter/issues/107199.

## 2.9.2

* Updates the Java InstanceManager to take a listener for when an object is garbage collected.
  See https://github.com/flutter/flutter/issues/107199.

## 2.9.1

* Updates Android WebView classes as Copyable. This is a part of moving the api to handle garbage
  collection automatically. See https://github.com/flutter/flutter/issues/107199.

## 2.9.0

* Ignores unnecessary import warnings in preparation for [upcoming Flutter changes](https://github.com/flutter/flutter/pull/106316).
* Fixes bug where `Directionality` from context didn't affect `SurfaceAndroidWebView`.
* Fixes bug where default text direction was different for `SurfaceAndroidWebView` and `AndroidWebView`.
  Default is now `TextDirection.ltr` for both.
* Fixes bug where setting WebView to a transparent background could cause visual errors when using
  `SurfaceAndroidWebView`. Hybrid composition is now used when the background color is not 100%
  opaque.
* Raises minimum Flutter version to 3.0.0.

## 2.8.14

* Bumps androidx.annotation from 1.0.0 to 1.4.0.

## 2.8.13

* Fixes a bug which causes an exception when the `onNavigationRequestCallback` return `false`.

## 2.8.12

* Bumps mockito-inline from 3.11.1 to 4.6.1.

## 2.8.11

* Ignores unnecessary import warnings in preparation for [upcoming Flutter changes](https://github.com/flutter/flutter/pull/104231).

## 2.8.10

* Updates references to the obsolete master branch.

## 2.8.9

* Updates Gradle to 7.2.1.

## 2.8.8

* Minor fixes for new analysis options.

## 2.8.7

* Removes unnecessary imports.
* Fixes library_private_types_in_public_api, sort_child_properties_last and use_key_in_widget_constructors
  lint warnings.

## 2.8.6

* Updates pigeon developer dependency to the latest version which adds support for null safety.

## 2.8.5

* Migrates deprecated `Scaffold.showSnackBar` to `ScaffoldMessenger` in example app.

## 2.8.4

* Fixes bug preventing `mockito` code generation for tests.
* Fixes regression where local storage wasn't cleared when `WebViewController.clearCache` was
  called.

## 2.8.3

* Fixes a bug causing `debuggingEnabled` to always be set to true.
* Fixes an integration test race condition.

## 2.8.2

* Adds the `WebSettings.setAllowFileAccess()` method and ensure that file access is allowed when the `WebViewAndroidWidget.loadFile()` method is executed.

## 2.8.1

* Fixes bug where the default user agent string was being set for every rebuild. See
  https://github.com/flutter/flutter/issues/94847.

## 2.8.0

* Implements new cookie manager for setting cookies and providing initial cookies.

## 2.7.0

* Adds support for the `loadRequest` method from the platform interface.

## 2.6.0

* Adds implementation of the `loadFlutterAsset` method from the platform interface.

## 2.5.0

* Adds an option to set the background color of the webview.

## 2.4.0

* Adds support for Android's `WebView.loadData` and `WebView.loadDataWithBaseUrl` methods and implements the `loadFile` and `loadHtmlString` methods from the platform interface.
* Updates to webview_flutter_platform_interface version 1.5.2.

## 2.3.1

* Adds explanation on how to generate the pigeon communication layer and mockito mock objects.
* Updates compileSdkVersion to 31.

## 2.3.0

* Replaces platform implementation with API built with pigeon.

## 2.2.1

* Fix `NullPointerException` from a race condition when changing focus. This only affects `WebView`
when it is created without Hybrid Composition.

## 2.2.0

* Implemented new `runJavascript` and `runJavascriptReturningResult` methods in platform interface.

## 2.1.0

* Add `zoomEnabled` functionality.

## 2.0.15

* Added Overrides in  FlutterWebView.java

## 2.0.14

* Update example App so navigation menu loads immediatly but only becomes available when `WebViewController` is available (same behavior as example App in webview_flutter package).

## 2.0.13

* Extract Android implementation from `webview_flutter`.<|MERGE_RESOLUTION|>--- conflicted
+++ resolved
@@ -1,10 +1,6 @@
-<<<<<<< HEAD
 ## 3.5.0
 
 * Adds support for `PlatformWebViewController.setOnPlatformPermissionRequest`.
-=======
-## NEXT
-
 * Bumps androidx.webkit:webkit from 1.6.0 to 1.6.1.
 
 ## 3.4.5
@@ -15,7 +11,6 @@
 
 * Fixes a bug where the native `WebView` wouldn't be traversed for autofill automatically.
 * Updates minimum Flutter version to 3.3.
->>>>>>> 1502ac0e
 
 ## 3.4.3
 
