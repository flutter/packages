## 4.5.0

<<<<<<< HEAD
* Adds support to set using wide view port. See `AndroidWebViewController.setUseWideViewPort`.
* Changes default of `WebSettings.setUseWideViewPort` to `false` to align with native WebViews.
=======
* Adds support to set whether to draw the scrollbar. See
  `AndroidWebViewController.setVerticalScrollBarEnabled`,
  `AndroidWebViewController.setHorizontalScrollBarEnabled`,
  `AndroidWebViewController.supportsSetScrollBarsEnabled`.
>>>>>>> 2dff6213

## 4.4.2

* Updates pigeon generated code to fix `ImplicitSamInstance` and `SyntheticAccessor` Kotlin lint
  warnings.

## 4.4.1

* Removes obsolete code related to supporting SDK <21.

## 4.4.0

* Adds support to set the over-scroll mode for the WebView. See `AndroidWebViewController.setOverScrollMode`.

## 4.3.5

* Adds internal wrapper methods for native `WebViewClient`.

## 4.3.4

* Bumps gradle from 8.0.0 to 8.9.0.

## 4.3.3

* Updates compileSdk 34 to flutter.compileSdkVersion.

## 4.3.2

* Bumps gradle-plugin to 2.1.10.

## 4.3.1

* Bumps gradle-plugin to 2.1.0.

## 4.3.0

* Adds support for disabling content URL access within WebView and disabling the Geolocation API.
  See `AndroidWebViewController.setAllowContentAccess` and
  `AndroidWebViewController.setGeolocationEnabled`.

## 4.2.0

* Adds support for configuring file access permissions. See `AndroidWebViewController.setAllowFileAccess`.

## 4.1.0

* Updates internal API wrapper to use `ProxyApi`s.

## 4.0.3

* Bumps androidx.annotation:annotation from 1.8.2 to 1.9.1.

## 4.0.2

* Updates README to remove contributor-focused documentation.

## 4.0.1

* Adds `missing_code_block_language_in_doc_comment` lint.

## 4.0.0

* Bumps androidx.webkit:webkit from 1.12.0 to 1.12.1.
* **Breaking Change** Bumps Android `minSdkVersion` from 19 to 21.

## 3.16.9

* Updates Java compatibility version to 11.
* Updates minimum supported SDK version to Flutter 3.24/Dart 3.5.

## 3.16.8

* Bumps androidx.webkit:webkit from 1.11.0 to 1.12.0.

## 3.16.7

* Bumps androidx.annotation:annotation from 1.8.1 to 1.8.2.

## 3.16.6

* Bumps androidx.annotation:annotation from 1.7.1 to 1.8.1.

## 3.16.5

* Updates lint checks to ignore NewerVersionAvailable.

## 3.16.4

* Updates minimum supported SDK version to Flutter 3.22/Dart 3.4.
* Removes support for apps using the v1 Android embedding.

## 3.16.3

* Bumps androidx.webkit:webkit from 1.10.0 to 1.11.0.

## 3.16.2

* Bumps androidx.webkit:webkit from 1.7.0 to 1.10.0.
* Updates minimum supported SDK version to Flutter 3.16/Dart 3.2.

## 3.16.1

* Fixes iframe navigation being handled in the main frame when `NavigationDelegate.onNavigationRequest` is present.

## 3.16.0

* Adds onReceivedHttpError WebViewClient callback to support
  `PlatformNavigationDelegate.onHttpError`.
* Updates minimum supported SDK version to Flutter 3.13/Dart 3.1.
* Updates compileSdk to 34.

## 3.15.0

* Adds support for `setOnScrollPositionChange` method to the `AndroidWebViewController`.

## 3.14.0

* Adds support to show JavaScript dialog. See `AndroidWebViewController.setOnJavaScriptAlertDialog`, `AndroidWebViewController.setOnJavaScriptConfirmDialog` and `AndroidWebViewController.setOnJavaScriptTextInputDialog`.

## 3.13.2

* Fixes new lint warnings.

## 3.13.1

* Bumps androidx.annotation:annotation from 1.7.0 to 1.7.1.

## 3.13.0

* Adds support for `PlatformNavigationDelegate.setOnHttpAuthRequest`.
* Updates minimum supported SDK version to Flutter 3.10/Dart 3.0.

## 3.12.1

* Fixes `use_build_context_synchronously` lint violations in the example app.

## 3.12.0

* Adds support for `PlatformWebViewController.getUserAgent`.

## 3.11.0

* Adds support to register a callback to receive JavaScript console messages. See `AndroidWebViewController.onConsoleMessage`.

## 3.10.1

* Bumps androidx.annotation:annotation from 1.5.0 to 1.7.0.

## 3.10.0

* Adds support for playing video in fullscreen. See
  `AndroidWebViewController.setCustomWidgetCallbacks`.

## 3.9.5

* Updates pigeon to 11 and removes unneeded enum wrappers.

## 3.9.4

* Adds pub topics to package metadata.
* Updates minimum supported SDK version to Flutter 3.7/Dart 2.19.

## 3.9.3

* Fixes bug where the `PlatformWebViewWidget` was rebuilt unnecessarily.

## 3.9.2

* Fixes bug where `PlatformWebViewWidget` doesn't rebuild when the controller or PlatformView
  implementation flag changes.

## 3.9.1

* Adjusts SDK checks for better testability.

## 3.9.0

* Adds support for `WebResouceError.url`.

## 3.8.2

* Fixes unawaited_futures violations.

## 3.8.1

* Bumps androidx.webkit:webkit from 1.6.0 to 1.7.0.

## 3.8.0

* Adds support for handling geolocation permissions. See
  `AndroidWebViewController.setGeolocationPermissionsPromptCallbacks`.

## 3.7.1

* Removes obsolete null checks on non-nullable values.

## 3.7.0

* Adds support to accept third party cookies. See
  `AndroidWebViewCookieManager.setAcceptThirdPartyCookies`.

## 3.6.3

* Updates gradle, AGP and fixes some lint errors.

## 3.6.2

* Fixes compatibility with AGP versions older than 4.2.

## 3.6.1

* Adds a namespace for compatibility with AGP 8.0.

## 3.6.0

* Adds support for `PlatformWebViewController.setOnPlatformPermissionRequest`.

## 3.5.3

* Bumps gradle from 7.2.2 to 8.0.0.

## 3.5.2

* Updates internal Java InstanceManager to only stop finalization callbacks when stopped.

## 3.5.1

* Updates pigeon dev dependency to `9.2.4`.
* Fixes Android lint warnings.

## 3.5.0

* Adds support for `PlatformNavigationDelegate.onUrlChange`.
* Bumps androidx.webkit:webkit from 1.6.0 to 1.6.1.
* Fixes common typos in tests and documentation.

## 3.4.5

* Removes unused internal `WebView` field and Java class.

## 3.4.4

* Fixes a bug where the native `WebView` wouldn't be traversed for autofill automatically.
* Updates minimum Flutter version to 3.3.

## 3.4.3

* Updates internal Java InstanceManager to be cleared on hot restart.

## 3.4.2

* Clarifies explanation of endorsement in README.

## 3.4.1

* Fixes a potential bug where a `WebView` that was not added to the `InstanceManager` could be
  returned by a `WebViewClient` or `WebChromeClient`.

## 3.4.0

* Adds support to set text zoom of a page. See `AndroidWebViewController.setTextZoom`.
* Aligns Dart and Flutter SDK constraints.

## 3.3.2

* Resolves compilations warnings.
* Updates compileSdkVersion to 33.
* Bumps androidx.webkit:webkit from 1.5.0 to 1.6.0.

## 3.3.1

* Updates links for the merge of flutter/plugins into flutter/packages.

## 3.3.0

* Adds support to access native `WebView`.

## 3.2.4

* Renames Pigeon output files.

## 3.2.3

* Fixes bug that prevented the web view from being garbage collected.
* Fixes bug causing a `LateInitializationError` when a `PlatformNavigationDelegate` is not provided.

## 3.2.2

* Updates example code for `use_build_context_synchronously` lint.

## 3.2.1

* Updates code for stricter lint checks.

## 3.2.0

* Adds support for handling file selection. See `AndroidWebViewController.setOnShowFileSelector`.
* Updates pigeon dev dependency to `4.2.14`.

## 3.1.3

* Fixes crash when the Java `InstanceManager` was used after plugin was removed from the engine.

## 3.1.2

* Fixes bug where an `AndroidWebViewController` couldn't be reused with a new `WebViewWidget`.

## 3.1.1

* Fixes bug where a `AndroidNavigationDelegate` was required to load a request.

## 3.1.0

* Adds support for selecting Hybrid Composition on versions 23+. Please use
  `AndroidWebViewControllerCreationParams.displayWithHybridComposition`.

## 3.0.0

* **BREAKING CHANGE** Updates platform implementation to `2.0.0` release of
  `webview_flutter_platform_interface`. See
  [webview_flutter](https://pub.dev/packages/webview_flutter/versions/4.0.0) for updated usage.

## 2.10.4

* Updates code for `no_leading_underscores_for_local_identifiers` lint.
* Bumps androidx.annotation from 1.4.0 to 1.5.0.

## 2.10.3

* Updates imports for `prefer_relative_imports`.

## 2.10.2

* Adds a getter to expose the Java InstanceManager.

## 2.10.1

* Adds a method to the `WebView` wrapper to retrieve the X and Y positions simultaneously.
* Removes reference to https://github.com/flutter/flutter/issues/97744 from `README`.

## 2.10.0

* Bumps webkit from 1.0.0 to 1.5.0.
* Raises minimum `compileSdkVersion` to 32.

## 2.9.5

* Adds dispose methods for HostApi and FlutterApi of JavaObject.

## 2.9.4

* Fixes avoid_redundant_argument_values lint warnings and minor typos.
* Bumps gradle from 7.2.1 to 7.2.2.

## 2.9.3

* Updates the Dart InstanceManager to take a listener for when an object is garbage collected.
  See https://github.com/flutter/flutter/issues/107199.

## 2.9.2

* Updates the Java InstanceManager to take a listener for when an object is garbage collected.
  See https://github.com/flutter/flutter/issues/107199.

## 2.9.1

* Updates Android WebView classes as Copyable. This is a part of moving the api to handle garbage
  collection automatically. See https://github.com/flutter/flutter/issues/107199.

## 2.9.0

* Ignores unnecessary import warnings in preparation for [upcoming Flutter changes](https://github.com/flutter/flutter/pull/106316).
* Fixes bug where `Directionality` from context didn't affect `SurfaceAndroidWebView`.
* Fixes bug where default text direction was different for `SurfaceAndroidWebView` and `AndroidWebView`.
  Default is now `TextDirection.ltr` for both.
* Fixes bug where setting WebView to a transparent background could cause visual errors when using
  `SurfaceAndroidWebView`. Hybrid composition is now used when the background color is not 100%
  opaque.
* Raises minimum Flutter version to 3.0.0.

## 2.8.14

* Bumps androidx.annotation from 1.0.0 to 1.4.0.

## 2.8.13

* Fixes a bug which causes an exception when the `onNavigationRequestCallback` return `false`.

## 2.8.12

* Bumps mockito-inline from 3.11.1 to 4.6.1.

## 2.8.11

* Ignores unnecessary import warnings in preparation for [upcoming Flutter changes](https://github.com/flutter/flutter/pull/104231).

## 2.8.10

* Updates references to the obsolete master branch.

## 2.8.9

* Updates Gradle to 7.2.1.

## 2.8.8

* Minor fixes for new analysis options.

## 2.8.7

* Removes unnecessary imports.
* Fixes library_private_types_in_public_api, sort_child_properties_last and use_key_in_widget_constructors
  lint warnings.

## 2.8.6

* Updates pigeon developer dependency to the latest version which adds support for null safety.

## 2.8.5

* Migrates deprecated `Scaffold.showSnackBar` to `ScaffoldMessenger` in example app.

## 2.8.4

* Fixes bug preventing `mockito` code generation for tests.
* Fixes regression where local storage wasn't cleared when `WebViewController.clearCache` was
  called.

## 2.8.3

* Fixes a bug causing `debuggingEnabled` to always be set to true.
* Fixes an integration test race condition.

## 2.8.2

* Adds the `WebSettings.setAllowFileAccess()` method and ensure that file access is allowed when the `WebViewAndroidWidget.loadFile()` method is executed.

## 2.8.1

* Fixes bug where the default user agent string was being set for every rebuild. See
  https://github.com/flutter/flutter/issues/94847.

## 2.8.0

* Implements new cookie manager for setting cookies and providing initial cookies.

## 2.7.0

* Adds support for the `loadRequest` method from the platform interface.

## 2.6.0

* Adds implementation of the `loadFlutterAsset` method from the platform interface.

## 2.5.0

* Adds an option to set the background color of the webview.

## 2.4.0

* Adds support for Android's `WebView.loadData` and `WebView.loadDataWithBaseUrl` methods and implements the `loadFile` and `loadHtmlString` methods from the platform interface.
* Updates to webview_flutter_platform_interface version 1.5.2.

## 2.3.1

* Adds explanation on how to generate the pigeon communication layer and mockito mock objects.
* Updates compileSdkVersion to 31.

## 2.3.0

* Replaces platform implementation with API built with pigeon.

## 2.2.1

* Fix `NullPointerException` from a race condition when changing focus. This only affects `WebView`
when it is created without Hybrid Composition.

## 2.2.0

* Implemented new `runJavascript` and `runJavascriptReturningResult` methods in platform interface.

## 2.1.0

* Add `zoomEnabled` functionality.

## 2.0.15

* Added Overrides in  FlutterWebView.java

## 2.0.14

* Update example App so navigation menu loads immediatly but only becomes available when `WebViewController` is available (same behavior as example App in webview_flutter package).

## 2.0.13

* Extract Android implementation from `webview_flutter`.<|MERGE_RESOLUTION|>--- conflicted
+++ resolved
@@ -1,14 +1,14 @@
-## 4.5.0
-
-<<<<<<< HEAD
+## 4.6.0
+
 * Adds support to set using wide view port. See `AndroidWebViewController.setUseWideViewPort`.
 * Changes default of `WebSettings.setUseWideViewPort` to `false` to align with native WebViews.
-=======
+
+## 4.5.0
+
 * Adds support to set whether to draw the scrollbar. See
   `AndroidWebViewController.setVerticalScrollBarEnabled`,
   `AndroidWebViewController.setHorizontalScrollBarEnabled`,
   `AndroidWebViewController.supportsSetScrollBarsEnabled`.
->>>>>>> 2dff6213
 
 ## 4.4.2
 
