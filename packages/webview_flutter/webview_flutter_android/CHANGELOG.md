<<<<<<< HEAD
## 3.6.0

* Adds support for handling geolocation permissions. See
  `AndroidWebViewController.setOnGeolocationPermissionsShowPrompt`.
=======
## 3.5.3

* Bumps gradle from 7.2.2 to 8.0.0.
>>>>>>> fa736c29

## 3.5.2

* Updates internal Java InstanceManager to only stop finalization callbacks when stopped.

## 3.5.1

* Updates pigeon dev dependency to `9.2.4`.
* Fixes Android lint warnings.

## 3.5.0

* Adds support for `PlatformNavigationDelegate.onUrlChange`.
* Bumps androidx.webkit:webkit from 1.6.0 to 1.6.1.
* Fixes common typos in tests and documentation.

## 3.4.5

* Removes unused internal `WebView` field and Java class.

## 3.4.4

* Fixes a bug where the native `WebView` wouldn't be traversed for autofill automatically.
* Updates minimum Flutter version to 3.3.

## 3.4.3

* Updates internal Java InstanceManager to be cleared on hot restart.

## 3.4.2

* Clarifies explanation of endorsement in README.

## 3.4.1

* Fixes a potential bug where a `WebView` that was not added to the `InstanceManager` could be
  returned by a `WebViewClient` or `WebChromeClient`.

## 3.4.0

* Adds support to set text zoom of a page. See `AndroidWebViewController.setTextZoom`.
* Aligns Dart and Flutter SDK constraints.

## 3.3.2

* Resolves compilations warnings.
* Updates compileSdkVersion to 33.
* Bumps androidx.webkit:webkit from 1.5.0 to 1.6.0.

## 3.3.1

* Updates links for the merge of flutter/plugins into flutter/packages.

## 3.3.0

* Adds support to access native `WebView`.

## 3.2.4

* Renames Pigeon output files.

## 3.2.3

* Fixes bug that prevented the web view from being garbage collected.
* Fixes bug causing a `LateInitializationError` when a `PlatformNavigationDelegate` is not provided.

## 3.2.2

* Updates example code for `use_build_context_synchronously` lint.

## 3.2.1

* Updates code for stricter lint checks.

## 3.2.0

* Adds support for handling file selection. See `AndroidWebViewController.setOnShowFileSelector`.
* Updates pigeon dev dependency to `4.2.14`.

## 3.1.3

* Fixes crash when the Java `InstanceManager` was used after plugin was removed from the engine.

## 3.1.2

* Fixes bug where an `AndroidWebViewController` couldn't be reused with a new `WebViewWidget`.

## 3.1.1

* Fixes bug where a `AndroidNavigationDelegate` was required to load a request.

## 3.1.0

* Adds support for selecting Hybrid Composition on versions 23+. Please use
  `AndroidWebViewControllerCreationParams.displayWithHybridComposition`.

## 3.0.0

* **BREAKING CHANGE** Updates platform implementation to `2.0.0` release of
  `webview_flutter_platform_interface`. See
  [webview_flutter](https://pub.dev/packages/webview_flutter/versions/4.0.0) for updated usage.

## 2.10.4

* Updates code for `no_leading_underscores_for_local_identifiers` lint.
* Bumps androidx.annotation from 1.4.0 to 1.5.0.

## 2.10.3

* Updates imports for `prefer_relative_imports`.

## 2.10.2

* Adds a getter to expose the Java InstanceManager.

## 2.10.1

* Adds a method to the `WebView` wrapper to retrieve the X and Y positions simultaneously.
* Removes reference to https://github.com/flutter/flutter/issues/97744 from `README`.

## 2.10.0

* Bumps webkit from 1.0.0 to 1.5.0.
* Raises minimum `compileSdkVersion` to 32.

## 2.9.5

* Adds dispose methods for HostApi and FlutterApi of JavaObject.

## 2.9.4

* Fixes avoid_redundant_argument_values lint warnings and minor typos.
* Bumps gradle from 7.2.1 to 7.2.2.

## 2.9.3

* Updates the Dart InstanceManager to take a listener for when an object is garbage collected.
  See https://github.com/flutter/flutter/issues/107199.

## 2.9.2

* Updates the Java InstanceManager to take a listener for when an object is garbage collected.
  See https://github.com/flutter/flutter/issues/107199.

## 2.9.1

* Updates Android WebView classes as Copyable. This is a part of moving the api to handle garbage
  collection automatically. See https://github.com/flutter/flutter/issues/107199.

## 2.9.0

* Ignores unnecessary import warnings in preparation for [upcoming Flutter changes](https://github.com/flutter/flutter/pull/106316).
* Fixes bug where `Directionality` from context didn't affect `SurfaceAndroidWebView`.
* Fixes bug where default text direction was different for `SurfaceAndroidWebView` and `AndroidWebView`.
  Default is now `TextDirection.ltr` for both.
* Fixes bug where setting WebView to a transparent background could cause visual errors when using
  `SurfaceAndroidWebView`. Hybrid composition is now used when the background color is not 100%
  opaque.
* Raises minimum Flutter version to 3.0.0.

## 2.8.14

* Bumps androidx.annotation from 1.0.0 to 1.4.0.

## 2.8.13

* Fixes a bug which causes an exception when the `onNavigationRequestCallback` return `false`.

## 2.8.12

* Bumps mockito-inline from 3.11.1 to 4.6.1.

## 2.8.11

* Ignores unnecessary import warnings in preparation for [upcoming Flutter changes](https://github.com/flutter/flutter/pull/104231).

## 2.8.10

* Updates references to the obsolete master branch.

## 2.8.9

* Updates Gradle to 7.2.1.

## 2.8.8

* Minor fixes for new analysis options.

## 2.8.7

* Removes unnecessary imports.
* Fixes library_private_types_in_public_api, sort_child_properties_last and use_key_in_widget_constructors
  lint warnings.

## 2.8.6

* Updates pigeon developer dependency to the latest version which adds support for null safety.

## 2.8.5

* Migrates deprecated `Scaffold.showSnackBar` to `ScaffoldMessenger` in example app.

## 2.8.4

* Fixes bug preventing `mockito` code generation for tests.
* Fixes regression where local storage wasn't cleared when `WebViewController.clearCache` was
  called.

## 2.8.3

* Fixes a bug causing `debuggingEnabled` to always be set to true.
* Fixes an integration test race condition.

## 2.8.2

* Adds the `WebSettings.setAllowFileAccess()` method and ensure that file access is allowed when the `WebViewAndroidWidget.loadFile()` method is executed.

## 2.8.1

* Fixes bug where the default user agent string was being set for every rebuild. See
  https://github.com/flutter/flutter/issues/94847.

## 2.8.0

* Implements new cookie manager for setting cookies and providing initial cookies.

## 2.7.0

* Adds support for the `loadRequest` method from the platform interface.

## 2.6.0

* Adds implementation of the `loadFlutterAsset` method from the platform interface.

## 2.5.0

* Adds an option to set the background color of the webview.

## 2.4.0

* Adds support for Android's `WebView.loadData` and `WebView.loadDataWithBaseUrl` methods and implements the `loadFile` and `loadHtmlString` methods from the platform interface.
* Updates to webview_flutter_platform_interface version 1.5.2.

## 2.3.1

* Adds explanation on how to generate the pigeon communication layer and mockito mock objects.
* Updates compileSdkVersion to 31.

## 2.3.0

* Replaces platform implementation with API built with pigeon.

## 2.2.1

* Fix `NullPointerException` from a race condition when changing focus. This only affects `WebView`
when it is created without Hybrid Composition.

## 2.2.0

* Implemented new `runJavascript` and `runJavascriptReturningResult` methods in platform interface.

## 2.1.0

* Add `zoomEnabled` functionality.

## 2.0.15

* Added Overrides in  FlutterWebView.java

## 2.0.14

* Update example App so navigation menu loads immediatly but only becomes available when `WebViewController` is available (same behavior as example App in webview_flutter package).

## 2.0.13

* Extract Android implementation from `webview_flutter`.<|MERGE_RESOLUTION|>--- conflicted
+++ resolved
@@ -1,13 +1,11 @@
-<<<<<<< HEAD
 ## 3.6.0
 
 * Adds support for handling geolocation permissions. See
   `AndroidWebViewController.setOnGeolocationPermissionsShowPrompt`.
-=======
+
 ## 3.5.3
 
 * Bumps gradle from 7.2.2 to 8.0.0.
->>>>>>> fa736c29
 
 ## 3.5.2
 
