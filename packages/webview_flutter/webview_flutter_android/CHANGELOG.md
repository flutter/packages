<<<<<<< HEAD
## 3.10.0

* Adds support for playing video in fullscreen. See
  `AndroidWebViewController.setCustomWidgetCallbacks`.
=======
## NEXT

* Updates minimum supported SDK version to Flutter 3.7/Dart 2.19.
>>>>>>> 609286f3

## 3.9.3

* Fixes bug where the `PlatformWebViewWidget` was rebuilt unnecessarily.

## 3.9.2

* Fixes bug where `PlatformWebViewWidget` doesn't rebuild when the controller or PlatformView
  implementation flag changes. 

## 3.9.1

* Adjusts SDK checks for better testability.

## 3.9.0

* Adds support for `WebResouceError.url`.

## 3.8.2

* Fixes unawaited_futures violations.

## 3.8.1

* Bumps androidx.webkit:webkit from 1.6.0 to 1.7.0.

## 3.8.0

* Adds support for handling geolocation permissions. See
  `AndroidWebViewController.setGeolocationPermissionsPromptCallbacks`.

## 3.7.1

* Removes obsolete null checks on non-nullable values.

## 3.7.0

* Adds support to accept third party cookies. See
  `AndroidWebViewCookieManager.setAcceptThirdPartyCookies`.

## 3.6.3

* Updates gradle, AGP and fixes some lint errors.

## 3.6.2

* Fixes compatibility with AGP versions older than 4.2.

## 3.6.1

* Adds a namespace for compatibility with AGP 8.0.

## 3.6.0

* Adds support for `PlatformWebViewController.setOnPlatformPermissionRequest`.

## 3.5.3

* Bumps gradle from 7.2.2 to 8.0.0.

## 3.5.2

* Updates internal Java InstanceManager to only stop finalization callbacks when stopped.

## 3.5.1

* Updates pigeon dev dependency to `9.2.4`.
* Fixes Android lint warnings.

## 3.5.0

* Adds support for `PlatformNavigationDelegate.onUrlChange`.
* Bumps androidx.webkit:webkit from 1.6.0 to 1.6.1.
* Fixes common typos in tests and documentation.

## 3.4.5

* Removes unused internal `WebView` field and Java class.

## 3.4.4

* Fixes a bug where the native `WebView` wouldn't be traversed for autofill automatically.
* Updates minimum Flutter version to 3.3.

## 3.4.3

* Updates internal Java InstanceManager to be cleared on hot restart.

## 3.4.2

* Clarifies explanation of endorsement in README.

## 3.4.1

* Fixes a potential bug where a `WebView` that was not added to the `InstanceManager` could be
  returned by a `WebViewClient` or `WebChromeClient`.

## 3.4.0

* Adds support to set text zoom of a page. See `AndroidWebViewController.setTextZoom`.
* Aligns Dart and Flutter SDK constraints.

## 3.3.2

* Resolves compilations warnings.
* Updates compileSdkVersion to 33.
* Bumps androidx.webkit:webkit from 1.5.0 to 1.6.0.

## 3.3.1

* Updates links for the merge of flutter/plugins into flutter/packages.

## 3.3.0

* Adds support to access native `WebView`.

## 3.2.4

* Renames Pigeon output files.

## 3.2.3

* Fixes bug that prevented the web view from being garbage collected.
* Fixes bug causing a `LateInitializationError` when a `PlatformNavigationDelegate` is not provided.

## 3.2.2

* Updates example code for `use_build_context_synchronously` lint.

## 3.2.1

* Updates code for stricter lint checks.

## 3.2.0

* Adds support for handling file selection. See `AndroidWebViewController.setOnShowFileSelector`.
* Updates pigeon dev dependency to `4.2.14`.

## 3.1.3

* Fixes crash when the Java `InstanceManager` was used after plugin was removed from the engine.

## 3.1.2

* Fixes bug where an `AndroidWebViewController` couldn't be reused with a new `WebViewWidget`.

## 3.1.1

* Fixes bug where a `AndroidNavigationDelegate` was required to load a request.

## 3.1.0

* Adds support for selecting Hybrid Composition on versions 23+. Please use
  `AndroidWebViewControllerCreationParams.displayWithHybridComposition`.

## 3.0.0

* **BREAKING CHANGE** Updates platform implementation to `2.0.0` release of
  `webview_flutter_platform_interface`. See
  [webview_flutter](https://pub.dev/packages/webview_flutter/versions/4.0.0) for updated usage.

## 2.10.4

* Updates code for `no_leading_underscores_for_local_identifiers` lint.
* Bumps androidx.annotation from 1.4.0 to 1.5.0.

## 2.10.3

* Updates imports for `prefer_relative_imports`.

## 2.10.2

* Adds a getter to expose the Java InstanceManager.

## 2.10.1

* Adds a method to the `WebView` wrapper to retrieve the X and Y positions simultaneously.
* Removes reference to https://github.com/flutter/flutter/issues/97744 from `README`.

## 2.10.0

* Bumps webkit from 1.0.0 to 1.5.0.
* Raises minimum `compileSdkVersion` to 32.

## 2.9.5

* Adds dispose methods for HostApi and FlutterApi of JavaObject.

## 2.9.4

* Fixes avoid_redundant_argument_values lint warnings and minor typos.
* Bumps gradle from 7.2.1 to 7.2.2.

## 2.9.3

* Updates the Dart InstanceManager to take a listener for when an object is garbage collected.
  See https://github.com/flutter/flutter/issues/107199.

## 2.9.2

* Updates the Java InstanceManager to take a listener for when an object is garbage collected.
  See https://github.com/flutter/flutter/issues/107199.

## 2.9.1

* Updates Android WebView classes as Copyable. This is a part of moving the api to handle garbage
  collection automatically. See https://github.com/flutter/flutter/issues/107199.

## 2.9.0

* Ignores unnecessary import warnings in preparation for [upcoming Flutter changes](https://github.com/flutter/flutter/pull/106316).
* Fixes bug where `Directionality` from context didn't affect `SurfaceAndroidWebView`.
* Fixes bug where default text direction was different for `SurfaceAndroidWebView` and `AndroidWebView`.
  Default is now `TextDirection.ltr` for both.
* Fixes bug where setting WebView to a transparent background could cause visual errors when using
  `SurfaceAndroidWebView`. Hybrid composition is now used when the background color is not 100%
  opaque.
* Raises minimum Flutter version to 3.0.0.

## 2.8.14

* Bumps androidx.annotation from 1.0.0 to 1.4.0.

## 2.8.13

* Fixes a bug which causes an exception when the `onNavigationRequestCallback` return `false`.

## 2.8.12

* Bumps mockito-inline from 3.11.1 to 4.6.1.

## 2.8.11

* Ignores unnecessary import warnings in preparation for [upcoming Flutter changes](https://github.com/flutter/flutter/pull/104231).

## 2.8.10

* Updates references to the obsolete master branch.

## 2.8.9

* Updates Gradle to 7.2.1.

## 2.8.8

* Minor fixes for new analysis options.

## 2.8.7

* Removes unnecessary imports.
* Fixes library_private_types_in_public_api, sort_child_properties_last and use_key_in_widget_constructors
  lint warnings.

## 2.8.6

* Updates pigeon developer dependency to the latest version which adds support for null safety.

## 2.8.5

* Migrates deprecated `Scaffold.showSnackBar` to `ScaffoldMessenger` in example app.

## 2.8.4

* Fixes bug preventing `mockito` code generation for tests.
* Fixes regression where local storage wasn't cleared when `WebViewController.clearCache` was
  called.

## 2.8.3

* Fixes a bug causing `debuggingEnabled` to always be set to true.
* Fixes an integration test race condition.

## 2.8.2

* Adds the `WebSettings.setAllowFileAccess()` method and ensure that file access is allowed when the `WebViewAndroidWidget.loadFile()` method is executed.

## 2.8.1

* Fixes bug where the default user agent string was being set for every rebuild. See
  https://github.com/flutter/flutter/issues/94847.

## 2.8.0

* Implements new cookie manager for setting cookies and providing initial cookies.

## 2.7.0

* Adds support for the `loadRequest` method from the platform interface.

## 2.6.0

* Adds implementation of the `loadFlutterAsset` method from the platform interface.

## 2.5.0

* Adds an option to set the background color of the webview.

## 2.4.0

* Adds support for Android's `WebView.loadData` and `WebView.loadDataWithBaseUrl` methods and implements the `loadFile` and `loadHtmlString` methods from the platform interface.
* Updates to webview_flutter_platform_interface version 1.5.2.

## 2.3.1

* Adds explanation on how to generate the pigeon communication layer and mockito mock objects.
* Updates compileSdkVersion to 31.

## 2.3.0

* Replaces platform implementation with API built with pigeon.

## 2.2.1

* Fix `NullPointerException` from a race condition when changing focus. This only affects `WebView`
when it is created without Hybrid Composition.

## 2.2.0

* Implemented new `runJavascript` and `runJavascriptReturningResult` methods in platform interface.

## 2.1.0

* Add `zoomEnabled` functionality.

## 2.0.15

* Added Overrides in  FlutterWebView.java

## 2.0.14

* Update example App so navigation menu loads immediatly but only becomes available when `WebViewController` is available (same behavior as example App in webview_flutter package).

## 2.0.13

* Extract Android implementation from `webview_flutter`.<|MERGE_RESOLUTION|>--- conflicted
+++ resolved
@@ -1,13 +1,8 @@
-<<<<<<< HEAD
 ## 3.10.0
 
 * Adds support for playing video in fullscreen. See
   `AndroidWebViewController.setCustomWidgetCallbacks`.
-=======
-## NEXT
-
 * Updates minimum supported SDK version to Flutter 3.7/Dart 2.19.
->>>>>>> 609286f3
 
 ## 3.9.3
 
