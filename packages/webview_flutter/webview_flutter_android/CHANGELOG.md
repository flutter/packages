--- conflicted
+++ resolved
@@ -1,12 +1,12 @@
-## 4.10.1
-
-<<<<<<< HEAD
+## 4.10.2
+
 * Updates minimum supported SDK version to Flutter 3.35.
 * Removes obsolete code related to supporting SDK <24.
-=======
+
+## 4.10.1
+
 * Bumps com.android.tools.build:gradle to 8.12.1 and kotlin_version to 2.2.10.
 * Updates minimum supported SDK version to Flutter 3.29/Dart 3.7.
->>>>>>> c905585a
 
 ## 4.10.0
 
