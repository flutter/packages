<<<<<<< HEAD
## 3.10.0

* Adds support for `PlatformWebViewController.getUserAgent`.
=======
## 3.9.2

* Fixes bug where `PlatformWebViewWidget` doesn't rebuild when the controller or PlatformView
  implementation flag changes. 
>>>>>>> 406eac1a

## 3.9.1

* Adjusts SDK checks for better testability.

## 3.9.0

* Adds support for `WebResouceError.url`.

## 3.8.2

* Fixes unawaited_futures violations.

## 3.8.1

* Bumps androidx.webkit:webkit from 1.6.0 to 1.7.0.

## 3.8.0

* Adds support for handling geolocation permissions. See
  `AndroidWebViewController.setGeolocationPermissionsPromptCallbacks`.

## 3.7.1

* Removes obsolete null checks on non-nullable values.

## 3.7.0

* Adds support to accept third party cookies. See
  `AndroidWebViewCookieManager.setAcceptThirdPartyCookies`.

## 3.6.3

* Updates gradle, AGP and fixes some lint errors.

## 3.6.2

* Fixes compatibility with AGP versions older than 4.2.

## 3.6.1

* Adds a namespace for compatibility with AGP 8.0.

## 3.6.0

* Adds support for `PlatformWebViewController.setOnPlatformPermissionRequest`.

## 3.5.3

* Bumps gradle from 7.2.2 to 8.0.0.

## 3.5.2

* Updates internal Java InstanceManager to only stop finalization callbacks when stopped.

## 3.5.1

* Updates pigeon dev dependency to `9.2.4`.
* Fixes Android lint warnings.

## 3.5.0

* Adds support for `PlatformNavigationDelegate.onUrlChange`.
* Bumps androidx.webkit:webkit from 1.6.0 to 1.6.1.
* Fixes common typos in tests and documentation.

## 3.4.5

* Removes unused internal `WebView` field and Java class.

## 3.4.4

* Fixes a bug where the native `WebView` wouldn't be traversed for autofill automatically.
* Updates minimum Flutter version to 3.3.

## 3.4.3

* Updates internal Java InstanceManager to be cleared on hot restart.

## 3.4.2

* Clarifies explanation of endorsement in README.

## 3.4.1

* Fixes a potential bug where a `WebView` that was not added to the `InstanceManager` could be
  returned by a `WebViewClient` or `WebChromeClient`.

## 3.4.0

* Adds support to set text zoom of a page. See `AndroidWebViewController.setTextZoom`.
* Aligns Dart and Flutter SDK constraints.

## 3.3.2

* Resolves compilations warnings.
* Updates compileSdkVersion to 33.
* Bumps androidx.webkit:webkit from 1.5.0 to 1.6.0.

## 3.3.1

* Updates links for the merge of flutter/plugins into flutter/packages.

## 3.3.0

* Adds support to access native `WebView`.

## 3.2.4

* Renames Pigeon output files.

## 3.2.3

* Fixes bug that prevented the web view from being garbage collected.
* Fixes bug causing a `LateInitializationError` when a `PlatformNavigationDelegate` is not provided.

## 3.2.2

* Updates example code for `use_build_context_synchronously` lint.

## 3.2.1

* Updates code for stricter lint checks.

## 3.2.0

* Adds support for handling file selection. See `AndroidWebViewController.setOnShowFileSelector`.
* Updates pigeon dev dependency to `4.2.14`.

## 3.1.3

* Fixes crash when the Java `InstanceManager` was used after plugin was removed from the engine.

## 3.1.2

* Fixes bug where an `AndroidWebViewController` couldn't be reused with a new `WebViewWidget`.

## 3.1.1

* Fixes bug where a `AndroidNavigationDelegate` was required to load a request.

## 3.1.0

* Adds support for selecting Hybrid Composition on versions 23+. Please use
  `AndroidWebViewControllerCreationParams.displayWithHybridComposition`.

## 3.0.0

* **BREAKING CHANGE** Updates platform implementation to `2.0.0` release of
  `webview_flutter_platform_interface`. See
  [webview_flutter](https://pub.dev/packages/webview_flutter/versions/4.0.0) for updated usage.

## 2.10.4

* Updates code for `no_leading_underscores_for_local_identifiers` lint.
* Bumps androidx.annotation from 1.4.0 to 1.5.0.

## 2.10.3

* Updates imports for `prefer_relative_imports`.

## 2.10.2

* Adds a getter to expose the Java InstanceManager.

## 2.10.1

* Adds a method to the `WebView` wrapper to retrieve the X and Y positions simultaneously.
* Removes reference to https://github.com/flutter/flutter/issues/97744 from `README`.

## 2.10.0

* Bumps webkit from 1.0.0 to 1.5.0.
* Raises minimum `compileSdkVersion` to 32.

## 2.9.5

* Adds dispose methods for HostApi and FlutterApi of JavaObject.

## 2.9.4

* Fixes avoid_redundant_argument_values lint warnings and minor typos.
* Bumps gradle from 7.2.1 to 7.2.2.

## 2.9.3

* Updates the Dart InstanceManager to take a listener for when an object is garbage collected.
  See https://github.com/flutter/flutter/issues/107199.

## 2.9.2

* Updates the Java InstanceManager to take a listener for when an object is garbage collected.
  See https://github.com/flutter/flutter/issues/107199.

## 2.9.1

* Updates Android WebView classes as Copyable. This is a part of moving the api to handle garbage
  collection automatically. See https://github.com/flutter/flutter/issues/107199.

## 2.9.0

* Ignores unnecessary import warnings in preparation for [upcoming Flutter changes](https://github.com/flutter/flutter/pull/106316).
* Fixes bug where `Directionality` from context didn't affect `SurfaceAndroidWebView`.
* Fixes bug where default text direction was different for `SurfaceAndroidWebView` and `AndroidWebView`.
  Default is now `TextDirection.ltr` for both.
* Fixes bug where setting WebView to a transparent background could cause visual errors when using
  `SurfaceAndroidWebView`. Hybrid composition is now used when the background color is not 100%
  opaque.
* Raises minimum Flutter version to 3.0.0.

## 2.8.14

* Bumps androidx.annotation from 1.0.0 to 1.4.0.

## 2.8.13

* Fixes a bug which causes an exception when the `onNavigationRequestCallback` return `false`.

## 2.8.12

* Bumps mockito-inline from 3.11.1 to 4.6.1.

## 2.8.11

* Ignores unnecessary import warnings in preparation for [upcoming Flutter changes](https://github.com/flutter/flutter/pull/104231).

## 2.8.10

* Updates references to the obsolete master branch.

## 2.8.9

* Updates Gradle to 7.2.1.

## 2.8.8

* Minor fixes for new analysis options.

## 2.8.7

* Removes unnecessary imports.
* Fixes library_private_types_in_public_api, sort_child_properties_last and use_key_in_widget_constructors
  lint warnings.

## 2.8.6

* Updates pigeon developer dependency to the latest version which adds support for null safety.

## 2.8.5

* Migrates deprecated `Scaffold.showSnackBar` to `ScaffoldMessenger` in example app.

## 2.8.4

* Fixes bug preventing `mockito` code generation for tests.
* Fixes regression where local storage wasn't cleared when `WebViewController.clearCache` was
  called.

## 2.8.3

* Fixes a bug causing `debuggingEnabled` to always be set to true.
* Fixes an integration test race condition.

## 2.8.2

* Adds the `WebSettings.setAllowFileAccess()` method and ensure that file access is allowed when the `WebViewAndroidWidget.loadFile()` method is executed.

## 2.8.1

* Fixes bug where the default user agent string was being set for every rebuild. See
  https://github.com/flutter/flutter/issues/94847.

## 2.8.0

* Implements new cookie manager for setting cookies and providing initial cookies.

## 2.7.0

* Adds support for the `loadRequest` method from the platform interface.

## 2.6.0

* Adds implementation of the `loadFlutterAsset` method from the platform interface.

## 2.5.0

* Adds an option to set the background color of the webview.

## 2.4.0

* Adds support for Android's `WebView.loadData` and `WebView.loadDataWithBaseUrl` methods and implements the `loadFile` and `loadHtmlString` methods from the platform interface.
* Updates to webview_flutter_platform_interface version 1.5.2.

## 2.3.1

* Adds explanation on how to generate the pigeon communication layer and mockito mock objects.
* Updates compileSdkVersion to 31.

## 2.3.0

* Replaces platform implementation with API built with pigeon.

## 2.2.1

* Fix `NullPointerException` from a race condition when changing focus. This only affects `WebView`
when it is created without Hybrid Composition.

## 2.2.0

* Implemented new `runJavascript` and `runJavascriptReturningResult` methods in platform interface.

## 2.1.0

* Add `zoomEnabled` functionality.

## 2.0.15

* Added Overrides in  FlutterWebView.java

## 2.0.14

* Update example App so navigation menu loads immediatly but only becomes available when `WebViewController` is available (same behavior as example App in webview_flutter package).

## 2.0.13

* Extract Android implementation from `webview_flutter`.<|MERGE_RESOLUTION|>--- conflicted
+++ resolved
@@ -1,13 +1,11 @@
-<<<<<<< HEAD
 ## 3.10.0
 
 * Adds support for `PlatformWebViewController.getUserAgent`.
-=======
+
 ## 3.9.2
 
 * Fixes bug where `PlatformWebViewWidget` doesn't rebuild when the controller or PlatformView
-  implementation flag changes. 
->>>>>>> 406eac1a
+  implementation flag changes.
 
 ## 3.9.1
 
