--- conflicted
+++ resolved
@@ -1,14 +1,9 @@
-<<<<<<< HEAD
+## 3.13.1
+
+* Bumps androidx.annotation:annotation from 1.7.0 to 1.7.1.
+
 ## 3.13.0
 
-=======
-## 3.13.1
-
-* Bumps androidx.annotation:annotation from 1.7.0 to 1.7.1.
-
-## 3.13.0
-
->>>>>>> a38446dd
 * Adds support for `PlatformNavigationDelegate.setOnHttpAuthRequest`.
 * Updates minimum supported SDK version to Flutter 3.10/Dart 3.0.
 
