<<<<<<< HEAD
## NEXT

* Updates compileSdk to 34.
=======
## 3.15.0

* Adds support for `setOnScrollPositionChange` method to the `AndroidWebViewController`.
>>>>>>> 0a692590

## 3.14.0

* Adds support to show JavaScript dialog. See `AndroidWebViewController.setOnJavaScriptAlertDialog`, `AndroidWebViewController.setOnJavaScriptConfirmDialog` and `AndroidWebViewController.setOnJavaScriptTextInputDialog`.

## 3.13.2

* Fixes new lint warnings.

## 3.13.1

* Bumps androidx.annotation:annotation from 1.7.0 to 1.7.1.

## 3.13.0

* Adds support for `PlatformNavigationDelegate.setOnHttpAuthRequest`.
* Updates minimum supported SDK version to Flutter 3.10/Dart 3.0.

## 3.12.1

* Fixes `use_build_context_synchronously` lint violations in the example app.

## 3.12.0

* Adds support for `PlatformWebViewController.getUserAgent`.

## 3.11.0

* Adds support to register a callback to receive JavaScript console messages. See `AndroidWebViewController.onConsoleMessage`.

## 3.10.1

* Bumps androidx.annotation:annotation from 1.5.0 to 1.7.0.

## 3.10.0

* Adds support for playing video in fullscreen. See
  `AndroidWebViewController.setCustomWidgetCallbacks`.

## 3.9.5

* Updates pigeon to 11 and removes unneeded enum wrappers.

## 3.9.4

* Adds pub topics to package metadata.
* Updates minimum supported SDK version to Flutter 3.7/Dart 2.19.

## 3.9.3

* Fixes bug where the `PlatformWebViewWidget` was rebuilt unnecessarily.

## 3.9.2

* Fixes bug where `PlatformWebViewWidget` doesn't rebuild when the controller or PlatformView
  implementation flag changes.

## 3.9.1

* Adjusts SDK checks for better testability.

## 3.9.0

* Adds support for `WebResouceError.url`.

## 3.8.2

* Fixes unawaited_futures violations.

## 3.8.1

* Bumps androidx.webkit:webkit from 1.6.0 to 1.7.0.

## 3.8.0

* Adds support for handling geolocation permissions. See
  `AndroidWebViewController.setGeolocationPermissionsPromptCallbacks`.

## 3.7.1

* Removes obsolete null checks on non-nullable values.

## 3.7.0

* Adds support to accept third party cookies. See
  `AndroidWebViewCookieManager.setAcceptThirdPartyCookies`.

## 3.6.3

* Updates gradle, AGP and fixes some lint errors.

## 3.6.2

* Fixes compatibility with AGP versions older than 4.2.

## 3.6.1

* Adds a namespace for compatibility with AGP 8.0.

## 3.6.0

* Adds support for `PlatformWebViewController.setOnPlatformPermissionRequest`.

## 3.5.3

* Bumps gradle from 7.2.2 to 8.0.0.

## 3.5.2

* Updates internal Java InstanceManager to only stop finalization callbacks when stopped.

## 3.5.1

* Updates pigeon dev dependency to `9.2.4`.
* Fixes Android lint warnings.

## 3.5.0

* Adds support for `PlatformNavigationDelegate.onUrlChange`.
* Bumps androidx.webkit:webkit from 1.6.0 to 1.6.1.
* Fixes common typos in tests and documentation.

## 3.4.5

* Removes unused internal `WebView` field and Java class.

## 3.4.4

* Fixes a bug where the native `WebView` wouldn't be traversed for autofill automatically.
* Updates minimum Flutter version to 3.3.

## 3.4.3

* Updates internal Java InstanceManager to be cleared on hot restart.

## 3.4.2

* Clarifies explanation of endorsement in README.

## 3.4.1

* Fixes a potential bug where a `WebView` that was not added to the `InstanceManager` could be
  returned by a `WebViewClient` or `WebChromeClient`.

## 3.4.0

* Adds support to set text zoom of a page. See `AndroidWebViewController.setTextZoom`.
* Aligns Dart and Flutter SDK constraints.

## 3.3.2

* Resolves compilations warnings.
* Updates compileSdkVersion to 33.
* Bumps androidx.webkit:webkit from 1.5.0 to 1.6.0.

## 3.3.1

* Updates links for the merge of flutter/plugins into flutter/packages.

## 3.3.0

* Adds support to access native `WebView`.

## 3.2.4

* Renames Pigeon output files.

## 3.2.3

* Fixes bug that prevented the web view from being garbage collected.
* Fixes bug causing a `LateInitializationError` when a `PlatformNavigationDelegate` is not provided.

## 3.2.2

* Updates example code for `use_build_context_synchronously` lint.

## 3.2.1

* Updates code for stricter lint checks.

## 3.2.0

* Adds support for handling file selection. See `AndroidWebViewController.setOnShowFileSelector`.
* Updates pigeon dev dependency to `4.2.14`.

## 3.1.3

* Fixes crash when the Java `InstanceManager` was used after plugin was removed from the engine.

## 3.1.2

* Fixes bug where an `AndroidWebViewController` couldn't be reused with a new `WebViewWidget`.

## 3.1.1

* Fixes bug where a `AndroidNavigationDelegate` was required to load a request.

## 3.1.0

* Adds support for selecting Hybrid Composition on versions 23+. Please use
  `AndroidWebViewControllerCreationParams.displayWithHybridComposition`.

## 3.0.0

* **BREAKING CHANGE** Updates platform implementation to `2.0.0` release of
  `webview_flutter_platform_interface`. See
  [webview_flutter](https://pub.dev/packages/webview_flutter/versions/4.0.0) for updated usage.

## 2.10.4

* Updates code for `no_leading_underscores_for_local_identifiers` lint.
* Bumps androidx.annotation from 1.4.0 to 1.5.0.

## 2.10.3

* Updates imports for `prefer_relative_imports`.

## 2.10.2

* Adds a getter to expose the Java InstanceManager.

## 2.10.1

* Adds a method to the `WebView` wrapper to retrieve the X and Y positions simultaneously.
* Removes reference to https://github.com/flutter/flutter/issues/97744 from `README`.

## 2.10.0

* Bumps webkit from 1.0.0 to 1.5.0.
* Raises minimum `compileSdkVersion` to 32.

## 2.9.5

* Adds dispose methods for HostApi and FlutterApi of JavaObject.

## 2.9.4

* Fixes avoid_redundant_argument_values lint warnings and minor typos.
* Bumps gradle from 7.2.1 to 7.2.2.

## 2.9.3

* Updates the Dart InstanceManager to take a listener for when an object is garbage collected.
  See https://github.com/flutter/flutter/issues/107199.

## 2.9.2

* Updates the Java InstanceManager to take a listener for when an object is garbage collected.
  See https://github.com/flutter/flutter/issues/107199.

## 2.9.1

* Updates Android WebView classes as Copyable. This is a part of moving the api to handle garbage
  collection automatically. See https://github.com/flutter/flutter/issues/107199.

## 2.9.0

* Ignores unnecessary import warnings in preparation for [upcoming Flutter changes](https://github.com/flutter/flutter/pull/106316).
* Fixes bug where `Directionality` from context didn't affect `SurfaceAndroidWebView`.
* Fixes bug where default text direction was different for `SurfaceAndroidWebView` and `AndroidWebView`.
  Default is now `TextDirection.ltr` for both.
* Fixes bug where setting WebView to a transparent background could cause visual errors when using
  `SurfaceAndroidWebView`. Hybrid composition is now used when the background color is not 100%
  opaque.
* Raises minimum Flutter version to 3.0.0.

## 2.8.14

* Bumps androidx.annotation from 1.0.0 to 1.4.0.

## 2.8.13

* Fixes a bug which causes an exception when the `onNavigationRequestCallback` return `false`.

## 2.8.12

* Bumps mockito-inline from 3.11.1 to 4.6.1.

## 2.8.11

* Ignores unnecessary import warnings in preparation for [upcoming Flutter changes](https://github.com/flutter/flutter/pull/104231).

## 2.8.10

* Updates references to the obsolete master branch.

## 2.8.9

* Updates Gradle to 7.2.1.

## 2.8.8

* Minor fixes for new analysis options.

## 2.8.7

* Removes unnecessary imports.
* Fixes library_private_types_in_public_api, sort_child_properties_last and use_key_in_widget_constructors
  lint warnings.

## 2.8.6

* Updates pigeon developer dependency to the latest version which adds support for null safety.

## 2.8.5

* Migrates deprecated `Scaffold.showSnackBar` to `ScaffoldMessenger` in example app.

## 2.8.4

* Fixes bug preventing `mockito` code generation for tests.
* Fixes regression where local storage wasn't cleared when `WebViewController.clearCache` was
  called.

## 2.8.3

* Fixes a bug causing `debuggingEnabled` to always be set to true.
* Fixes an integration test race condition.

## 2.8.2

* Adds the `WebSettings.setAllowFileAccess()` method and ensure that file access is allowed when the `WebViewAndroidWidget.loadFile()` method is executed.

## 2.8.1

* Fixes bug where the default user agent string was being set for every rebuild. See
  https://github.com/flutter/flutter/issues/94847.

## 2.8.0

* Implements new cookie manager for setting cookies and providing initial cookies.

## 2.7.0

* Adds support for the `loadRequest` method from the platform interface.

## 2.6.0

* Adds implementation of the `loadFlutterAsset` method from the platform interface.

## 2.5.0

* Adds an option to set the background color of the webview.

## 2.4.0

* Adds support for Android's `WebView.loadData` and `WebView.loadDataWithBaseUrl` methods and implements the `loadFile` and `loadHtmlString` methods from the platform interface.
* Updates to webview_flutter_platform_interface version 1.5.2.

## 2.3.1

* Adds explanation on how to generate the pigeon communication layer and mockito mock objects.
* Updates compileSdkVersion to 31.

## 2.3.0

* Replaces platform implementation with API built with pigeon.

## 2.2.1

* Fix `NullPointerException` from a race condition when changing focus. This only affects `WebView`
when it is created without Hybrid Composition.

## 2.2.0

* Implemented new `runJavascript` and `runJavascriptReturningResult` methods in platform interface.

## 2.1.0

* Add `zoomEnabled` functionality.

## 2.0.15

* Added Overrides in  FlutterWebView.java

## 2.0.14

* Update example App so navigation menu loads immediatly but only becomes available when `WebViewController` is available (same behavior as example App in webview_flutter package).

## 2.0.13

* Extract Android implementation from `webview_flutter`.<|MERGE_RESOLUTION|>--- conflicted
+++ resolved
@@ -1,12 +1,10 @@
-<<<<<<< HEAD
 ## NEXT
 
 * Updates compileSdk to 34.
-=======
+
 ## 3.15.0
 
 * Adds support for `setOnScrollPositionChange` method to the `AndroidWebViewController`.
->>>>>>> 0a692590
 
 ## 3.14.0
 
