## 4.10.8

<<<<<<< HEAD
* Fixes a compatibility issue with Kotlin 1.8.
=======
* Bumps com.android.tools.build:gradle from 8.12.1 to 8.13.1.
>>>>>>> 061eedca

## 4.10.7

* Replaces use of deprecated Color.value.

## 4.10.6

* Updates to Pigeon 26.

## 4.10.5

* Resolves Gradle 9 deprecations.

## 4.10.4

* Adds a README section about enabling geolocation.

## 4.10.3

* Updates Java compatibility version to 17.

## 4.10.2

* Updates minimum supported SDK version to Flutter 3.35.
* Removes obsolete code related to supporting SDK <24.

## 4.10.1

* Bumps com.android.tools.build:gradle to 8.12.1 and kotlin_version to 2.2.10.
* Updates minimum supported SDK version to Flutter 3.29/Dart 3.7.

## 4.10.0

* Adds support for the Payment Request API with `AndroidWebViewController.isWebViewFeatureSupported` and `AndroidWebViewController.setPaymentRequestEnabled`.

## 4.9.1

* Updates kotlin version to 2.2.0 to enable gradle 8.11 support.

## 4.9.0

* Adds support for `PlatformWebViewController.loadFileWithParams`.
* Introduces `AndroidLoadFileParams`, a platform-specific extension of `LoadFileParams` for Android that adds support for `headers`.

## 4.8.2

* Bumps gradle from 8.9.0 to 8.11.1.

## 4.8.1

* Updates `androidx.webkit` to 1.14.0.

## 4.8.0

* Adds `AndroidWebViewController.setMixedContentMode` to control how
  mixed-content pages load.

## 4.7.0

* Adds support to respond to recoverable SSL certificate errors. See `AndroidNavigationDelegate.setOnSSlAuthError`.

## 4.6.0

* Adds support to set using wide view port. See `AndroidWebViewController.setUseWideViewPort`.
* Changes default of `WebSettings.setUseWideViewPort` to `false` to align with native WebViews.

## 4.5.0

* Adds support to set whether to draw the scrollbar. See
  `AndroidWebViewController.setVerticalScrollBarEnabled`,
  `AndroidWebViewController.setHorizontalScrollBarEnabled`,
  `AndroidWebViewController.supportsSetScrollBarsEnabled`.

## 4.4.2

* Updates pigeon generated code to fix `ImplicitSamInstance` and `SyntheticAccessor` Kotlin lint
  warnings.

## 4.4.1

* Removes obsolete code related to supporting SDK <21.

## 4.4.0

* Adds support to set the over-scroll mode for the WebView. See `AndroidWebViewController.setOverScrollMode`.

## 4.3.5

* Adds internal wrapper methods for native `WebViewClient`.

## 4.3.4

* Bumps gradle from 8.0.0 to 8.9.0.

## 4.3.3

* Updates compileSdk 34 to flutter.compileSdkVersion.

## 4.3.2

* Bumps gradle-plugin to 2.1.10.

## 4.3.1

* Bumps gradle-plugin to 2.1.0.

## 4.3.0

* Adds support for disabling content URL access within WebView and disabling the Geolocation API.
  See `AndroidWebViewController.setAllowContentAccess` and
  `AndroidWebViewController.setGeolocationEnabled`.

## 4.2.0

* Adds support for configuring file access permissions. See `AndroidWebViewController.setAllowFileAccess`.

## 4.1.0

* Updates internal API wrapper to use `ProxyApi`s.

## 4.0.3

* Bumps androidx.annotation:annotation from 1.8.2 to 1.9.1.

## 4.0.2

* Updates README to remove contributor-focused documentation.

## 4.0.1

* Adds `missing_code_block_language_in_doc_comment` lint.

## 4.0.0

* Bumps androidx.webkit:webkit from 1.12.0 to 1.12.1.
* **Breaking Change** Bumps Android `minSdkVersion` from 19 to 21.

## 3.16.9

* Updates Java compatibility version to 11.
* Updates minimum supported SDK version to Flutter 3.24/Dart 3.5.

## 3.16.8

* Bumps androidx.webkit:webkit from 1.11.0 to 1.12.0.

## 3.16.7

* Bumps androidx.annotation:annotation from 1.8.1 to 1.8.2.

## 3.16.6

* Bumps androidx.annotation:annotation from 1.7.1 to 1.8.1.

## 3.16.5

* Updates lint checks to ignore NewerVersionAvailable.

## 3.16.4

* Updates minimum supported SDK version to Flutter 3.22/Dart 3.4.
* Removes support for apps using the v1 Android embedding.

## 3.16.3

* Bumps androidx.webkit:webkit from 1.10.0 to 1.11.0.

## 3.16.2

* Bumps androidx.webkit:webkit from 1.7.0 to 1.10.0.
* Updates minimum supported SDK version to Flutter 3.16/Dart 3.2.

## 3.16.1

* Fixes iframe navigation being handled in the main frame when `NavigationDelegate.onNavigationRequest` is present.

## 3.16.0

* Adds onReceivedHttpError WebViewClient callback to support
  `PlatformNavigationDelegate.onHttpError`.
* Updates minimum supported SDK version to Flutter 3.13/Dart 3.1.
* Updates compileSdk to 34.

## 3.15.0

* Adds support for `setOnScrollPositionChange` method to the `AndroidWebViewController`.

## 3.14.0

* Adds support to show JavaScript dialog. See `AndroidWebViewController.setOnJavaScriptAlertDialog`, `AndroidWebViewController.setOnJavaScriptConfirmDialog` and `AndroidWebViewController.setOnJavaScriptTextInputDialog`.

## 3.13.2

* Fixes new lint warnings.

## 3.13.1

* Bumps androidx.annotation:annotation from 1.7.0 to 1.7.1.

## 3.13.0

* Adds support for `PlatformNavigationDelegate.setOnHttpAuthRequest`.
* Updates minimum supported SDK version to Flutter 3.10/Dart 3.0.

## 3.12.1

* Fixes `use_build_context_synchronously` lint violations in the example app.

## 3.12.0

* Adds support for `PlatformWebViewController.getUserAgent`.

## 3.11.0

* Adds support to register a callback to receive JavaScript console messages. See `AndroidWebViewController.onConsoleMessage`.

## 3.10.1

* Bumps androidx.annotation:annotation from 1.5.0 to 1.7.0.

## 3.10.0

* Adds support for playing video in fullscreen. See
  `AndroidWebViewController.setCustomWidgetCallbacks`.

## 3.9.5

* Updates pigeon to 11 and removes unneeded enum wrappers.

## 3.9.4

* Adds pub topics to package metadata.
* Updates minimum supported SDK version to Flutter 3.7/Dart 2.19.

## 3.9.3

* Fixes bug where the `PlatformWebViewWidget` was rebuilt unnecessarily.

## 3.9.2

* Fixes bug where `PlatformWebViewWidget` doesn't rebuild when the controller or PlatformView
  implementation flag changes.

## 3.9.1

* Adjusts SDK checks for better testability.

## 3.9.0

* Adds support for `WebResouceError.url`.

## 3.8.2

* Fixes unawaited_futures violations.

## 3.8.1

* Bumps androidx.webkit:webkit from 1.6.0 to 1.7.0.

## 3.8.0

* Adds support for handling geolocation permissions. See
  `AndroidWebViewController.setGeolocationPermissionsPromptCallbacks`.

## 3.7.1

* Removes obsolete null checks on non-nullable values.

## 3.7.0

* Adds support to accept third party cookies. See
  `AndroidWebViewCookieManager.setAcceptThirdPartyCookies`.

## 3.6.3

* Updates gradle, AGP and fixes some lint errors.

## 3.6.2

* Fixes compatibility with AGP versions older than 4.2.

## 3.6.1

* Adds a namespace for compatibility with AGP 8.0.

## 3.6.0

* Adds support for `PlatformWebViewController.setOnPlatformPermissionRequest`.

## 3.5.3

* Bumps gradle from 7.2.2 to 8.0.0.

## 3.5.2

* Updates internal Java InstanceManager to only stop finalization callbacks when stopped.

## 3.5.1

* Updates pigeon dev dependency to `9.2.4`.
* Fixes Android lint warnings.

## 3.5.0

* Adds support for `PlatformNavigationDelegate.onUrlChange`.
* Bumps androidx.webkit:webkit from 1.6.0 to 1.6.1.
* Fixes common typos in tests and documentation.

## 3.4.5

* Removes unused internal `WebView` field and Java class.

## 3.4.4

* Fixes a bug where the native `WebView` wouldn't be traversed for autofill automatically.
* Updates minimum Flutter version to 3.3.

## 3.4.3

* Updates internal Java InstanceManager to be cleared on hot restart.

## 3.4.2

* Clarifies explanation of endorsement in README.

## 3.4.1

* Fixes a potential bug where a `WebView` that was not added to the `InstanceManager` could be
  returned by a `WebViewClient` or `WebChromeClient`.

## 3.4.0

* Adds support to set text zoom of a page. See `AndroidWebViewController.setTextZoom`.
* Aligns Dart and Flutter SDK constraints.

## 3.3.2

* Resolves compilations warnings.
* Updates compileSdkVersion to 33.
* Bumps androidx.webkit:webkit from 1.5.0 to 1.6.0.

## 3.3.1

* Updates links for the merge of flutter/plugins into flutter/packages.

## 3.3.0

* Adds support to access native `WebView`.

## 3.2.4

* Renames Pigeon output files.

## 3.2.3

* Fixes bug that prevented the web view from being garbage collected.
* Fixes bug causing a `LateInitializationError` when a `PlatformNavigationDelegate` is not provided.

## 3.2.2

* Updates example code for `use_build_context_synchronously` lint.

## 3.2.1

* Updates code for stricter lint checks.

## 3.2.0

* Adds support for handling file selection. See `AndroidWebViewController.setOnShowFileSelector`.
* Updates pigeon dev dependency to `4.2.14`.

## 3.1.3

* Fixes crash when the Java `InstanceManager` was used after plugin was removed from the engine.

## 3.1.2

* Fixes bug where an `AndroidWebViewController` couldn't be reused with a new `WebViewWidget`.

## 3.1.1

* Fixes bug where a `AndroidNavigationDelegate` was required to load a request.

## 3.1.0

* Adds support for selecting Hybrid Composition on versions 23+. Please use
  `AndroidWebViewControllerCreationParams.displayWithHybridComposition`.

## 3.0.0

* **BREAKING CHANGE** Updates platform implementation to `2.0.0` release of
  `webview_flutter_platform_interface`. See
  [webview_flutter](https://pub.dev/packages/webview_flutter/versions/4.0.0) for updated usage.

## 2.10.4

* Updates code for `no_leading_underscores_for_local_identifiers` lint.
* Bumps androidx.annotation from 1.4.0 to 1.5.0.

## 2.10.3

* Updates imports for `prefer_relative_imports`.

## 2.10.2

* Adds a getter to expose the Java InstanceManager.

## 2.10.1

* Adds a method to the `WebView` wrapper to retrieve the X and Y positions simultaneously.
* Removes reference to https://github.com/flutter/flutter/issues/97744 from `README`.

## 2.10.0

* Bumps webkit from 1.0.0 to 1.5.0.
* Raises minimum `compileSdkVersion` to 32.

## 2.9.5

* Adds dispose methods for HostApi and FlutterApi of JavaObject.

## 2.9.4

* Fixes avoid_redundant_argument_values lint warnings and minor typos.
* Bumps gradle from 7.2.1 to 7.2.2.

## 2.9.3

* Updates the Dart InstanceManager to take a listener for when an object is garbage collected.
  See https://github.com/flutter/flutter/issues/107199.

## 2.9.2

* Updates the Java InstanceManager to take a listener for when an object is garbage collected.
  See https://github.com/flutter/flutter/issues/107199.

## 2.9.1

* Updates Android WebView classes as Copyable. This is a part of moving the api to handle garbage
  collection automatically. See https://github.com/flutter/flutter/issues/107199.

## 2.9.0

* Ignores unnecessary import warnings in preparation for [upcoming Flutter changes](https://github.com/flutter/flutter/pull/106316).
* Fixes bug where `Directionality` from context didn't affect `SurfaceAndroidWebView`.
* Fixes bug where default text direction was different for `SurfaceAndroidWebView` and `AndroidWebView`.
  Default is now `TextDirection.ltr` for both.
* Fixes bug where setting WebView to a transparent background could cause visual errors when using
  `SurfaceAndroidWebView`. Hybrid composition is now used when the background color is not 100%
  opaque.
* Raises minimum Flutter version to 3.0.0.

## 2.8.14

* Bumps androidx.annotation from 1.0.0 to 1.4.0.

## 2.8.13

* Fixes a bug which causes an exception when the `onNavigationRequestCallback` return `false`.

## 2.8.12

* Bumps mockito-inline from 3.11.1 to 4.6.1.

## 2.8.11

* Ignores unnecessary import warnings in preparation for [upcoming Flutter changes](https://github.com/flutter/flutter/pull/104231).

## 2.8.10

* Updates references to the obsolete master branch.

## 2.8.9

* Updates Gradle to 7.2.1.

## 2.8.8

* Minor fixes for new analysis options.

## 2.8.7

* Removes unnecessary imports.
* Fixes library_private_types_in_public_api, sort_child_properties_last and use_key_in_widget_constructors
  lint warnings.

## 2.8.6

* Updates pigeon developer dependency to the latest version which adds support for null safety.

## 2.8.5

* Migrates deprecated `Scaffold.showSnackBar` to `ScaffoldMessenger` in example app.

## 2.8.4

* Fixes bug preventing `mockito` code generation for tests.
* Fixes regression where local storage wasn't cleared when `WebViewController.clearCache` was
  called.

## 2.8.3

* Fixes a bug causing `debuggingEnabled` to always be set to true.
* Fixes an integration test race condition.

## 2.8.2

* Adds the `WebSettings.setAllowFileAccess()` method and ensure that file access is allowed when the `WebViewAndroidWidget.loadFile()` method is executed.

## 2.8.1

* Fixes bug where the default user agent string was being set for every rebuild. See
  https://github.com/flutter/flutter/issues/94847.

## 2.8.0

* Implements new cookie manager for setting cookies and providing initial cookies.

## 2.7.0

* Adds support for the `loadRequest` method from the platform interface.

## 2.6.0

* Adds implementation of the `loadFlutterAsset` method from the platform interface.

## 2.5.0

* Adds an option to set the background color of the webview.

## 2.4.0

* Adds support for Android's `WebView.loadData` and `WebView.loadDataWithBaseUrl` methods and implements the `loadFile` and `loadHtmlString` methods from the platform interface.
* Updates to webview_flutter_platform_interface version 1.5.2.

## 2.3.1

* Adds explanation on how to generate the pigeon communication layer and mockito mock objects.
* Updates compileSdkVersion to 31.

## 2.3.0

* Replaces platform implementation with API built with pigeon.

## 2.2.1

* Fix `NullPointerException` from a race condition when changing focus. This only affects `WebView`
when it is created without Hybrid Composition.

## 2.2.0

* Implemented new `runJavascript` and `runJavascriptReturningResult` methods in platform interface.

## 2.1.0

* Add `zoomEnabled` functionality.

## 2.0.15

* Added Overrides in  FlutterWebView.java

## 2.0.14

* Update example App so navigation menu loads immediatly but only becomes available when `WebViewController` is available (same behavior as example App in webview_flutter package).

## 2.0.13

* Extract Android implementation from `webview_flutter`.<|MERGE_RESOLUTION|>--- conflicted
+++ resolved
@@ -1,10 +1,10 @@
+## 4.10.9
+
+* Fixes a compatibility issue with Kotlin 1.8.
+
 ## 4.10.8
 
-<<<<<<< HEAD
-* Fixes a compatibility issue with Kotlin 1.8.
-=======
 * Bumps com.android.tools.build:gradle from 8.12.1 to 8.13.1.
->>>>>>> 061eedca
 
 ## 4.10.7
 
