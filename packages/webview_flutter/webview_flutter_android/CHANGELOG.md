<<<<<<< HEAD
## 3.16.1
=======
## 3.16.3
>>>>>>> 06aef2f5

* Adds onWebViewRenderProcessTerminated WebViewClient callback on Android to support
  `PlatformNavigationDelegate.onWebViewRenderProcessTerminated`.

<<<<<<< HEAD
=======
## 3.16.2

* Bumps androidx.webkit:webkit from 1.7.0 to 1.10.0.
* Updates minimum supported SDK version to Flutter 3.16/Dart 3.2.

## 3.16.1

* Fixes iframe navigation being handled in the main frame when `NavigationDelegate.onNavigationRequest` is present.

>>>>>>> 06aef2f5
## 3.16.0

* Adds onReceivedHttpError WebViewClient callback to support
  `PlatformNavigationDelegate.onHttpError`.
* Updates minimum supported SDK version to Flutter 3.13/Dart 3.1.
* Updates compileSdk to 34.

## 3.15.0

* Adds support for `setOnScrollPositionChange` method to the `AndroidWebViewController`.

## 3.14.0

* Adds support to show JavaScript dialog. See `AndroidWebViewController.setOnJavaScriptAlertDialog`, `AndroidWebViewController.setOnJavaScriptConfirmDialog` and `AndroidWebViewController.setOnJavaScriptTextInputDialog`.

## 3.13.2

* Fixes new lint warnings.

## 3.13.1

* Bumps androidx.annotation:annotation from 1.7.0 to 1.7.1.

## 3.13.0

* Adds support for `PlatformNavigationDelegate.setOnHttpAuthRequest`.
* Updates minimum supported SDK version to Flutter 3.10/Dart 3.0.

## 3.12.1

* Fixes `use_build_context_synchronously` lint violations in the example app.

## 3.12.0

* Adds support for `PlatformWebViewController.getUserAgent`.

## 3.11.0

* Adds support to register a callback to receive JavaScript console messages. See `AndroidWebViewController.onConsoleMessage`.

## 3.10.1

* Bumps androidx.annotation:annotation from 1.5.0 to 1.7.0.

## 3.10.0

* Adds support for playing video in fullscreen. See
  `AndroidWebViewController.setCustomWidgetCallbacks`.

## 3.9.5

* Updates pigeon to 11 and removes unneeded enum wrappers.

## 3.9.4

* Adds pub topics to package metadata.
* Updates minimum supported SDK version to Flutter 3.7/Dart 2.19.

## 3.9.3

* Fixes bug where the `PlatformWebViewWidget` was rebuilt unnecessarily.

## 3.9.2

* Fixes bug where `PlatformWebViewWidget` doesn't rebuild when the controller or PlatformView
  implementation flag changes.

## 3.9.1

* Adjusts SDK checks for better testability.

## 3.9.0

* Adds support for `WebResouceError.url`.

## 3.8.2

* Fixes unawaited_futures violations.

## 3.8.1

* Bumps androidx.webkit:webkit from 1.6.0 to 1.7.0.

## 3.8.0

* Adds support for handling geolocation permissions. See
  `AndroidWebViewController.setGeolocationPermissionsPromptCallbacks`.

## 3.7.1

* Removes obsolete null checks on non-nullable values.

## 3.7.0

* Adds support to accept third party cookies. See
  `AndroidWebViewCookieManager.setAcceptThirdPartyCookies`.

## 3.6.3

* Updates gradle, AGP and fixes some lint errors.

## 3.6.2

* Fixes compatibility with AGP versions older than 4.2.

## 3.6.1

* Adds a namespace for compatibility with AGP 8.0.

## 3.6.0

* Adds support for `PlatformWebViewController.setOnPlatformPermissionRequest`.

## 3.5.3

* Bumps gradle from 7.2.2 to 8.0.0.

## 3.5.2

* Updates internal Java InstanceManager to only stop finalization callbacks when stopped.

## 3.5.1

* Updates pigeon dev dependency to `9.2.4`.
* Fixes Android lint warnings.

## 3.5.0

* Adds support for `PlatformNavigationDelegate.onUrlChange`.
* Bumps androidx.webkit:webkit from 1.6.0 to 1.6.1.
* Fixes common typos in tests and documentation.

## 3.4.5

* Removes unused internal `WebView` field and Java class.

## 3.4.4

* Fixes a bug where the native `WebView` wouldn't be traversed for autofill automatically.
* Updates minimum Flutter version to 3.3.

## 3.4.3

* Updates internal Java InstanceManager to be cleared on hot restart.

## 3.4.2

* Clarifies explanation of endorsement in README.

## 3.4.1

* Fixes a potential bug where a `WebView` that was not added to the `InstanceManager` could be
  returned by a `WebViewClient` or `WebChromeClient`.

## 3.4.0

* Adds support to set text zoom of a page. See `AndroidWebViewController.setTextZoom`.
* Aligns Dart and Flutter SDK constraints.

## 3.3.2

* Resolves compilations warnings.
* Updates compileSdkVersion to 33.
* Bumps androidx.webkit:webkit from 1.5.0 to 1.6.0.

## 3.3.1

* Updates links for the merge of flutter/plugins into flutter/packages.

## 3.3.0

* Adds support to access native `WebView`.

## 3.2.4

* Renames Pigeon output files.

## 3.2.3

* Fixes bug that prevented the web view from being garbage collected.
* Fixes bug causing a `LateInitializationError` when a `PlatformNavigationDelegate` is not provided.

## 3.2.2

* Updates example code for `use_build_context_synchronously` lint.

## 3.2.1

* Updates code for stricter lint checks.

## 3.2.0

* Adds support for handling file selection. See `AndroidWebViewController.setOnShowFileSelector`.
* Updates pigeon dev dependency to `4.2.14`.

## 3.1.3

* Fixes crash when the Java `InstanceManager` was used after plugin was removed from the engine.

## 3.1.2

* Fixes bug where an `AndroidWebViewController` couldn't be reused with a new `WebViewWidget`.

## 3.1.1

* Fixes bug where a `AndroidNavigationDelegate` was required to load a request.

## 3.1.0

* Adds support for selecting Hybrid Composition on versions 23+. Please use
  `AndroidWebViewControllerCreationParams.displayWithHybridComposition`.

## 3.0.0

* **BREAKING CHANGE** Updates platform implementation to `2.0.0` release of
  `webview_flutter_platform_interface`. See
  [webview_flutter](https://pub.dev/packages/webview_flutter/versions/4.0.0) for updated usage.

## 2.10.4

* Updates code for `no_leading_underscores_for_local_identifiers` lint.
* Bumps androidx.annotation from 1.4.0 to 1.5.0.

## 2.10.3

* Updates imports for `prefer_relative_imports`.

## 2.10.2

* Adds a getter to expose the Java InstanceManager.

## 2.10.1

* Adds a method to the `WebView` wrapper to retrieve the X and Y positions simultaneously.
* Removes reference to https://github.com/flutter/flutter/issues/97744 from `README`.

## 2.10.0

* Bumps webkit from 1.0.0 to 1.5.0.
* Raises minimum `compileSdkVersion` to 32.

## 2.9.5

* Adds dispose methods for HostApi and FlutterApi of JavaObject.

## 2.9.4

* Fixes avoid_redundant_argument_values lint warnings and minor typos.
* Bumps gradle from 7.2.1 to 7.2.2.

## 2.9.3

* Updates the Dart InstanceManager to take a listener for when an object is garbage collected.
  See https://github.com/flutter/flutter/issues/107199.

## 2.9.2

* Updates the Java InstanceManager to take a listener for when an object is garbage collected.
  See https://github.com/flutter/flutter/issues/107199.

## 2.9.1

* Updates Android WebView classes as Copyable. This is a part of moving the api to handle garbage
  collection automatically. See https://github.com/flutter/flutter/issues/107199.

## 2.9.0

* Ignores unnecessary import warnings in preparation for [upcoming Flutter changes](https://github.com/flutter/flutter/pull/106316).
* Fixes bug where `Directionality` from context didn't affect `SurfaceAndroidWebView`.
* Fixes bug where default text direction was different for `SurfaceAndroidWebView` and `AndroidWebView`.
  Default is now `TextDirection.ltr` for both.
* Fixes bug where setting WebView to a transparent background could cause visual errors when using
  `SurfaceAndroidWebView`. Hybrid composition is now used when the background color is not 100%
  opaque.
* Raises minimum Flutter version to 3.0.0.

## 2.8.14

* Bumps androidx.annotation from 1.0.0 to 1.4.0.

## 2.8.13

* Fixes a bug which causes an exception when the `onNavigationRequestCallback` return `false`.

## 2.8.12

* Bumps mockito-inline from 3.11.1 to 4.6.1.

## 2.8.11

* Ignores unnecessary import warnings in preparation for [upcoming Flutter changes](https://github.com/flutter/flutter/pull/104231).

## 2.8.10

* Updates references to the obsolete master branch.

## 2.8.9

* Updates Gradle to 7.2.1.

## 2.8.8

* Minor fixes for new analysis options.

## 2.8.7

* Removes unnecessary imports.
* Fixes library_private_types_in_public_api, sort_child_properties_last and use_key_in_widget_constructors
  lint warnings.

## 2.8.6

* Updates pigeon developer dependency to the latest version which adds support for null safety.

## 2.8.5

* Migrates deprecated `Scaffold.showSnackBar` to `ScaffoldMessenger` in example app.

## 2.8.4

* Fixes bug preventing `mockito` code generation for tests.
* Fixes regression where local storage wasn't cleared when `WebViewController.clearCache` was
  called.

## 2.8.3

* Fixes a bug causing `debuggingEnabled` to always be set to true.
* Fixes an integration test race condition.

## 2.8.2

* Adds the `WebSettings.setAllowFileAccess()` method and ensure that file access is allowed when the `WebViewAndroidWidget.loadFile()` method is executed.

## 2.8.1

* Fixes bug where the default user agent string was being set for every rebuild. See
  https://github.com/flutter/flutter/issues/94847.

## 2.8.0

* Implements new cookie manager for setting cookies and providing initial cookies.

## 2.7.0

* Adds support for the `loadRequest` method from the platform interface.

## 2.6.0

* Adds implementation of the `loadFlutterAsset` method from the platform interface.

## 2.5.0

* Adds an option to set the background color of the webview.

## 2.4.0

* Adds support for Android's `WebView.loadData` and `WebView.loadDataWithBaseUrl` methods and implements the `loadFile` and `loadHtmlString` methods from the platform interface.
* Updates to webview_flutter_platform_interface version 1.5.2.

## 2.3.1

* Adds explanation on how to generate the pigeon communication layer and mockito mock objects.
* Updates compileSdkVersion to 31.

## 2.3.0

* Replaces platform implementation with API built with pigeon.

## 2.2.1

* Fix `NullPointerException` from a race condition when changing focus. This only affects `WebView`
when it is created without Hybrid Composition.

## 2.2.0

* Implemented new `runJavascript` and `runJavascriptReturningResult` methods in platform interface.

## 2.1.0

* Add `zoomEnabled` functionality.

## 2.0.15

* Added Overrides in  FlutterWebView.java

## 2.0.14

* Update example App so navigation menu loads immediatly but only becomes available when `WebViewController` is available (same behavior as example App in webview_flutter package).

## 2.0.13

* Extract Android implementation from `webview_flutter`.<|MERGE_RESOLUTION|>--- conflicted
+++ resolved
@@ -1,14 +1,8 @@
-<<<<<<< HEAD
-## 3.16.1
-=======
 ## 3.16.3
->>>>>>> 06aef2f5
 
 * Adds onWebViewRenderProcessTerminated WebViewClient callback on Android to support
   `PlatformNavigationDelegate.onWebViewRenderProcessTerminated`.
 
-<<<<<<< HEAD
-=======
 ## 3.16.2
 
 * Bumps androidx.webkit:webkit from 1.7.0 to 1.10.0.
@@ -18,7 +12,6 @@
 
 * Fixes iframe navigation being handled in the main frame when `NavigationDelegate.onNavigationRequest` is present.
 
->>>>>>> 06aef2f5
 ## 3.16.0
 
 * Adds onReceivedHttpError WebViewClient callback to support
