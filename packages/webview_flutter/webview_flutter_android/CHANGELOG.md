## 3.16.4

<<<<<<< HEAD
* Updates minimum supported SDK version to Flutter 3.22/Dart 3.2.
=======
* Updates minimum supported SDK version to Flutter 3.22/Dart 3.4.
* Removes support for apps using the v1 Android embedding.

## 3.16.3

* Bumps androidx.webkit:webkit from 1.10.0 to 1.11.0.

## 3.16.2

* Bumps androidx.webkit:webkit from 1.7.0 to 1.10.0.
* Updates minimum supported SDK version to Flutter 3.16/Dart 3.2.
>>>>>>> b16a7e32

## 3.16.1

* Fixes iframe navigation being handled in the main frame when `NavigationDelegate.onNavigationRequest` is present.

## 3.16.0

* Adds onReceivedHttpError WebViewClient callback to support
  `PlatformNavigationDelegate.onHttpError`.
* Updates minimum supported SDK version to Flutter 3.13/Dart 3.1.
* Updates compileSdk to 34.

## 3.15.0

* Adds support for `setOnScrollPositionChange` method to the `AndroidWebViewController`.

## 3.14.0

* Adds support to show JavaScript dialog. See `AndroidWebViewController.setOnJavaScriptAlertDialog`, `AndroidWebViewController.setOnJavaScriptConfirmDialog` and `AndroidWebViewController.setOnJavaScriptTextInputDialog`.

## 3.13.2

* Fixes new lint warnings.

## 3.13.1

* Bumps androidx.annotation:annotation from 1.7.0 to 1.7.1.

## 3.13.0

* Adds support for `PlatformNavigationDelegate.setOnHttpAuthRequest`.
* Updates minimum supported SDK version to Flutter 3.10/Dart 3.0.

## 3.12.1

* Fixes `use_build_context_synchronously` lint violations in the example app.

## 3.12.0

* Adds support for `PlatformWebViewController.getUserAgent`.

## 3.11.0

* Adds support to register a callback to receive JavaScript console messages. See `AndroidWebViewController.onConsoleMessage`.

## 3.10.1

* Bumps androidx.annotation:annotation from 1.5.0 to 1.7.0.

## 3.10.0

* Adds support for playing video in fullscreen. See
  `AndroidWebViewController.setCustomWidgetCallbacks`.

## 3.9.5

* Updates pigeon to 11 and removes unneeded enum wrappers.

## 3.9.4

* Adds pub topics to package metadata.
* Updates minimum supported SDK version to Flutter 3.7/Dart 2.19.

## 3.9.3

* Fixes bug where the `PlatformWebViewWidget` was rebuilt unnecessarily.

## 3.9.2

* Fixes bug where `PlatformWebViewWidget` doesn't rebuild when the controller or PlatformView
  implementation flag changes.

## 3.9.1

* Adjusts SDK checks for better testability.

## 3.9.0

* Adds support for `WebResouceError.url`.

## 3.8.2

* Fixes unawaited_futures violations.

## 3.8.1

* Bumps androidx.webkit:webkit from 1.6.0 to 1.7.0.

## 3.8.0

* Adds support for handling geolocation permissions. See
  `AndroidWebViewController.setGeolocationPermissionsPromptCallbacks`.

## 3.7.1

* Removes obsolete null checks on non-nullable values.

## 3.7.0

* Adds support to accept third party cookies. See
  `AndroidWebViewCookieManager.setAcceptThirdPartyCookies`.

## 3.6.3

* Updates gradle, AGP and fixes some lint errors.

## 3.6.2

* Fixes compatibility with AGP versions older than 4.2.

## 3.6.1

* Adds a namespace for compatibility with AGP 8.0.

## 3.6.0

* Adds support for `PlatformWebViewController.setOnPlatformPermissionRequest`.

## 3.5.3

* Bumps gradle from 7.2.2 to 8.0.0.

## 3.5.2

* Updates internal Java InstanceManager to only stop finalization callbacks when stopped.

## 3.5.1

* Updates pigeon dev dependency to `9.2.4`.
* Fixes Android lint warnings.

## 3.5.0

* Adds support for `PlatformNavigationDelegate.onUrlChange`.
* Bumps androidx.webkit:webkit from 1.6.0 to 1.6.1.
* Fixes common typos in tests and documentation.

## 3.4.5

* Removes unused internal `WebView` field and Java class.

## 3.4.4

* Fixes a bug where the native `WebView` wouldn't be traversed for autofill automatically.
* Updates minimum Flutter version to 3.3.

## 3.4.3

* Updates internal Java InstanceManager to be cleared on hot restart.

## 3.4.2

* Clarifies explanation of endorsement in README.

## 3.4.1

* Fixes a potential bug where a `WebView` that was not added to the `InstanceManager` could be
  returned by a `WebViewClient` or `WebChromeClient`.

## 3.4.0

* Adds support to set text zoom of a page. See `AndroidWebViewController.setTextZoom`.
* Aligns Dart and Flutter SDK constraints.

## 3.3.2

* Resolves compilations warnings.
* Updates compileSdkVersion to 33.
* Bumps androidx.webkit:webkit from 1.5.0 to 1.6.0.

## 3.3.1

* Updates links for the merge of flutter/plugins into flutter/packages.

## 3.3.0

* Adds support to access native `WebView`.

## 3.2.4

* Renames Pigeon output files.

## 3.2.3

* Fixes bug that prevented the web view from being garbage collected.
* Fixes bug causing a `LateInitializationError` when a `PlatformNavigationDelegate` is not provided.

## 3.2.2

* Updates example code for `use_build_context_synchronously` lint.

## 3.2.1

* Updates code for stricter lint checks.

## 3.2.0

* Adds support for handling file selection. See `AndroidWebViewController.setOnShowFileSelector`.
* Updates pigeon dev dependency to `4.2.14`.

## 3.1.3

* Fixes crash when the Java `InstanceManager` was used after plugin was removed from the engine.

## 3.1.2

* Fixes bug where an `AndroidWebViewController` couldn't be reused with a new `WebViewWidget`.

## 3.1.1

* Fixes bug where a `AndroidNavigationDelegate` was required to load a request.

## 3.1.0

* Adds support for selecting Hybrid Composition on versions 23+. Please use
  `AndroidWebViewControllerCreationParams.displayWithHybridComposition`.

## 3.0.0

* **BREAKING CHANGE** Updates platform implementation to `2.0.0` release of
  `webview_flutter_platform_interface`. See
  [webview_flutter](https://pub.dev/packages/webview_flutter/versions/4.0.0) for updated usage.

## 2.10.4

* Updates code for `no_leading_underscores_for_local_identifiers` lint.
* Bumps androidx.annotation from 1.4.0 to 1.5.0.

## 2.10.3

* Updates imports for `prefer_relative_imports`.

## 2.10.2

* Adds a getter to expose the Java InstanceManager.

## 2.10.1

* Adds a method to the `WebView` wrapper to retrieve the X and Y positions simultaneously.
* Removes reference to https://github.com/flutter/flutter/issues/97744 from `README`.

## 2.10.0

* Bumps webkit from 1.0.0 to 1.5.0.
* Raises minimum `compileSdkVersion` to 32.

## 2.9.5

* Adds dispose methods for HostApi and FlutterApi of JavaObject.

## 2.9.4

* Fixes avoid_redundant_argument_values lint warnings and minor typos.
* Bumps gradle from 7.2.1 to 7.2.2.

## 2.9.3

* Updates the Dart InstanceManager to take a listener for when an object is garbage collected.
  See https://github.com/flutter/flutter/issues/107199.

## 2.9.2

* Updates the Java InstanceManager to take a listener for when an object is garbage collected.
  See https://github.com/flutter/flutter/issues/107199.

## 2.9.1

* Updates Android WebView classes as Copyable. This is a part of moving the api to handle garbage
  collection automatically. See https://github.com/flutter/flutter/issues/107199.

## 2.9.0

* Ignores unnecessary import warnings in preparation for [upcoming Flutter changes](https://github.com/flutter/flutter/pull/106316).
* Fixes bug where `Directionality` from context didn't affect `SurfaceAndroidWebView`.
* Fixes bug where default text direction was different for `SurfaceAndroidWebView` and `AndroidWebView`.
  Default is now `TextDirection.ltr` for both.
* Fixes bug where setting WebView to a transparent background could cause visual errors when using
  `SurfaceAndroidWebView`. Hybrid composition is now used when the background color is not 100%
  opaque.
* Raises minimum Flutter version to 3.0.0.

## 2.8.14

* Bumps androidx.annotation from 1.0.0 to 1.4.0.

## 2.8.13

* Fixes a bug which causes an exception when the `onNavigationRequestCallback` return `false`.

## 2.8.12

* Bumps mockito-inline from 3.11.1 to 4.6.1.

## 2.8.11

* Ignores unnecessary import warnings in preparation for [upcoming Flutter changes](https://github.com/flutter/flutter/pull/104231).

## 2.8.10

* Updates references to the obsolete master branch.

## 2.8.9

* Updates Gradle to 7.2.1.

## 2.8.8

* Minor fixes for new analysis options.

## 2.8.7

* Removes unnecessary imports.
* Fixes library_private_types_in_public_api, sort_child_properties_last and use_key_in_widget_constructors
  lint warnings.

## 2.8.6

* Updates pigeon developer dependency to the latest version which adds support for null safety.

## 2.8.5

* Migrates deprecated `Scaffold.showSnackBar` to `ScaffoldMessenger` in example app.

## 2.8.4

* Fixes bug preventing `mockito` code generation for tests.
* Fixes regression where local storage wasn't cleared when `WebViewController.clearCache` was
  called.

## 2.8.3

* Fixes a bug causing `debuggingEnabled` to always be set to true.
* Fixes an integration test race condition.

## 2.8.2

* Adds the `WebSettings.setAllowFileAccess()` method and ensure that file access is allowed when the `WebViewAndroidWidget.loadFile()` method is executed.

## 2.8.1

* Fixes bug where the default user agent string was being set for every rebuild. See
  https://github.com/flutter/flutter/issues/94847.

## 2.8.0

* Implements new cookie manager for setting cookies and providing initial cookies.

## 2.7.0

* Adds support for the `loadRequest` method from the platform interface.

## 2.6.0

* Adds implementation of the `loadFlutterAsset` method from the platform interface.

## 2.5.0

* Adds an option to set the background color of the webview.

## 2.4.0

* Adds support for Android's `WebView.loadData` and `WebView.loadDataWithBaseUrl` methods and implements the `loadFile` and `loadHtmlString` methods from the platform interface.
* Updates to webview_flutter_platform_interface version 1.5.2.

## 2.3.1

* Adds explanation on how to generate the pigeon communication layer and mockito mock objects.
* Updates compileSdkVersion to 31.

## 2.3.0

* Replaces platform implementation with API built with pigeon.

## 2.2.1

* Fix `NullPointerException` from a race condition when changing focus. This only affects `WebView`
when it is created without Hybrid Composition.

## 2.2.0

* Implemented new `runJavascript` and `runJavascriptReturningResult` methods in platform interface.

## 2.1.0

* Add `zoomEnabled` functionality.

## 2.0.15

* Added Overrides in  FlutterWebView.java

## 2.0.14

* Update example App so navigation menu loads immediatly but only becomes available when `WebViewController` is available (same behavior as example App in webview_flutter package).

## 2.0.13

* Extract Android implementation from `webview_flutter`.<|MERGE_RESOLUTION|>--- conflicted
+++ resolved
@@ -1,8 +1,5 @@
 ## 3.16.4
 
-<<<<<<< HEAD
-* Updates minimum supported SDK version to Flutter 3.22/Dart 3.2.
-=======
 * Updates minimum supported SDK version to Flutter 3.22/Dart 3.4.
 * Removes support for apps using the v1 Android embedding.
 
@@ -14,7 +11,6 @@
 
 * Bumps androidx.webkit:webkit from 1.7.0 to 1.10.0.
 * Updates minimum supported SDK version to Flutter 3.16/Dart 3.2.
->>>>>>> b16a7e32
 
 ## 3.16.1
 
