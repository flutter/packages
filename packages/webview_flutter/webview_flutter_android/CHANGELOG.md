<<<<<<< HEAD
## 3.10.0

* Adds support for `setOnContentOffsetChanged` method to the `AndroidWebViewController`.
=======
## NEXT

* Updates minimum supported SDK version to Flutter 3.7/Dart 2.19.

## 3.9.3

* Fixes bug where the `PlatformWebViewWidget` was rebuilt unnecessarily.
>>>>>>> c80df448

## 3.9.2

* Fixes bug where `PlatformWebViewWidget` doesn't rebuild when the controller or PlatformView
  implementation flag changes. 

## 3.9.1

* Adjusts SDK checks for better testability.

## 3.9.0

* Adds support for `WebResouceError.url`.

## 3.8.2

* Fixes unawaited_futures violations.

## 3.8.1

* Bumps androidx.webkit:webkit from 1.6.0 to 1.7.0.

## 3.8.0

* Adds support for handling geolocation permissions. See
  `AndroidWebViewController.setGeolocationPermissionsPromptCallbacks`.

## 3.7.1

* Removes obsolete null checks on non-nullable values.

## 3.7.0

* Adds support to accept third party cookies. See
  `AndroidWebViewCookieManager.setAcceptThirdPartyCookies`.

## 3.6.3

* Updates gradle, AGP and fixes some lint errors.

## 3.6.2

* Fixes compatibility with AGP versions older than 4.2.

## 3.6.1

* Adds a namespace for compatibility with AGP 8.0.

## 3.6.0

* Adds support for `PlatformWebViewController.setOnPlatformPermissionRequest`.

## 3.5.3

* Bumps gradle from 7.2.2 to 8.0.0.

## 3.5.2

* Updates internal Java InstanceManager to only stop finalization callbacks when stopped.

## 3.5.1

* Updates pigeon dev dependency to `9.2.4`.
* Fixes Android lint warnings.

## 3.5.0

* Adds support for `PlatformNavigationDelegate.onUrlChange`.
* Bumps androidx.webkit:webkit from 1.6.0 to 1.6.1.
* Fixes common typos in tests and documentation.

## 3.4.5

* Removes unused internal `WebView` field and Java class.

## 3.4.4

* Fixes a bug where the native `WebView` wouldn't be traversed for autofill automatically.
* Updates minimum Flutter version to 3.3.

## 3.4.3

* Updates internal Java InstanceManager to be cleared on hot restart.

## 3.4.2

* Clarifies explanation of endorsement in README.

## 3.4.1

* Fixes a potential bug where a `WebView` that was not added to the `InstanceManager` could be
  returned by a `WebViewClient` or `WebChromeClient`.

## 3.4.0

* Adds support to set text zoom of a page. See `AndroidWebViewController.setTextZoom`.
* Aligns Dart and Flutter SDK constraints.

## 3.3.2

* Resolves compilations warnings.
* Updates compileSdkVersion to 33.
* Bumps androidx.webkit:webkit from 1.5.0 to 1.6.0.

## 3.3.1

* Updates links for the merge of flutter/plugins into flutter/packages.

## 3.3.0

* Adds support to access native `WebView`.

## 3.2.4

* Renames Pigeon output files.

## 3.2.3

* Fixes bug that prevented the web view from being garbage collected.
* Fixes bug causing a `LateInitializationError` when a `PlatformNavigationDelegate` is not provided.

## 3.2.2

* Updates example code for `use_build_context_synchronously` lint.

## 3.2.1

* Updates code for stricter lint checks.

## 3.2.0

* Adds support for handling file selection. See `AndroidWebViewController.setOnShowFileSelector`.
* Updates pigeon dev dependency to `4.2.14`.

## 3.1.3

* Fixes crash when the Java `InstanceManager` was used after plugin was removed from the engine.

## 3.1.2

* Fixes bug where an `AndroidWebViewController` couldn't be reused with a new `WebViewWidget`.

## 3.1.1

* Fixes bug where a `AndroidNavigationDelegate` was required to load a request.

## 3.1.0

* Adds support for selecting Hybrid Composition on versions 23+. Please use
  `AndroidWebViewControllerCreationParams.displayWithHybridComposition`.

## 3.0.0

* **BREAKING CHANGE** Updates platform implementation to `2.0.0` release of
  `webview_flutter_platform_interface`. See
  [webview_flutter](https://pub.dev/packages/webview_flutter/versions/4.0.0) for updated usage.

## 2.10.4

* Updates code for `no_leading_underscores_for_local_identifiers` lint.
* Bumps androidx.annotation from 1.4.0 to 1.5.0.

## 2.10.3

* Updates imports for `prefer_relative_imports`.

## 2.10.2

* Adds a getter to expose the Java InstanceManager.

## 2.10.1

* Adds a method to the `WebView` wrapper to retrieve the X and Y positions simultaneously.
* Removes reference to https://github.com/flutter/flutter/issues/97744 from `README`.

## 2.10.0

* Bumps webkit from 1.0.0 to 1.5.0.
* Raises minimum `compileSdkVersion` to 32.

## 2.9.5

* Adds dispose methods for HostApi and FlutterApi of JavaObject.

## 2.9.4

* Fixes avoid_redundant_argument_values lint warnings and minor typos.
* Bumps gradle from 7.2.1 to 7.2.2.

## 2.9.3

* Updates the Dart InstanceManager to take a listener for when an object is garbage collected.
  See https://github.com/flutter/flutter/issues/107199.

## 2.9.2

* Updates the Java InstanceManager to take a listener for when an object is garbage collected.
  See https://github.com/flutter/flutter/issues/107199.

## 2.9.1

* Updates Android WebView classes as Copyable. This is a part of moving the api to handle garbage
  collection automatically. See https://github.com/flutter/flutter/issues/107199.

## 2.9.0

* Ignores unnecessary import warnings in preparation for [upcoming Flutter changes](https://github.com/flutter/flutter/pull/106316).
* Fixes bug where `Directionality` from context didn't affect `SurfaceAndroidWebView`.
* Fixes bug where default text direction was different for `SurfaceAndroidWebView` and `AndroidWebView`.
  Default is now `TextDirection.ltr` for both.
* Fixes bug where setting WebView to a transparent background could cause visual errors when using
  `SurfaceAndroidWebView`. Hybrid composition is now used when the background color is not 100%
  opaque.
* Raises minimum Flutter version to 3.0.0.

## 2.8.14

* Bumps androidx.annotation from 1.0.0 to 1.4.0.

## 2.8.13

* Fixes a bug which causes an exception when the `onNavigationRequestCallback` return `false`.

## 2.8.12

* Bumps mockito-inline from 3.11.1 to 4.6.1.

## 2.8.11

* Ignores unnecessary import warnings in preparation for [upcoming Flutter changes](https://github.com/flutter/flutter/pull/104231).

## 2.8.10

* Updates references to the obsolete master branch.

## 2.8.9

* Updates Gradle to 7.2.1.

## 2.8.8

* Minor fixes for new analysis options.

## 2.8.7

* Removes unnecessary imports.
* Fixes library_private_types_in_public_api, sort_child_properties_last and use_key_in_widget_constructors
  lint warnings.

## 2.8.6

* Updates pigeon developer dependency to the latest version which adds support for null safety.

## 2.8.5

* Migrates deprecated `Scaffold.showSnackBar` to `ScaffoldMessenger` in example app.

## 2.8.4

* Fixes bug preventing `mockito` code generation for tests.
* Fixes regression where local storage wasn't cleared when `WebViewController.clearCache` was
  called.

## 2.8.3

* Fixes a bug causing `debuggingEnabled` to always be set to true.
* Fixes an integration test race condition.

## 2.8.2

* Adds the `WebSettings.setAllowFileAccess()` method and ensure that file access is allowed when the `WebViewAndroidWidget.loadFile()` method is executed.

## 2.8.1

* Fixes bug where the default user agent string was being set for every rebuild. See
  https://github.com/flutter/flutter/issues/94847.

## 2.8.0

* Implements new cookie manager for setting cookies and providing initial cookies.

## 2.7.0

* Adds support for the `loadRequest` method from the platform interface.

## 2.6.0

* Adds implementation of the `loadFlutterAsset` method from the platform interface.

## 2.5.0

* Adds an option to set the background color of the webview.

## 2.4.0

* Adds support for Android's `WebView.loadData` and `WebView.loadDataWithBaseUrl` methods and implements the `loadFile` and `loadHtmlString` methods from the platform interface.
* Updates to webview_flutter_platform_interface version 1.5.2.

## 2.3.1

* Adds explanation on how to generate the pigeon communication layer and mockito mock objects.
* Updates compileSdkVersion to 31.

## 2.3.0

* Replaces platform implementation with API built with pigeon.

## 2.2.1

* Fix `NullPointerException` from a race condition when changing focus. This only affects `WebView`
when it is created without Hybrid Composition.

## 2.2.0

* Implemented new `runJavascript` and `runJavascriptReturningResult` methods in platform interface.

## 2.1.0

* Add `zoomEnabled` functionality.

## 2.0.15

* Added Overrides in  FlutterWebView.java

## 2.0.14

* Update example App so navigation menu loads immediatly but only becomes available when `WebViewController` is available (same behavior as example App in webview_flutter package).

## 2.0.13

* Extract Android implementation from `webview_flutter`.<|MERGE_RESOLUTION|>--- conflicted
+++ resolved
@@ -1,16 +1,14 @@
-<<<<<<< HEAD
+## NEXT
+
+* Updates minimum supported SDK version to Flutter 3.7/Dart 2.19.
+
 ## 3.10.0
 
 * Adds support for `setOnContentOffsetChanged` method to the `AndroidWebViewController`.
-=======
-## NEXT
-
-* Updates minimum supported SDK version to Flutter 3.7/Dart 2.19.
 
 ## 3.9.3
 
 * Fixes bug where the `PlatformWebViewWidget` was rebuilt unnecessarily.
->>>>>>> c80df448
 
 ## 3.9.2
 
