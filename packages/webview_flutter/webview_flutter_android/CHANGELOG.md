<<<<<<< HEAD
## 3.7.2

* Bumps androidx.webkit:webkit from 1.6.0 to 1.7.0.
=======
## 3.8.0

* Adds support for handling geolocation permissions. See
  `AndroidWebViewController.setGeolocationPermissionsPromptCallbacks`.
>>>>>>> f8931024

## 3.7.1

* Removes obsolete null checks on non-nullable values.

## 3.7.0

* Adds support to accept third party cookies. See
  `AndroidWebViewCookieManager.setAcceptThirdPartyCookies`.

## 3.6.3

* Updates gradle, AGP and fixes some lint errors.

## 3.6.2

* Fixes compatibility with AGP versions older than 4.2.

## 3.6.1

* Adds a namespace for compatibility with AGP 8.0.

## 3.6.0

* Adds support for `PlatformWebViewController.setOnPlatformPermissionRequest`.

## 3.5.3

* Bumps gradle from 7.2.2 to 8.0.0.

## 3.5.2

* Updates internal Java InstanceManager to only stop finalization callbacks when stopped.

## 3.5.1

* Updates pigeon dev dependency to `9.2.4`.
* Fixes Android lint warnings.

## 3.5.0

* Adds support for `PlatformNavigationDelegate.onUrlChange`.
* Bumps androidx.webkit:webkit from 1.6.0 to 1.6.1.
* Fixes common typos in tests and documentation.

## 3.4.5

* Removes unused internal `WebView` field and Java class.

## 3.4.4

* Fixes a bug where the native `WebView` wouldn't be traversed for autofill automatically.
* Updates minimum Flutter version to 3.3.

## 3.4.3

* Updates internal Java InstanceManager to be cleared on hot restart.

## 3.4.2

* Clarifies explanation of endorsement in README.

## 3.4.1

* Fixes a potential bug where a `WebView` that was not added to the `InstanceManager` could be
  returned by a `WebViewClient` or `WebChromeClient`.

## 3.4.0

* Adds support to set text zoom of a page. See `AndroidWebViewController.setTextZoom`.
* Aligns Dart and Flutter SDK constraints.

## 3.3.2

* Resolves compilations warnings.
* Updates compileSdkVersion to 33.
* Bumps androidx.webkit:webkit from 1.5.0 to 1.6.0.

## 3.3.1

* Updates links for the merge of flutter/plugins into flutter/packages.

## 3.3.0

* Adds support to access native `WebView`.

## 3.2.4

* Renames Pigeon output files.

## 3.2.3

* Fixes bug that prevented the web view from being garbage collected.
* Fixes bug causing a `LateInitializationError` when a `PlatformNavigationDelegate` is not provided.

## 3.2.2

* Updates example code for `use_build_context_synchronously` lint.

## 3.2.1

* Updates code for stricter lint checks.

## 3.2.0

* Adds support for handling file selection. See `AndroidWebViewController.setOnShowFileSelector`.
* Updates pigeon dev dependency to `4.2.14`.

## 3.1.3

* Fixes crash when the Java `InstanceManager` was used after plugin was removed from the engine.

## 3.1.2

* Fixes bug where an `AndroidWebViewController` couldn't be reused with a new `WebViewWidget`.

## 3.1.1

* Fixes bug where a `AndroidNavigationDelegate` was required to load a request.

## 3.1.0

* Adds support for selecting Hybrid Composition on versions 23+. Please use
  `AndroidWebViewControllerCreationParams.displayWithHybridComposition`.

## 3.0.0

* **BREAKING CHANGE** Updates platform implementation to `2.0.0` release of
  `webview_flutter_platform_interface`. See
  [webview_flutter](https://pub.dev/packages/webview_flutter/versions/4.0.0) for updated usage.

## 2.10.4

* Updates code for `no_leading_underscores_for_local_identifiers` lint.
* Bumps androidx.annotation from 1.4.0 to 1.5.0.

## 2.10.3

* Updates imports for `prefer_relative_imports`.

## 2.10.2

* Adds a getter to expose the Java InstanceManager.

## 2.10.1

* Adds a method to the `WebView` wrapper to retrieve the X and Y positions simultaneously.
* Removes reference to https://github.com/flutter/flutter/issues/97744 from `README`.

## 2.10.0

* Bumps webkit from 1.0.0 to 1.5.0.
* Raises minimum `compileSdkVersion` to 32.

## 2.9.5

* Adds dispose methods for HostApi and FlutterApi of JavaObject.

## 2.9.4

* Fixes avoid_redundant_argument_values lint warnings and minor typos.
* Bumps gradle from 7.2.1 to 7.2.2.

## 2.9.3

* Updates the Dart InstanceManager to take a listener for when an object is garbage collected.
  See https://github.com/flutter/flutter/issues/107199.

## 2.9.2

* Updates the Java InstanceManager to take a listener for when an object is garbage collected.
  See https://github.com/flutter/flutter/issues/107199.

## 2.9.1

* Updates Android WebView classes as Copyable. This is a part of moving the api to handle garbage
  collection automatically. See https://github.com/flutter/flutter/issues/107199.

## 2.9.0

* Ignores unnecessary import warnings in preparation for [upcoming Flutter changes](https://github.com/flutter/flutter/pull/106316).
* Fixes bug where `Directionality` from context didn't affect `SurfaceAndroidWebView`.
* Fixes bug where default text direction was different for `SurfaceAndroidWebView` and `AndroidWebView`.
  Default is now `TextDirection.ltr` for both.
* Fixes bug where setting WebView to a transparent background could cause visual errors when using
  `SurfaceAndroidWebView`. Hybrid composition is now used when the background color is not 100%
  opaque.
* Raises minimum Flutter version to 3.0.0.

## 2.8.14

* Bumps androidx.annotation from 1.0.0 to 1.4.0.

## 2.8.13

* Fixes a bug which causes an exception when the `onNavigationRequestCallback` return `false`.

## 2.8.12

* Bumps mockito-inline from 3.11.1 to 4.6.1.

## 2.8.11

* Ignores unnecessary import warnings in preparation for [upcoming Flutter changes](https://github.com/flutter/flutter/pull/104231).

## 2.8.10

* Updates references to the obsolete master branch.

## 2.8.9

* Updates Gradle to 7.2.1.

## 2.8.8

* Minor fixes for new analysis options.

## 2.8.7

* Removes unnecessary imports.
* Fixes library_private_types_in_public_api, sort_child_properties_last and use_key_in_widget_constructors
  lint warnings.

## 2.8.6

* Updates pigeon developer dependency to the latest version which adds support for null safety.

## 2.8.5

* Migrates deprecated `Scaffold.showSnackBar` to `ScaffoldMessenger` in example app.

## 2.8.4

* Fixes bug preventing `mockito` code generation for tests.
* Fixes regression where local storage wasn't cleared when `WebViewController.clearCache` was
  called.

## 2.8.3

* Fixes a bug causing `debuggingEnabled` to always be set to true.
* Fixes an integration test race condition.

## 2.8.2

* Adds the `WebSettings.setAllowFileAccess()` method and ensure that file access is allowed when the `WebViewAndroidWidget.loadFile()` method is executed.

## 2.8.1

* Fixes bug where the default user agent string was being set for every rebuild. See
  https://github.com/flutter/flutter/issues/94847.

## 2.8.0

* Implements new cookie manager for setting cookies and providing initial cookies.

## 2.7.0

* Adds support for the `loadRequest` method from the platform interface.

## 2.6.0

* Adds implementation of the `loadFlutterAsset` method from the platform interface.

## 2.5.0

* Adds an option to set the background color of the webview.

## 2.4.0

* Adds support for Android's `WebView.loadData` and `WebView.loadDataWithBaseUrl` methods and implements the `loadFile` and `loadHtmlString` methods from the platform interface.
* Updates to webview_flutter_platform_interface version 1.5.2.

## 2.3.1

* Adds explanation on how to generate the pigeon communication layer and mockito mock objects.
* Updates compileSdkVersion to 31.

## 2.3.0

* Replaces platform implementation with API built with pigeon.

## 2.2.1

* Fix `NullPointerException` from a race condition when changing focus. This only affects `WebView`
when it is created without Hybrid Composition.

## 2.2.0

* Implemented new `runJavascript` and `runJavascriptReturningResult` methods in platform interface.

## 2.1.0

* Add `zoomEnabled` functionality.

## 2.0.15

* Added Overrides in  FlutterWebView.java

## 2.0.14

* Update example App so navigation menu loads immediatly but only becomes available when `WebViewController` is available (same behavior as example App in webview_flutter package).

## 2.0.13

* Extract Android implementation from `webview_flutter`.<|MERGE_RESOLUTION|>--- conflicted
+++ resolved
@@ -1,13 +1,11 @@
-<<<<<<< HEAD
-## 3.7.2
+## 3.8.1
 
 * Bumps androidx.webkit:webkit from 1.6.0 to 1.7.0.
-=======
+
 ## 3.8.0
 
 * Adds support for handling geolocation permissions. See
   `AndroidWebViewController.setGeolocationPermissionsPromptCallbacks`.
->>>>>>> f8931024
 
 ## 3.7.1
 
