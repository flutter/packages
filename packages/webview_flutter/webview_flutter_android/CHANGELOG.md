<<<<<<< HEAD
## 3.4.5

* Added `setOnContentOffsetChanged` method to the `AndroidWebViewController`.
=======
## 3.6.3

* Updates gradle, AGP and fixes some lint errors.

## 3.6.2

* Fixes compatibility with AGP versions older than 4.2.

## 3.6.1

* Adds a namespace for compatibility with AGP 8.0.

## 3.6.0

* Adds support for `PlatformWebViewController.setOnPlatformPermissionRequest`.

## 3.5.3

* Bumps gradle from 7.2.2 to 8.0.0.

## 3.5.2

* Updates internal Java InstanceManager to only stop finalization callbacks when stopped.

## 3.5.1

* Updates pigeon dev dependency to `9.2.4`.
* Fixes Android lint warnings.

## 3.5.0

* Adds support for `PlatformNavigationDelegate.onUrlChange`.
* Bumps androidx.webkit:webkit from 1.6.0 to 1.6.1.
* Fixes common typos in tests and documentation.

## 3.4.5

* Removes unused internal `WebView` field and Java class.
>>>>>>> b0173671

## 3.4.4

* Fixes a bug where the native `WebView` wouldn't be traversed for autofill automatically.
* Updates minimum Flutter version to 3.3.

## 3.4.3

* Updates internal Java InstanceManager to be cleared on hot restart.

## 3.4.2

* Clarifies explanation of endorsement in README.

## 3.4.1

* Fixes a potential bug where a `WebView` that was not added to the `InstanceManager` could be
  returned by a `WebViewClient` or `WebChromeClient`.

## 3.4.0

* Adds support to set text zoom of a page. See `AndroidWebViewController.setTextZoom`.
* Aligns Dart and Flutter SDK constraints.

## 3.3.2

* Resolves compilations warnings.
* Updates compileSdkVersion to 33.
* Bumps androidx.webkit:webkit from 1.5.0 to 1.6.0.

## 3.3.1

* Updates links for the merge of flutter/plugins into flutter/packages.

## 3.3.0

* Adds support to access native `WebView`.

## 3.2.4

* Renames Pigeon output files.

## 3.2.3

* Fixes bug that prevented the web view from being garbage collected.
* Fixes bug causing a `LateInitializationError` when a `PlatformNavigationDelegate` is not provided.

## 3.2.2

* Updates example code for `use_build_context_synchronously` lint.

## 3.2.1

* Updates code for stricter lint checks.

## 3.2.0

* Adds support for handling file selection. See `AndroidWebViewController.setOnShowFileSelector`.
* Updates pigeon dev dependency to `4.2.14`.

## 3.1.3

* Fixes crash when the Java `InstanceManager` was used after plugin was removed from the engine.

## 3.1.2

* Fixes bug where an `AndroidWebViewController` couldn't be reused with a new `WebViewWidget`.

## 3.1.1

* Fixes bug where a `AndroidNavigationDelegate` was required to load a request.

## 3.1.0

* Adds support for selecting Hybrid Composition on versions 23+. Please use
  `AndroidWebViewControllerCreationParams.displayWithHybridComposition`.

## 3.0.0

* **BREAKING CHANGE** Updates platform implementation to `2.0.0` release of
  `webview_flutter_platform_interface`. See
  [webview_flutter](https://pub.dev/packages/webview_flutter/versions/4.0.0) for updated usage.

## 2.10.4

* Updates code for `no_leading_underscores_for_local_identifiers` lint.
* Bumps androidx.annotation from 1.4.0 to 1.5.0.

## 2.10.3

* Updates imports for `prefer_relative_imports`.

## 2.10.2

* Adds a getter to expose the Java InstanceManager.

## 2.10.1

* Adds a method to the `WebView` wrapper to retrieve the X and Y positions simultaneously.
* Removes reference to https://github.com/flutter/flutter/issues/97744 from `README`.

## 2.10.0

* Bumps webkit from 1.0.0 to 1.5.0.
* Raises minimum `compileSdkVersion` to 32.

## 2.9.5

* Adds dispose methods for HostApi and FlutterApi of JavaObject.

## 2.9.4

* Fixes avoid_redundant_argument_values lint warnings and minor typos.
* Bumps gradle from 7.2.1 to 7.2.2.

## 2.9.3

* Updates the Dart InstanceManager to take a listener for when an object is garbage collected.
  See https://github.com/flutter/flutter/issues/107199.

## 2.9.2

* Updates the Java InstanceManager to take a listener for when an object is garbage collected.
  See https://github.com/flutter/flutter/issues/107199.

## 2.9.1

* Updates Android WebView classes as Copyable. This is a part of moving the api to handle garbage
  collection automatically. See https://github.com/flutter/flutter/issues/107199.

## 2.9.0

* Ignores unnecessary import warnings in preparation for [upcoming Flutter changes](https://github.com/flutter/flutter/pull/106316).
* Fixes bug where `Directionality` from context didn't affect `SurfaceAndroidWebView`.
* Fixes bug where default text direction was different for `SurfaceAndroidWebView` and `AndroidWebView`.
  Default is now `TextDirection.ltr` for both.
* Fixes bug where setting WebView to a transparent background could cause visual errors when using
  `SurfaceAndroidWebView`. Hybrid composition is now used when the background color is not 100%
  opaque.
* Raises minimum Flutter version to 3.0.0.

## 2.8.14

* Bumps androidx.annotation from 1.0.0 to 1.4.0.

## 2.8.13

* Fixes a bug which causes an exception when the `onNavigationRequestCallback` return `false`.

## 2.8.12

* Bumps mockito-inline from 3.11.1 to 4.6.1.

## 2.8.11

* Ignores unnecessary import warnings in preparation for [upcoming Flutter changes](https://github.com/flutter/flutter/pull/104231).

## 2.8.10

* Updates references to the obsolete master branch.

## 2.8.9

* Updates Gradle to 7.2.1.

## 2.8.8

* Minor fixes for new analysis options.

## 2.8.7

* Removes unnecessary imports.
* Fixes library_private_types_in_public_api, sort_child_properties_last and use_key_in_widget_constructors
  lint warnings.

## 2.8.6

* Updates pigeon developer dependency to the latest version which adds support for null safety.

## 2.8.5

* Migrates deprecated `Scaffold.showSnackBar` to `ScaffoldMessenger` in example app.

## 2.8.4

* Fixes bug preventing `mockito` code generation for tests.
* Fixes regression where local storage wasn't cleared when `WebViewController.clearCache` was
  called.

## 2.8.3

* Fixes a bug causing `debuggingEnabled` to always be set to true.
* Fixes an integration test race condition.

## 2.8.2

* Adds the `WebSettings.setAllowFileAccess()` method and ensure that file access is allowed when the `WebViewAndroidWidget.loadFile()` method is executed.

## 2.8.1

* Fixes bug where the default user agent string was being set for every rebuild. See
  https://github.com/flutter/flutter/issues/94847.

## 2.8.0

* Implements new cookie manager for setting cookies and providing initial cookies.

## 2.7.0

* Adds support for the `loadRequest` method from the platform interface.

## 2.6.0

* Adds implementation of the `loadFlutterAsset` method from the platform interface.

## 2.5.0

* Adds an option to set the background color of the webview.

## 2.4.0

* Adds support for Android's `WebView.loadData` and `WebView.loadDataWithBaseUrl` methods and implements the `loadFile` and `loadHtmlString` methods from the platform interface.
* Updates to webview_flutter_platform_interface version 1.5.2.

## 2.3.1

* Adds explanation on how to generate the pigeon communication layer and mockito mock objects.
* Updates compileSdkVersion to 31.

## 2.3.0

* Replaces platform implementation with API built with pigeon.

## 2.2.1

* Fix `NullPointerException` from a race condition when changing focus. This only affects `WebView`
when it is created without Hybrid Composition.

## 2.2.0

* Implemented new `runJavascript` and `runJavascriptReturningResult` methods in platform interface.

## 2.1.0

* Add `zoomEnabled` functionality.

## 2.0.15

* Added Overrides in  FlutterWebView.java

## 2.0.14

* Update example App so navigation menu loads immediatly but only becomes available when `WebViewController` is available (same behavior as example App in webview_flutter package).

## 2.0.13

* Extract Android implementation from `webview_flutter`.<|MERGE_RESOLUTION|>--- conflicted
+++ resolved
@@ -1,8 +1,7 @@
-<<<<<<< HEAD
-## 3.4.5
+## 3.6.4
 
 * Added `setOnContentOffsetChanged` method to the `AndroidWebViewController`.
-=======
+
 ## 3.6.3
 
 * Updates gradle, AGP and fixes some lint errors.
@@ -41,7 +40,6 @@
 ## 3.4.5
 
 * Removes unused internal `WebView` field and Java class.
->>>>>>> b0173671
 
 ## 3.4.4
 
