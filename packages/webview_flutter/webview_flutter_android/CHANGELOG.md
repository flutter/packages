<<<<<<< HEAD
## 3.5.0

* Adds support for handling geolocation permissions. See
  `AndroidWebViewController.setOnGeolocationPermissionsShowPrompt`.
=======
## NEXT

* Bumps androidx.webkit:webkit from 1.6.0 to 1.6.1.
>>>>>>> 3f480616

## 3.4.5

* Removes unused internal `WebView` field and Java class.

## 3.4.4

* Fixes a bug where the native `WebView` wouldn't be traversed for autofill automatically.
* Updates minimum Flutter version to 3.3.

## 3.4.3

* Updates internal Java InstanceManager to be cleared on hot restart.

## 3.4.2

* Clarifies explanation of endorsement in README.

## 3.4.1

* Fixes a potential bug where a `WebView` that was not added to the `InstanceManager` could be
  returned by a `WebViewClient` or `WebChromeClient`.

## 3.4.0

* Adds support to set text zoom of a page. See `AndroidWebViewController.setTextZoom`.
* Aligns Dart and Flutter SDK constraints.

## 3.3.2

* Resolves compilations warnings.
* Updates compileSdkVersion to 33.
* Bumps androidx.webkit:webkit from 1.5.0 to 1.6.0.

## 3.3.1

* Updates links for the merge of flutter/plugins into flutter/packages.

## 3.3.0

* Adds support to access native `WebView`.

## 3.2.4

* Renames Pigeon output files.

## 3.2.3

* Fixes bug that prevented the web view from being garbage collected.
* Fixes bug causing a `LateInitializationError` when a `PlatformNavigationDelegate` is not provided.

## 3.2.2

* Updates example code for `use_build_context_synchronously` lint.

## 3.2.1

* Updates code for stricter lint checks.

## 3.2.0

* Adds support for handling file selection. See `AndroidWebViewController.setOnShowFileSelector`.
* Updates pigeon dev dependency to `4.2.14`.

## 3.1.3

* Fixes crash when the Java `InstanceManager` was used after plugin was removed from the engine.

## 3.1.2

* Fixes bug where an `AndroidWebViewController` couldn't be reused with a new `WebViewWidget`.

## 3.1.1

* Fixes bug where a `AndroidNavigationDelegate` was required to load a request.

## 3.1.0

* Adds support for selecting Hybrid Composition on versions 23+. Please use
  `AndroidWebViewControllerCreationParams.displayWithHybridComposition`.

## 3.0.0

* **BREAKING CHANGE** Updates platform implementation to `2.0.0` release of
  `webview_flutter_platform_interface`. See
  [webview_flutter](https://pub.dev/packages/webview_flutter/versions/4.0.0) for updated usage.

## 2.10.4

* Updates code for `no_leading_underscores_for_local_identifiers` lint.
* Bumps androidx.annotation from 1.4.0 to 1.5.0.

## 2.10.3

* Updates imports for `prefer_relative_imports`.

## 2.10.2

* Adds a getter to expose the Java InstanceManager.

## 2.10.1

* Adds a method to the `WebView` wrapper to retrieve the X and Y positions simultaneously.
* Removes reference to https://github.com/flutter/flutter/issues/97744 from `README`.

## 2.10.0

* Bumps webkit from 1.0.0 to 1.5.0.
* Raises minimum `compileSdkVersion` to 32.

## 2.9.5

* Adds dispose methods for HostApi and FlutterApi of JavaObject.

## 2.9.4

* Fixes avoid_redundant_argument_values lint warnings and minor typos.
* Bumps gradle from 7.2.1 to 7.2.2.

## 2.9.3

* Updates the Dart InstanceManager to take a listener for when an object is garbage collected.
  See https://github.com/flutter/flutter/issues/107199.

## 2.9.2

* Updates the Java InstanceManager to take a listener for when an object is garbage collected.
  See https://github.com/flutter/flutter/issues/107199.

## 2.9.1

* Updates Android WebView classes as Copyable. This is a part of moving the api to handle garbage
  collection automatically. See https://github.com/flutter/flutter/issues/107199.

## 2.9.0

* Ignores unnecessary import warnings in preparation for [upcoming Flutter changes](https://github.com/flutter/flutter/pull/106316).
* Fixes bug where `Directionality` from context didn't affect `SurfaceAndroidWebView`.
* Fixes bug where default text direction was different for `SurfaceAndroidWebView` and `AndroidWebView`.
  Default is now `TextDirection.ltr` for both.
* Fixes bug where setting WebView to a transparent background could cause visual errors when using
  `SurfaceAndroidWebView`. Hybrid composition is now used when the background color is not 100%
  opaque.
* Raises minimum Flutter version to 3.0.0.

## 2.8.14

* Bumps androidx.annotation from 1.0.0 to 1.4.0.

## 2.8.13

* Fixes a bug which causes an exception when the `onNavigationRequestCallback` return `false`.

## 2.8.12

* Bumps mockito-inline from 3.11.1 to 4.6.1.

## 2.8.11

* Ignores unnecessary import warnings in preparation for [upcoming Flutter changes](https://github.com/flutter/flutter/pull/104231).

## 2.8.10

* Updates references to the obsolete master branch.

## 2.8.9

* Updates Gradle to 7.2.1.

## 2.8.8

* Minor fixes for new analysis options.

## 2.8.7

* Removes unnecessary imports.
* Fixes library_private_types_in_public_api, sort_child_properties_last and use_key_in_widget_constructors
  lint warnings.

## 2.8.6

* Updates pigeon developer dependency to the latest version which adds support for null safety.

## 2.8.5

* Migrates deprecated `Scaffold.showSnackBar` to `ScaffoldMessenger` in example app.

## 2.8.4

* Fixes bug preventing `mockito` code generation for tests.
* Fixes regression where local storage wasn't cleared when `WebViewController.clearCache` was
  called.

## 2.8.3

* Fixes a bug causing `debuggingEnabled` to always be set to true.
* Fixes an integration test race condition.

## 2.8.2

* Adds the `WebSettings.setAllowFileAccess()` method and ensure that file access is allowed when the `WebViewAndroidWidget.loadFile()` method is executed.

## 2.8.1

* Fixes bug where the default user agent string was being set for every rebuild. See
  https://github.com/flutter/flutter/issues/94847.

## 2.8.0

* Implements new cookie manager for setting cookies and providing initial cookies.

## 2.7.0

* Adds support for the `loadRequest` method from the platform interface.

## 2.6.0

* Adds implementation of the `loadFlutterAsset` method from the platform interface.

## 2.5.0

* Adds an option to set the background color of the webview.

## 2.4.0

* Adds support for Android's `WebView.loadData` and `WebView.loadDataWithBaseUrl` methods and implements the `loadFile` and `loadHtmlString` methods from the platform interface.
* Updates to webview_flutter_platform_interface version 1.5.2.

## 2.3.1

* Adds explanation on how to generate the pigeon communication layer and mockito mock objects.
* Updates compileSdkVersion to 31.

## 2.3.0

* Replaces platform implementation with API built with pigeon.

## 2.2.1

* Fix `NullPointerException` from a race condition when changing focus. This only affects `WebView`
when it is created without Hybrid Composition.

## 2.2.0

* Implemented new `runJavascript` and `runJavascriptReturningResult` methods in platform interface.

## 2.1.0

* Add `zoomEnabled` functionality.

## 2.0.15

* Added Overrides in  FlutterWebView.java

## 2.0.14

* Update example App so navigation menu loads immediatly but only becomes available when `WebViewController` is available (same behavior as example App in webview_flutter package).

## 2.0.13

* Extract Android implementation from `webview_flutter`.<|MERGE_RESOLUTION|>--- conflicted
+++ resolved
@@ -1,13 +1,9 @@
-<<<<<<< HEAD
 ## 3.5.0
 
 * Adds support for handling geolocation permissions. See
   `AndroidWebViewController.setOnGeolocationPermissionsShowPrompt`.
-=======
-## NEXT
-
 * Bumps androidx.webkit:webkit from 1.6.0 to 1.6.1.
->>>>>>> 3f480616
+
 
 ## 3.4.5
 
