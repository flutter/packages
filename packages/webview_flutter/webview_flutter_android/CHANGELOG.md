<<<<<<< HEAD
## 3.10.0

* Adds support to register a callback to receive JavaScript console messages. See `AndroidWebViewController.setConsoleLogCallback`.
=======
## 3.9.5

* Updates pigeon to 11 and removes unneeded enum wrappers.

## 3.9.4

* Adds pub topics to package metadata.
* Updates minimum supported SDK version to Flutter 3.7/Dart 2.19.
>>>>>>> aaae5ef9

## 3.9.3

* Fixes bug where the `PlatformWebViewWidget` was rebuilt unnecessarily.

## 3.9.2

* Fixes bug where `PlatformWebViewWidget` doesn't rebuild when the controller or PlatformView
  implementation flag changes. 

## 3.9.1

* Adjusts SDK checks for better testability.

## 3.9.0

* Adds support for `WebResouceError.url`.

## 3.8.2

* Fixes unawaited_futures violations.

## 3.8.1

* Bumps androidx.webkit:webkit from 1.6.0 to 1.7.0.

## 3.8.0

* Adds support for handling geolocation permissions. See
  `AndroidWebViewController.setGeolocationPermissionsPromptCallbacks`.

## 3.7.1

* Removes obsolete null checks on non-nullable values.

## 3.7.0

* Adds support to accept third party cookies. See
  `AndroidWebViewCookieManager.setAcceptThirdPartyCookies`.

## 3.6.3

* Updates gradle, AGP and fixes some lint errors.

## 3.6.2

* Fixes compatibility with AGP versions older than 4.2.

## 3.6.1

* Adds a namespace for compatibility with AGP 8.0.

## 3.6.0

* Adds support for `PlatformWebViewController.setOnPlatformPermissionRequest`.

## 3.5.3

* Bumps gradle from 7.2.2 to 8.0.0.

## 3.5.2

* Updates internal Java InstanceManager to only stop finalization callbacks when stopped.

## 3.5.1

* Updates pigeon dev dependency to `9.2.4`.
* Fixes Android lint warnings.

## 3.5.0

* Adds support for `PlatformNavigationDelegate.onUrlChange`.
* Bumps androidx.webkit:webkit from 1.6.0 to 1.6.1.
* Fixes common typos in tests and documentation.

## 3.4.5

* Removes unused internal `WebView` field and Java class.

## 3.4.4

* Fixes a bug where the native `WebView` wouldn't be traversed for autofill automatically.
* Updates minimum Flutter version to 3.3.

## 3.4.3

* Updates internal Java InstanceManager to be cleared on hot restart.

## 3.4.2

* Clarifies explanation of endorsement in README.

## 3.4.1

* Fixes a potential bug where a `WebView` that was not added to the `InstanceManager` could be
  returned by a `WebViewClient` or `WebChromeClient`.

## 3.4.0

* Adds support to set text zoom of a page. See `AndroidWebViewController.setTextZoom`.
* Aligns Dart and Flutter SDK constraints.

## 3.3.2

* Resolves compilations warnings.
* Updates compileSdkVersion to 33.
* Bumps androidx.webkit:webkit from 1.5.0 to 1.6.0.

## 3.3.1

* Updates links for the merge of flutter/plugins into flutter/packages.

## 3.3.0

* Adds support to access native `WebView`.

## 3.2.4

* Renames Pigeon output files.

## 3.2.3

* Fixes bug that prevented the web view from being garbage collected.
* Fixes bug causing a `LateInitializationError` when a `PlatformNavigationDelegate` is not provided.

## 3.2.2

* Updates example code for `use_build_context_synchronously` lint.

## 3.2.1

* Updates code for stricter lint checks.

## 3.2.0

* Adds support for handling file selection. See `AndroidWebViewController.setOnShowFileSelector`.
* Updates pigeon dev dependency to `4.2.14`.

## 3.1.3

* Fixes crash when the Java `InstanceManager` was used after plugin was removed from the engine.

## 3.1.2

* Fixes bug where an `AndroidWebViewController` couldn't be reused with a new `WebViewWidget`.

## 3.1.1

* Fixes bug where a `AndroidNavigationDelegate` was required to load a request.

## 3.1.0

* Adds support for selecting Hybrid Composition on versions 23+. Please use
  `AndroidWebViewControllerCreationParams.displayWithHybridComposition`.

## 3.0.0

* **BREAKING CHANGE** Updates platform implementation to `2.0.0` release of
  `webview_flutter_platform_interface`. See
  [webview_flutter](https://pub.dev/packages/webview_flutter/versions/4.0.0) for updated usage.

## 2.10.4

* Updates code for `no_leading_underscores_for_local_identifiers` lint.
* Bumps androidx.annotation from 1.4.0 to 1.5.0.

## 2.10.3

* Updates imports for `prefer_relative_imports`.

## 2.10.2

* Adds a getter to expose the Java InstanceManager.

## 2.10.1

* Adds a method to the `WebView` wrapper to retrieve the X and Y positions simultaneously.
* Removes reference to https://github.com/flutter/flutter/issues/97744 from `README`.

## 2.10.0

* Bumps webkit from 1.0.0 to 1.5.0.
* Raises minimum `compileSdkVersion` to 32.

## 2.9.5

* Adds dispose methods for HostApi and FlutterApi of JavaObject.

## 2.9.4

* Fixes avoid_redundant_argument_values lint warnings and minor typos.
* Bumps gradle from 7.2.1 to 7.2.2.

## 2.9.3

* Updates the Dart InstanceManager to take a listener for when an object is garbage collected.
  See https://github.com/flutter/flutter/issues/107199.

## 2.9.2

* Updates the Java InstanceManager to take a listener for when an object is garbage collected.
  See https://github.com/flutter/flutter/issues/107199.

## 2.9.1

* Updates Android WebView classes as Copyable. This is a part of moving the api to handle garbage
  collection automatically. See https://github.com/flutter/flutter/issues/107199.

## 2.9.0

* Ignores unnecessary import warnings in preparation for [upcoming Flutter changes](https://github.com/flutter/flutter/pull/106316).
* Fixes bug where `Directionality` from context didn't affect `SurfaceAndroidWebView`.
* Fixes bug where default text direction was different for `SurfaceAndroidWebView` and `AndroidWebView`.
  Default is now `TextDirection.ltr` for both.
* Fixes bug where setting WebView to a transparent background could cause visual errors when using
  `SurfaceAndroidWebView`. Hybrid composition is now used when the background color is not 100%
  opaque.
* Raises minimum Flutter version to 3.0.0.

## 2.8.14

* Bumps androidx.annotation from 1.0.0 to 1.4.0.

## 2.8.13

* Fixes a bug which causes an exception when the `onNavigationRequestCallback` return `false`.

## 2.8.12

* Bumps mockito-inline from 3.11.1 to 4.6.1.

## 2.8.11

* Ignores unnecessary import warnings in preparation for [upcoming Flutter changes](https://github.com/flutter/flutter/pull/104231).

## 2.8.10

* Updates references to the obsolete master branch.

## 2.8.9

* Updates Gradle to 7.2.1.

## 2.8.8

* Minor fixes for new analysis options.

## 2.8.7

* Removes unnecessary imports.
* Fixes library_private_types_in_public_api, sort_child_properties_last and use_key_in_widget_constructors
  lint warnings.

## 2.8.6

* Updates pigeon developer dependency to the latest version which adds support for null safety.

## 2.8.5

* Migrates deprecated `Scaffold.showSnackBar` to `ScaffoldMessenger` in example app.

## 2.8.4

* Fixes bug preventing `mockito` code generation for tests.
* Fixes regression where local storage wasn't cleared when `WebViewController.clearCache` was
  called.

## 2.8.3

* Fixes a bug causing `debuggingEnabled` to always be set to true.
* Fixes an integration test race condition.

## 2.8.2

* Adds the `WebSettings.setAllowFileAccess()` method and ensure that file access is allowed when the `WebViewAndroidWidget.loadFile()` method is executed.

## 2.8.1

* Fixes bug where the default user agent string was being set for every rebuild. See
  https://github.com/flutter/flutter/issues/94847.

## 2.8.0

* Implements new cookie manager for setting cookies and providing initial cookies.

## 2.7.0

* Adds support for the `loadRequest` method from the platform interface.

## 2.6.0

* Adds implementation of the `loadFlutterAsset` method from the platform interface.

## 2.5.0

* Adds an option to set the background color of the webview.

## 2.4.0

* Adds support for Android's `WebView.loadData` and `WebView.loadDataWithBaseUrl` methods and implements the `loadFile` and `loadHtmlString` methods from the platform interface.
* Updates to webview_flutter_platform_interface version 1.5.2.

## 2.3.1

* Adds explanation on how to generate the pigeon communication layer and mockito mock objects.
* Updates compileSdkVersion to 31.

## 2.3.0

* Replaces platform implementation with API built with pigeon.

## 2.2.1

* Fix `NullPointerException` from a race condition when changing focus. This only affects `WebView`
when it is created without Hybrid Composition.

## 2.2.0

* Implemented new `runJavascript` and `runJavascriptReturningResult` methods in platform interface.

## 2.1.0

* Add `zoomEnabled` functionality.

## 2.0.15

* Added Overrides in  FlutterWebView.java

## 2.0.14

* Update example App so navigation menu loads immediatly but only becomes available when `WebViewController` is available (same behavior as example App in webview_flutter package).

## 2.0.13

* Extract Android implementation from `webview_flutter`.<|MERGE_RESOLUTION|>--- conflicted
+++ resolved
@@ -1,8 +1,7 @@
-<<<<<<< HEAD
 ## 3.10.0
 
 * Adds support to register a callback to receive JavaScript console messages. See `AndroidWebViewController.setConsoleLogCallback`.
-=======
+
 ## 3.9.5
 
 * Updates pigeon to 11 and removes unneeded enum wrappers.
@@ -11,7 +10,6 @@
 
 * Adds pub topics to package metadata.
 * Updates minimum supported SDK version to Flutter 3.7/Dart 2.19.
->>>>>>> aaae5ef9
 
 ## 3.9.3
 
