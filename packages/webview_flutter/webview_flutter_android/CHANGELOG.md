<<<<<<< HEAD
## 3.3.2

* Updates internal Java InstanceManager to be cleared on hot restart.
* Updates internal Copyable mixin to be immutable.
* Raises `pigeon` version to `9.0.0`.
=======
## NEXT

* Aligns Dart and Flutter SDK constraints.

## 3.3.2

* Resolves compilations warnings.
* Updates compileSdkVersion to 33.
* Bumps androidx.webkit:webkit from 1.5.0 to 1.6.0.
>>>>>>> 789e3a72

## 3.3.1

* Updates links for the merge of flutter/plugins into flutter/packages.

## 3.3.0

* Adds support to access native `WebView`.

## 3.2.4

* Renames Pigeon output files.

## 3.2.3

* Fixes bug that prevented the web view from being garbage collected.
* Fixes bug causing a `LateInitializationError` when a `PlatformNavigationDelegate` is not provided.

## 3.2.2

* Updates example code for `use_build_context_synchronously` lint.

## 3.2.1

* Updates code for stricter lint checks.

## 3.2.0

* Adds support for handling file selection. See `AndroidWebViewController.setOnShowFileSelector`.
* Updates pigeon dev dependency to `4.2.14`.

## 3.1.3

* Fixes crash when the Java `InstanceManager` was used after plugin was removed from the engine.

## 3.1.2

* Fixes bug where an `AndroidWebViewController` couldn't be reused with a new `WebViewWidget`.

## 3.1.1

* Fixes bug where a `AndroidNavigationDelegate` was required to load a request.

## 3.1.0

* Adds support for selecting Hybrid Composition on versions 23+. Please use
  `AndroidWebViewControllerCreationParams.displayWithHybridComposition`.

## 3.0.0

* **BREAKING CHANGE** Updates platform implementation to `2.0.0` release of
  `webview_flutter_platform_interface`. See
  [webview_flutter](https://pub.dev/packages/webview_flutter/versions/4.0.0) for updated usage.

## 2.10.4

* Updates code for `no_leading_underscores_for_local_identifiers` lint.
* Bumps androidx.annotation from 1.4.0 to 1.5.0.

## 2.10.3

* Updates imports for `prefer_relative_imports`.

## 2.10.2

* Adds a getter to expose the Java InstanceManager.

## 2.10.1

* Adds a method to the `WebView` wrapper to retrieve the X and Y positions simultaneously.
* Removes reference to https://github.com/flutter/flutter/issues/97744 from `README`.

## 2.10.0

* Bumps webkit from 1.0.0 to 1.5.0.
* Raises minimum `compileSdkVersion` to 32.

## 2.9.5

* Adds dispose methods for HostApi and FlutterApi of JavaObject.

## 2.9.4

* Fixes avoid_redundant_argument_values lint warnings and minor typos.
* Bumps gradle from 7.2.1 to 7.2.2.

## 2.9.3

* Updates the Dart InstanceManager to take a listener for when an object is garbage collected.
  See https://github.com/flutter/flutter/issues/107199.

## 2.9.2

* Updates the Java InstanceManager to take a listener for when an object is garbage collected.
  See https://github.com/flutter/flutter/issues/107199.

## 2.9.1

* Updates Android WebView classes as Copyable. This is a part of moving the api to handle garbage
  collection automatically. See https://github.com/flutter/flutter/issues/107199.

## 2.9.0

* Ignores unnecessary import warnings in preparation for [upcoming Flutter changes](https://github.com/flutter/flutter/pull/106316).
* Fixes bug where `Directionality` from context didn't affect `SurfaceAndroidWebView`.
* Fixes bug where default text direction was different for `SurfaceAndroidWebView` and `AndroidWebView`.
  Default is now `TextDirection.ltr` for both.
* Fixes bug where setting WebView to a transparent background could cause visual errors when using
  `SurfaceAndroidWebView`. Hybrid composition is now used when the background color is not 100%
  opaque.
* Raises minimum Flutter version to 3.0.0.

## 2.8.14

* Bumps androidx.annotation from 1.0.0 to 1.4.0.

## 2.8.13

* Fixes a bug which causes an exception when the `onNavigationRequestCallback` return `false`.

## 2.8.12

* Bumps mockito-inline from 3.11.1 to 4.6.1.

## 2.8.11

* Ignores unnecessary import warnings in preparation for [upcoming Flutter changes](https://github.com/flutter/flutter/pull/104231).

## 2.8.10

* Updates references to the obsolete master branch.

## 2.8.9

* Updates Gradle to 7.2.1.

## 2.8.8

* Minor fixes for new analysis options.

## 2.8.7

* Removes unnecessary imports.
* Fixes library_private_types_in_public_api, sort_child_properties_last and use_key_in_widget_constructors
  lint warnings.

## 2.8.6

* Updates pigeon developer dependency to the latest version which adds support for null safety.

## 2.8.5

* Migrates deprecated `Scaffold.showSnackBar` to `ScaffoldMessenger` in example app.

## 2.8.4

* Fixes bug preventing `mockito` code generation for tests.
* Fixes regression where local storage wasn't cleared when `WebViewController.clearCache` was
  called.

## 2.8.3

* Fixes a bug causing `debuggingEnabled` to always be set to true.
* Fixes an integration test race condition.

## 2.8.2

* Adds the `WebSettings.setAllowFileAccess()` method and ensure that file access is allowed when the `WebViewAndroidWidget.loadFile()` method is executed.

## 2.8.1

* Fixes bug where the default user agent string was being set for every rebuild. See
  https://github.com/flutter/flutter/issues/94847.

## 2.8.0

* Implements new cookie manager for setting cookies and providing initial cookies.

## 2.7.0

* Adds support for the `loadRequest` method from the platform interface.

## 2.6.0

* Adds implementation of the `loadFlutterAsset` method from the platform interface.

## 2.5.0

* Adds an option to set the background color of the webview.

## 2.4.0

* Adds support for Android's `WebView.loadData` and `WebView.loadDataWithBaseUrl` methods and implements the `loadFile` and `loadHtmlString` methods from the platform interface.
* Updates to webview_flutter_platform_interface version 1.5.2.

## 2.3.1

* Adds explanation on how to generate the pigeon communication layer and mockito mock objects.
* Updates compileSdkVersion to 31.

## 2.3.0

* Replaces platform implementation with API built with pigeon.

## 2.2.1

* Fix `NullPointerException` from a race condition when changing focus. This only affects `WebView`
when it is created without Hybrid Composition.

## 2.2.0

* Implemented new `runJavascript` and `runJavascriptReturningResult` methods in platform interface.

## 2.1.0

* Add `zoomEnabled` functionality.

## 2.0.15

* Added Overrides in  FlutterWebView.java

## 2.0.14

* Update example App so navigation menu loads immediatly but only becomes available when `WebViewController` is available (same behavior as example App in webview_flutter package).

## 2.0.13

* Extract Android implementation from `webview_flutter`.<|MERGE_RESOLUTION|>--- conflicted
+++ resolved
@@ -1,12 +1,6 @@
-<<<<<<< HEAD
-## 3.3.2
+## 3.3.3
 
 * Updates internal Java InstanceManager to be cleared on hot restart.
-* Updates internal Copyable mixin to be immutable.
-* Raises `pigeon` version to `9.0.0`.
-=======
-## NEXT
-
 * Aligns Dart and Flutter SDK constraints.
 
 ## 3.3.2
@@ -14,7 +8,6 @@
 * Resolves compilations warnings.
 * Updates compileSdkVersion to 33.
 * Bumps androidx.webkit:webkit from 1.5.0 to 1.6.0.
->>>>>>> 789e3a72
 
 ## 3.3.1
 
