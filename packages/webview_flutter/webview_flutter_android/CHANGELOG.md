## 3.4.3

<<<<<<< HEAD
* Removes unused internal `WebView` field and Java class.
=======
* Updates internal Java InstanceManager to be cleared on hot restart.
>>>>>>> 0612e45c

## 3.4.2

* Clarifies explanation of endorsement in README.

## 3.4.1

* Fixes a potential bug where a `WebView` that was not added to the `InstanceManager` could be
  returned by a `WebViewClient` or `WebChromeClient`.

## 3.4.0

* Adds support to set text zoom of a page. See `AndroidWebViewController.setTextZoom`.
* Aligns Dart and Flutter SDK constraints.

## 3.3.2

* Resolves compilations warnings.
* Updates compileSdkVersion to 33.
* Bumps androidx.webkit:webkit from 1.5.0 to 1.6.0.

## 3.3.1

* Updates links for the merge of flutter/plugins into flutter/packages.

## 3.3.0

* Adds support to access native `WebView`.

## 3.2.4

* Renames Pigeon output files.

## 3.2.3

* Fixes bug that prevented the web view from being garbage collected.
* Fixes bug causing a `LateInitializationError` when a `PlatformNavigationDelegate` is not provided.

## 3.2.2

* Updates example code for `use_build_context_synchronously` lint.

## 3.2.1

* Updates code for stricter lint checks.

## 3.2.0

* Adds support for handling file selection. See `AndroidWebViewController.setOnShowFileSelector`.
* Updates pigeon dev dependency to `4.2.14`.

## 3.1.3

* Fixes crash when the Java `InstanceManager` was used after plugin was removed from the engine.

## 3.1.2

* Fixes bug where an `AndroidWebViewController` couldn't be reused with a new `WebViewWidget`.

## 3.1.1

* Fixes bug where a `AndroidNavigationDelegate` was required to load a request.

## 3.1.0

* Adds support for selecting Hybrid Composition on versions 23+. Please use
  `AndroidWebViewControllerCreationParams.displayWithHybridComposition`.

## 3.0.0

* **BREAKING CHANGE** Updates platform implementation to `2.0.0` release of
  `webview_flutter_platform_interface`. See
  [webview_flutter](https://pub.dev/packages/webview_flutter/versions/4.0.0) for updated usage.

## 2.10.4

* Updates code for `no_leading_underscores_for_local_identifiers` lint.
* Bumps androidx.annotation from 1.4.0 to 1.5.0.

## 2.10.3

* Updates imports for `prefer_relative_imports`.

## 2.10.2

* Adds a getter to expose the Java InstanceManager.

## 2.10.1

* Adds a method to the `WebView` wrapper to retrieve the X and Y positions simultaneously.
* Removes reference to https://github.com/flutter/flutter/issues/97744 from `README`.

## 2.10.0

* Bumps webkit from 1.0.0 to 1.5.0.
* Raises minimum `compileSdkVersion` to 32.

## 2.9.5

* Adds dispose methods for HostApi and FlutterApi of JavaObject.

## 2.9.4

* Fixes avoid_redundant_argument_values lint warnings and minor typos.
* Bumps gradle from 7.2.1 to 7.2.2.

## 2.9.3

* Updates the Dart InstanceManager to take a listener for when an object is garbage collected.
  See https://github.com/flutter/flutter/issues/107199.

## 2.9.2

* Updates the Java InstanceManager to take a listener for when an object is garbage collected.
  See https://github.com/flutter/flutter/issues/107199.

## 2.9.1

* Updates Android WebView classes as Copyable. This is a part of moving the api to handle garbage
  collection automatically. See https://github.com/flutter/flutter/issues/107199.

## 2.9.0

* Ignores unnecessary import warnings in preparation for [upcoming Flutter changes](https://github.com/flutter/flutter/pull/106316).
* Fixes bug where `Directionality` from context didn't affect `SurfaceAndroidWebView`.
* Fixes bug where default text direction was different for `SurfaceAndroidWebView` and `AndroidWebView`.
  Default is now `TextDirection.ltr` for both.
* Fixes bug where setting WebView to a transparent background could cause visual errors when using
  `SurfaceAndroidWebView`. Hybrid composition is now used when the background color is not 100%
  opaque.
* Raises minimum Flutter version to 3.0.0.

## 2.8.14

* Bumps androidx.annotation from 1.0.0 to 1.4.0.

## 2.8.13

* Fixes a bug which causes an exception when the `onNavigationRequestCallback` return `false`.

## 2.8.12

* Bumps mockito-inline from 3.11.1 to 4.6.1.

## 2.8.11

* Ignores unnecessary import warnings in preparation for [upcoming Flutter changes](https://github.com/flutter/flutter/pull/104231).

## 2.8.10

* Updates references to the obsolete master branch.

## 2.8.9

* Updates Gradle to 7.2.1.

## 2.8.8

* Minor fixes for new analysis options.

## 2.8.7

* Removes unnecessary imports.
* Fixes library_private_types_in_public_api, sort_child_properties_last and use_key_in_widget_constructors
  lint warnings.

## 2.8.6

* Updates pigeon developer dependency to the latest version which adds support for null safety.

## 2.8.5

* Migrates deprecated `Scaffold.showSnackBar` to `ScaffoldMessenger` in example app.

## 2.8.4

* Fixes bug preventing `mockito` code generation for tests.
* Fixes regression where local storage wasn't cleared when `WebViewController.clearCache` was
  called.

## 2.8.3

* Fixes a bug causing `debuggingEnabled` to always be set to true.
* Fixes an integration test race condition.

## 2.8.2

* Adds the `WebSettings.setAllowFileAccess()` method and ensure that file access is allowed when the `WebViewAndroidWidget.loadFile()` method is executed.

## 2.8.1

* Fixes bug where the default user agent string was being set for every rebuild. See
  https://github.com/flutter/flutter/issues/94847.

## 2.8.0

* Implements new cookie manager for setting cookies and providing initial cookies.

## 2.7.0

* Adds support for the `loadRequest` method from the platform interface.

## 2.6.0

* Adds implementation of the `loadFlutterAsset` method from the platform interface.

## 2.5.0

* Adds an option to set the background color of the webview.

## 2.4.0

* Adds support for Android's `WebView.loadData` and `WebView.loadDataWithBaseUrl` methods and implements the `loadFile` and `loadHtmlString` methods from the platform interface.
* Updates to webview_flutter_platform_interface version 1.5.2.

## 2.3.1

* Adds explanation on how to generate the pigeon communication layer and mockito mock objects.
* Updates compileSdkVersion to 31.

## 2.3.0

* Replaces platform implementation with API built with pigeon.

## 2.2.1

* Fix `NullPointerException` from a race condition when changing focus. This only affects `WebView`
when it is created without Hybrid Composition.

## 2.2.0

* Implemented new `runJavascript` and `runJavascriptReturningResult` methods in platform interface.

## 2.1.0

* Add `zoomEnabled` functionality.

## 2.0.15

* Added Overrides in  FlutterWebView.java

## 2.0.14

* Update example App so navigation menu loads immediatly but only becomes available when `WebViewController` is available (same behavior as example App in webview_flutter package).

## 2.0.13

* Extract Android implementation from `webview_flutter`.<|MERGE_RESOLUTION|>--- conflicted
+++ resolved
@@ -1,10 +1,10 @@
+## 3.4.4
+
+* Removes unused internal `WebView` field and Java class.
+
 ## 3.4.3
 
-<<<<<<< HEAD
-* Removes unused internal `WebView` field and Java class.
-=======
 * Updates internal Java InstanceManager to be cleared on hot restart.
->>>>>>> 0612e45c
 
 ## 3.4.2
 
