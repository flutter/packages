--- conflicted
+++ resolved
@@ -67,18 +67,15 @@
         android_webview.WebChromeClient instance,
         android_webview.PermissionRequest request,
       )? onPermissionRequest,
-<<<<<<< HEAD
-      void Function(android_webview.WebChromeClient instance,
-              android_webview.ConsoleMessage message)?
-          onConsoleMessage,
-=======
       void Function(
               android_webview.WebChromeClient instance,
               android_webview.View view,
               android_webview.CustomViewCallback callback)?
           onShowCustomView,
       void Function(android_webview.WebChromeClient instance)? onHideCustomView,
->>>>>>> 51e74b97
+      void Function(android_webview.WebChromeClient instance,
+              android_webview.ConsoleMessage message)?
+          onConsoleMessage,
     })? createWebChromeClient,
     android_webview.WebView? mockWebView,
     android_webview.WebViewClient? mockWebViewClient,
@@ -112,29 +109,15 @@
                         onGeolocationPermissionsHidePrompt,
                     void Function(
                             android_webview.WebChromeClient instance,
-<<<<<<< HEAD
-                            android_webview.PermissionRequest request,
-                          )? onPermissionRequest,
-                          Future<void> Function(
-                            String origin,
-                            android_webview.GeolocationPermissionsCallback
-                                callback,
-                          )? onGeolocationPermissionsShowPrompt,
-                          void Function(
-                                  android_webview.WebChromeClient instance)?
-                              onGeolocationPermissionsHidePrompt,
-                          void Function(
-                                  android_webview.WebChromeClient instance,
-                                  android_webview.ConsoleMessage message)?
-                              onConsoleMessage}) =>
-=======
                             android_webview.View view,
                             android_webview.CustomViewCallback callback)?
                         onShowCustomView,
                     void Function(android_webview.WebChromeClient instance)?
                         onHideCustomView,
+                    void Function(android_webview.WebChromeClient instance,
+                            android_webview.ConsoleMessage message)?
+                        onConsoleMessage,
                   }) =>
->>>>>>> 51e74b97
                       MockWebChromeClient(),
               createAndroidWebView: () => nonNullMockWebView,
               createAndroidWebViewClient: ({
@@ -627,12 +610,9 @@
           dynamic onGeolocationPermissionsShowPrompt,
           dynamic onGeolocationPermissionsHidePrompt,
           dynamic onPermissionRequest,
-<<<<<<< HEAD
-          dynamic onConsoleMessage,
-=======
           dynamic onShowCustomView,
           dynamic onHideCustomView,
->>>>>>> 51e74b97
+          dynamic onConsoleMessage,
         }) {
           onShowFileChooserCallback = onShowFileChooser!;
           return mockWebChromeClient;
@@ -701,12 +681,9 @@
           void Function(android_webview.WebChromeClient instance)?
               onGeolocationPermissionsHidePrompt,
           dynamic onPermissionRequest,
-<<<<<<< HEAD
-          dynamic onConsoleMessage,
-=======
           dynamic onShowCustomView,
           dynamic onHideCustomView,
->>>>>>> 51e74b97
+          dynamic onConsoleMessage,
         }) {
           onGeoPermissionHandle = onGeolocationPermissionsShowPrompt!;
           onGeoPermissionHidePromptHandle = onGeolocationPermissionsHidePrompt!;
@@ -781,6 +758,7 @@
               onShowCustomView,
           void Function(android_webview.WebChromeClient instance)?
               onHideCustomView,
+          dynamic onConsoleMessage,
         }) {
           onShowCustomViewHandle = onShowCustomView!;
           onHideCustomViewHandle = onHideCustomView!;
@@ -831,12 +809,9 @@
             android_webview.WebChromeClient instance,
             android_webview.PermissionRequest request,
           )? onPermissionRequest,
-<<<<<<< HEAD
-          dynamic onConsoleMessage,
-=======
           dynamic onShowCustomView,
           dynamic onHideCustomView,
->>>>>>> 51e74b97
+          dynamic onConsoleMessage,
         }) {
           onPermissionRequestCallback = onPermissionRequest!;
           return mockWebChromeClient;
@@ -889,12 +864,9 @@
             android_webview.WebChromeClient instance,
             android_webview.PermissionRequest request,
           )? onPermissionRequest,
-<<<<<<< HEAD
-          dynamic onConsoleMessage,
-=======
           dynamic onShowCustomView,
           dynamic onHideCustomView,
->>>>>>> 51e74b97
+          dynamic onConsoleMessage,
         }) {
           onPermissionRequestCallback = onPermissionRequest!;
           return mockWebChromeClient;
@@ -934,6 +906,8 @@
           dynamic onGeolocationPermissionsShowPrompt,
           dynamic onGeolocationPermissionsHidePrompt,
           dynamic onPermissionRequest,
+          dynamic onShowCustomView,
+          dynamic onHideCustomView,
           void Function(
             android_webview.WebChromeClient,
             android_webview.ConsoleMessage,
@@ -1469,6 +1443,7 @@
                   android_webview.CustomViewCallback callback)?
               onShowCustomView,
           dynamic onHideCustomView,
+          dynamic onConsoleMessage,
         }) {
           onShowCustomViewCallback = onShowCustomView;
           return mockWebChromeClient;
