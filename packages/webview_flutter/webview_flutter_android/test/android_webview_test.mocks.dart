// Mocks generated by Mockito 5.4.1 from annotations
// in webview_flutter_android/test/android_webview_test.dart.
// Do not manually edit this file.

// @dart=2.19

// ignore_for_file: no_leading_underscores_for_library_prefixes
import 'dart:async' as _i5;
import 'dart:typed_data' as _i7;
import 'dart:ui' as _i4;

import 'package:mockito/mockito.dart' as _i1;
import 'package:webview_flutter_android/src/android_webview.dart' as _i2;
import 'package:webview_flutter_android/src/android_webview.g.dart' as _i3;

import 'test_android_webview.g.dart' as _i6;

// ignore_for_file: type=lint
// ignore_for_file: avoid_redundant_argument_values
// ignore_for_file: avoid_setters_without_getters
// ignore_for_file: comment_references
// ignore_for_file: implementation_imports
// ignore_for_file: invalid_use_of_visible_for_testing_member
// ignore_for_file: prefer_const_constructors
// ignore_for_file: unnecessary_parenthesis
// ignore_for_file: camel_case_types
// ignore_for_file: subtype_of_sealed_class

class _FakeDownloadListener_0 extends _i1.SmartFake
    implements _i2.DownloadListener {
  _FakeDownloadListener_0(
    Object parent,
    Invocation parentInvocation,
  ) : super(
          parent,
          parentInvocation,
        );
}

class _FakeJavaScriptChannel_1 extends _i1.SmartFake
    implements _i2.JavaScriptChannel {
  _FakeJavaScriptChannel_1(
    Object parent,
    Invocation parentInvocation,
  ) : super(
          parent,
          parentInvocation,
        );
}

class _FakeWebViewPoint_2 extends _i1.SmartFake implements _i3.WebViewPoint {
  _FakeWebViewPoint_2(
    Object parent,
    Invocation parentInvocation,
  ) : super(
          parent,
          parentInvocation,
        );
}

class _FakeWebChromeClient_3 extends _i1.SmartFake
    implements _i2.WebChromeClient {
  _FakeWebChromeClient_3(
    Object parent,
    Invocation parentInvocation,
  ) : super(
          parent,
          parentInvocation,
        );
}

class _FakeWebSettings_4 extends _i1.SmartFake implements _i2.WebSettings {
  _FakeWebSettings_4(
    Object parent,
    Invocation parentInvocation,
  ) : super(
          parent,
          parentInvocation,
        );
}

class _FakeOffset_5 extends _i1.SmartFake implements _i4.Offset {
  _FakeOffset_5(
    Object parent,
    Invocation parentInvocation,
  ) : super(
          parent,
          parentInvocation,
        );
}

class _FakeWebView_6 extends _i1.SmartFake implements _i2.WebView {
  _FakeWebView_6(
    Object parent,
    Invocation parentInvocation,
  ) : super(
          parent,
          parentInvocation,
        );
}

class _FakeWebViewClient_7 extends _i1.SmartFake implements _i2.WebViewClient {
  _FakeWebViewClient_7(
    Object parent,
    Invocation parentInvocation,
  ) : super(
          parent,
          parentInvocation,
        );
}

/// A class which mocks [CookieManagerHostApi].
///
/// See the documentation for Mockito's code generation for more information.
class MockCookieManagerHostApi extends _i1.Mock
    implements _i3.CookieManagerHostApi {
  MockCookieManagerHostApi() {
    _i1.throwOnMissingStub(this);
  }

  @override
  _i5.Future<void> attachInstance(int? arg_instanceIdentifier) =>
      (super.noSuchMethod(
        Invocation.method(
          #attachInstance,
          [arg_instanceIdentifier],
        ),
        returnValue: _i5.Future<void>.value(),
        returnValueForMissingStub: _i5.Future<void>.value(),
      ) as _i5.Future<void>);

  @override
  _i5.Future<void> setCookie(
    int? arg_identifier,
    String? arg_url,
    String? arg_value,
  ) =>
      (super.noSuchMethod(
        Invocation.method(
          #setCookie,
          [
            arg_identifier,
            arg_url,
            arg_value,
          ],
        ),
        returnValue: _i5.Future<void>.value(),
        returnValueForMissingStub: _i5.Future<void>.value(),
      ) as _i5.Future<void>);

  @override
  _i5.Future<bool> removeAllCookies(int? arg_identifier) => (super.noSuchMethod(
        Invocation.method(
          #removeAllCookies,
          [arg_identifier],
        ),
        returnValue: _i5.Future<bool>.value(false),
      ) as _i5.Future<bool>);

  @override
  _i5.Future<void> setAcceptThirdPartyCookies(
    int? arg_identifier,
    int? arg_webViewIdentifier,
    bool? arg_accept,
  ) =>
      (super.noSuchMethod(
        Invocation.method(
          #setAcceptThirdPartyCookies,
          [
            arg_identifier,
            arg_webViewIdentifier,
            arg_accept,
          ],
        ),
        returnValue: _i5.Future<void>.value(),
        returnValueForMissingStub: _i5.Future<void>.value(),
      ) as _i5.Future<void>);
}

/// A class which mocks [DownloadListener].
///
/// See the documentation for Mockito's code generation for more information.
class MockDownloadListener extends _i1.Mock implements _i2.DownloadListener {
  MockDownloadListener() {
    _i1.throwOnMissingStub(this);
  }

  @override
  void Function(
    String,
    String,
    String,
    String,
    int,
  ) get onDownloadStart => (super.noSuchMethod(
        Invocation.getter(#onDownloadStart),
        returnValue: (
          String url,
          String userAgent,
          String contentDisposition,
          String mimetype,
          int contentLength,
        ) {},
      ) as void Function(
        String,
        String,
        String,
        String,
        int,
      ));

  @override
  _i2.DownloadListener copy() => (super.noSuchMethod(
        Invocation.method(
          #copy,
          [],
        ),
        returnValue: _FakeDownloadListener_0(
          this,
          Invocation.method(
            #copy,
            [],
          ),
        ),
      ) as _i2.DownloadListener);
}

/// A class which mocks [JavaScriptChannel].
///
/// See the documentation for Mockito's code generation for more information.
class MockJavaScriptChannel extends _i1.Mock implements _i2.JavaScriptChannel {
  MockJavaScriptChannel() {
    _i1.throwOnMissingStub(this);
  }

  @override
  String get channelName => (super.noSuchMethod(
        Invocation.getter(#channelName),
        returnValue: '',
      ) as String);

  @override
  void Function(String) get postMessage => (super.noSuchMethod(
        Invocation.getter(#postMessage),
        returnValue: (String message) {},
      ) as void Function(String));

  @override
  _i2.JavaScriptChannel copy() => (super.noSuchMethod(
        Invocation.method(
          #copy,
          [],
        ),
        returnValue: _FakeJavaScriptChannel_1(
          this,
          Invocation.method(
            #copy,
            [],
          ),
        ),
      ) as _i2.JavaScriptChannel);
}

/// A class which mocks [TestCookieManagerHostApi].
///
/// See the documentation for Mockito's code generation for more information.
class MockTestCookieManagerHostApi extends _i1.Mock
    implements _i6.TestCookieManagerHostApi {
  MockTestCookieManagerHostApi() {
    _i1.throwOnMissingStub(this);
  }

  @override
  void attachInstance(int? instanceIdentifier) => super.noSuchMethod(
        Invocation.method(
          #attachInstance,
          [instanceIdentifier],
        ),
        returnValueForMissingStub: null,
      );

  @override
  void setCookie(
    int? identifier,
    String? url,
    String? value,
  ) =>
      super.noSuchMethod(
        Invocation.method(
          #setCookie,
          [
            identifier,
            url,
            value,
          ],
        ),
        returnValueForMissingStub: null,
      );

  @override
  _i5.Future<bool> removeAllCookies(int? identifier) => (super.noSuchMethod(
        Invocation.method(
          #removeAllCookies,
          [identifier],
        ),
        returnValue: _i5.Future<bool>.value(false),
      ) as _i5.Future<bool>);

  @override
  void setAcceptThirdPartyCookies(
    int? identifier,
    int? webViewIdentifier,
    bool? accept,
  ) =>
      super.noSuchMethod(
        Invocation.method(
          #setAcceptThirdPartyCookies,
          [
            identifier,
            webViewIdentifier,
            accept,
          ],
        ),
        returnValueForMissingStub: null,
      );
}

/// A class which mocks [TestCustomViewCallbackHostApi].
///
/// See the documentation for Mockito's code generation for more information.
class MockTestCustomViewCallbackHostApi extends _i1.Mock
    implements _i6.TestCustomViewCallbackHostApi {
  MockTestCustomViewCallbackHostApi() {
    _i1.throwOnMissingStub(this);
  }

  @override
  void onCustomViewHidden(int? identifier) => super.noSuchMethod(
        Invocation.method(
          #onCustomViewHidden,
          [identifier],
        ),
        returnValueForMissingStub: null,
      );
}

/// A class which mocks [TestDownloadListenerHostApi].
///
/// See the documentation for Mockito's code generation for more information.
class MockTestDownloadListenerHostApi extends _i1.Mock
    implements _i6.TestDownloadListenerHostApi {
  MockTestDownloadListenerHostApi() {
    _i1.throwOnMissingStub(this);
  }

  @override
  void create(int? instanceId) => super.noSuchMethod(
        Invocation.method(
          #create,
          [instanceId],
        ),
        returnValueForMissingStub: null,
      );
}

/// A class which mocks [TestGeolocationPermissionsCallbackHostApi].
///
/// See the documentation for Mockito's code generation for more information.
class MockTestGeolocationPermissionsCallbackHostApi extends _i1.Mock
    implements _i6.TestGeolocationPermissionsCallbackHostApi {
  MockTestGeolocationPermissionsCallbackHostApi() {
    _i1.throwOnMissingStub(this);
  }

  @override
  void invoke(
    int? instanceId,
    String? origin,
    bool? allow,
    bool? retain,
  ) =>
      super.noSuchMethod(
        Invocation.method(
          #invoke,
          [
            instanceId,
            origin,
            allow,
            retain,
          ],
        ),
        returnValueForMissingStub: null,
      );
}

/// A class which mocks [TestInstanceManagerHostApi].
///
/// See the documentation for Mockito's code generation for more information.
class MockTestInstanceManagerHostApi extends _i1.Mock
    implements _i6.TestInstanceManagerHostApi {
  MockTestInstanceManagerHostApi() {
    _i1.throwOnMissingStub(this);
  }

  @override
  void clear() => super.noSuchMethod(
        Invocation.method(
          #clear,
          [],
        ),
        returnValueForMissingStub: null,
      );
}

/// A class which mocks [TestJavaObjectHostApi].
///
/// See the documentation for Mockito's code generation for more information.
class MockTestJavaObjectHostApi extends _i1.Mock
    implements _i6.TestJavaObjectHostApi {
  MockTestJavaObjectHostApi() {
    _i1.throwOnMissingStub(this);
  }

  @override
  void dispose(int? identifier) => super.noSuchMethod(
        Invocation.method(
          #dispose,
          [identifier],
        ),
        returnValueForMissingStub: null,
      );
}

/// A class which mocks [TestJavaScriptChannelHostApi].
///
/// See the documentation for Mockito's code generation for more information.
class MockTestJavaScriptChannelHostApi extends _i1.Mock
    implements _i6.TestJavaScriptChannelHostApi {
  MockTestJavaScriptChannelHostApi() {
    _i1.throwOnMissingStub(this);
  }

  @override
  void create(
    int? instanceId,
    String? channelName,
  ) =>
      super.noSuchMethod(
        Invocation.method(
          #create,
          [
            instanceId,
            channelName,
          ],
        ),
        returnValueForMissingStub: null,
      );
}

/// A class which mocks [TestWebChromeClientHostApi].
///
/// See the documentation for Mockito's code generation for more information.
class MockTestWebChromeClientHostApi extends _i1.Mock
    implements _i6.TestWebChromeClientHostApi {
  MockTestWebChromeClientHostApi() {
    _i1.throwOnMissingStub(this);
  }

  @override
  void create(int? instanceId) => super.noSuchMethod(
        Invocation.method(
          #create,
          [instanceId],
        ),
        returnValueForMissingStub: null,
      );

  @override
  void setSynchronousReturnValueForOnShowFileChooser(
    int? instanceId,
    bool? value,
  ) =>
      super.noSuchMethod(
        Invocation.method(
          #setSynchronousReturnValueForOnShowFileChooser,
          [
            instanceId,
            value,
          ],
        ),
        returnValueForMissingStub: null,
      );

  @override
  void setSynchronousReturnValueForOnConsoleMessage(
    int? instanceId,
    bool? value,
  ) =>
      super.noSuchMethod(
        Invocation.method(
          #setSynchronousReturnValueForOnConsoleMessage,
          [
            instanceId,
            value,
          ],
        ),
        returnValueForMissingStub: null,
      );
}

/// A class which mocks [TestWebSettingsHostApi].
///
/// See the documentation for Mockito's code generation for more information.
class MockTestWebSettingsHostApi extends _i1.Mock
    implements _i6.TestWebSettingsHostApi {
  MockTestWebSettingsHostApi() {
    _i1.throwOnMissingStub(this);
  }

  @override
  void create(
    int? instanceId,
    int? webViewInstanceId,
  ) =>
      super.noSuchMethod(
        Invocation.method(
          #create,
          [
            instanceId,
            webViewInstanceId,
          ],
        ),
        returnValueForMissingStub: null,
      );

  @override
  void setDomStorageEnabled(
    int? instanceId,
    bool? flag,
  ) =>
      super.noSuchMethod(
        Invocation.method(
          #setDomStorageEnabled,
          [
            instanceId,
            flag,
          ],
        ),
        returnValueForMissingStub: null,
      );

  @override
  void setJavaScriptCanOpenWindowsAutomatically(
    int? instanceId,
    bool? flag,
  ) =>
      super.noSuchMethod(
        Invocation.method(
          #setJavaScriptCanOpenWindowsAutomatically,
          [
            instanceId,
            flag,
          ],
        ),
        returnValueForMissingStub: null,
      );

  @override
  void setSupportMultipleWindows(
    int? instanceId,
    bool? support,
  ) =>
      super.noSuchMethod(
        Invocation.method(
          #setSupportMultipleWindows,
          [
            instanceId,
            support,
          ],
        ),
        returnValueForMissingStub: null,
      );

  @override
  void setJavaScriptEnabled(
    int? instanceId,
    bool? flag,
  ) =>
      super.noSuchMethod(
        Invocation.method(
          #setJavaScriptEnabled,
          [
            instanceId,
            flag,
          ],
        ),
        returnValueForMissingStub: null,
      );

  @override
  void setUserAgentString(
    int? instanceId,
    String? userAgentString,
  ) =>
      super.noSuchMethod(
        Invocation.method(
          #setUserAgentString,
          [
            instanceId,
            userAgentString,
          ],
        ),
        returnValueForMissingStub: null,
      );

  @override
  void setMediaPlaybackRequiresUserGesture(
    int? instanceId,
    bool? require,
  ) =>
      super.noSuchMethod(
        Invocation.method(
          #setMediaPlaybackRequiresUserGesture,
          [
            instanceId,
            require,
          ],
        ),
        returnValueForMissingStub: null,
      );

  @override
  void setSupportZoom(
    int? instanceId,
    bool? support,
  ) =>
      super.noSuchMethod(
        Invocation.method(
          #setSupportZoom,
          [
            instanceId,
            support,
          ],
        ),
        returnValueForMissingStub: null,
      );

  @override
  void setLoadWithOverviewMode(
    int? instanceId,
    bool? overview,
  ) =>
      super.noSuchMethod(
        Invocation.method(
          #setLoadWithOverviewMode,
          [
            instanceId,
            overview,
          ],
        ),
        returnValueForMissingStub: null,
      );

  @override
  void setUseWideViewPort(
    int? instanceId,
    bool? use,
  ) =>
      super.noSuchMethod(
        Invocation.method(
          #setUseWideViewPort,
          [
            instanceId,
            use,
          ],
        ),
        returnValueForMissingStub: null,
      );

  @override
  void setDisplayZoomControls(
    int? instanceId,
    bool? enabled,
  ) =>
      super.noSuchMethod(
        Invocation.method(
          #setDisplayZoomControls,
          [
            instanceId,
            enabled,
          ],
        ),
        returnValueForMissingStub: null,
      );

  @override
  void setBuiltInZoomControls(
    int? instanceId,
    bool? enabled,
  ) =>
      super.noSuchMethod(
        Invocation.method(
          #setBuiltInZoomControls,
          [
            instanceId,
            enabled,
          ],
        ),
        returnValueForMissingStub: null,
      );

  @override
  void setAllowFileAccess(
    int? instanceId,
    bool? enabled,
  ) =>
      super.noSuchMethod(
        Invocation.method(
          #setAllowFileAccess,
          [
            instanceId,
            enabled,
          ],
        ),
        returnValueForMissingStub: null,
      );

  @override
  void setTextZoom(
    int? instanceId,
    int? textZoom,
  ) =>
      super.noSuchMethod(
        Invocation.method(
          #setTextZoom,
          [
            instanceId,
            textZoom,
          ],
        ),
        returnValueForMissingStub: null,
      );
<<<<<<< HEAD
=======

>>>>>>> 41a3ec2b
  @override
  String getUserAgentString(int? instanceId) => (super.noSuchMethod(
        Invocation.method(
          #getUserAgentString,
          [instanceId],
        ),
        returnValue: '',
      ) as String);
}

/// A class which mocks [TestWebStorageHostApi].
///
/// See the documentation for Mockito's code generation for more information.
class MockTestWebStorageHostApi extends _i1.Mock
    implements _i6.TestWebStorageHostApi {
  MockTestWebStorageHostApi() {
    _i1.throwOnMissingStub(this);
  }

  @override
  void create(int? instanceId) => super.noSuchMethod(
        Invocation.method(
          #create,
          [instanceId],
        ),
        returnValueForMissingStub: null,
      );

  @override
  void deleteAllData(int? instanceId) => super.noSuchMethod(
        Invocation.method(
          #deleteAllData,
          [instanceId],
        ),
        returnValueForMissingStub: null,
      );
}

/// A class which mocks [TestWebViewClientHostApi].
///
/// See the documentation for Mockito's code generation for more information.
class MockTestWebViewClientHostApi extends _i1.Mock
    implements _i6.TestWebViewClientHostApi {
  MockTestWebViewClientHostApi() {
    _i1.throwOnMissingStub(this);
  }

  @override
  void create(int? instanceId) => super.noSuchMethod(
        Invocation.method(
          #create,
          [instanceId],
        ),
        returnValueForMissingStub: null,
      );

  @override
  void setSynchronousReturnValueForShouldOverrideUrlLoading(
    int? instanceId,
    bool? value,
  ) =>
      super.noSuchMethod(
        Invocation.method(
          #setSynchronousReturnValueForShouldOverrideUrlLoading,
          [
            instanceId,
            value,
          ],
        ),
        returnValueForMissingStub: null,
      );
}

/// A class which mocks [TestWebViewHostApi].
///
/// See the documentation for Mockito's code generation for more information.
class MockTestWebViewHostApi extends _i1.Mock
    implements _i6.TestWebViewHostApi {
  MockTestWebViewHostApi() {
    _i1.throwOnMissingStub(this);
  }

  @override
  void create(int? instanceId) => super.noSuchMethod(
        Invocation.method(
          #create,
          [instanceId],
        ),
        returnValueForMissingStub: null,
      );

  @override
  void loadData(
    int? instanceId,
    String? data,
    String? mimeType,
    String? encoding,
  ) =>
      super.noSuchMethod(
        Invocation.method(
          #loadData,
          [
            instanceId,
            data,
            mimeType,
            encoding,
          ],
        ),
        returnValueForMissingStub: null,
      );

  @override
  void loadDataWithBaseUrl(
    int? instanceId,
    String? baseUrl,
    String? data,
    String? mimeType,
    String? encoding,
    String? historyUrl,
  ) =>
      super.noSuchMethod(
        Invocation.method(
          #loadDataWithBaseUrl,
          [
            instanceId,
            baseUrl,
            data,
            mimeType,
            encoding,
            historyUrl,
          ],
        ),
        returnValueForMissingStub: null,
      );

  @override
  void loadUrl(
    int? instanceId,
    String? url,
    Map<String?, String?>? headers,
  ) =>
      super.noSuchMethod(
        Invocation.method(
          #loadUrl,
          [
            instanceId,
            url,
            headers,
          ],
        ),
        returnValueForMissingStub: null,
      );

  @override
  void postUrl(
    int? instanceId,
    String? url,
    _i7.Uint8List? data,
  ) =>
      super.noSuchMethod(
        Invocation.method(
          #postUrl,
          [
            instanceId,
            url,
            data,
          ],
        ),
        returnValueForMissingStub: null,
      );

  @override
  String? getUrl(int? instanceId) => (super.noSuchMethod(Invocation.method(
        #getUrl,
        [instanceId],
      )) as String?);

  @override
  bool canGoBack(int? instanceId) => (super.noSuchMethod(
        Invocation.method(
          #canGoBack,
          [instanceId],
        ),
        returnValue: false,
      ) as bool);

  @override
  bool canGoForward(int? instanceId) => (super.noSuchMethod(
        Invocation.method(
          #canGoForward,
          [instanceId],
        ),
        returnValue: false,
      ) as bool);

  @override
  void goBack(int? instanceId) => super.noSuchMethod(
        Invocation.method(
          #goBack,
          [instanceId],
        ),
        returnValueForMissingStub: null,
      );

  @override
  void goForward(int? instanceId) => super.noSuchMethod(
        Invocation.method(
          #goForward,
          [instanceId],
        ),
        returnValueForMissingStub: null,
      );

  @override
  void reload(int? instanceId) => super.noSuchMethod(
        Invocation.method(
          #reload,
          [instanceId],
        ),
        returnValueForMissingStub: null,
      );

  @override
  void clearCache(
    int? instanceId,
    bool? includeDiskFiles,
  ) =>
      super.noSuchMethod(
        Invocation.method(
          #clearCache,
          [
            instanceId,
            includeDiskFiles,
          ],
        ),
        returnValueForMissingStub: null,
      );

  @override
  _i5.Future<String?> evaluateJavascript(
    int? instanceId,
    String? javascriptString,
  ) =>
      (super.noSuchMethod(
        Invocation.method(
          #evaluateJavascript,
          [
            instanceId,
            javascriptString,
          ],
        ),
        returnValue: _i5.Future<String?>.value(),
      ) as _i5.Future<String?>);

  @override
  String? getTitle(int? instanceId) => (super.noSuchMethod(Invocation.method(
        #getTitle,
        [instanceId],
      )) as String?);

  @override
  void scrollTo(
    int? instanceId,
    int? x,
    int? y,
  ) =>
      super.noSuchMethod(
        Invocation.method(
          #scrollTo,
          [
            instanceId,
            x,
            y,
          ],
        ),
        returnValueForMissingStub: null,
      );

  @override
  void scrollBy(
    int? instanceId,
    int? x,
    int? y,
  ) =>
      super.noSuchMethod(
        Invocation.method(
          #scrollBy,
          [
            instanceId,
            x,
            y,
          ],
        ),
        returnValueForMissingStub: null,
      );

  @override
  int getScrollX(int? instanceId) => (super.noSuchMethod(
        Invocation.method(
          #getScrollX,
          [instanceId],
        ),
        returnValue: 0,
      ) as int);

  @override
  int getScrollY(int? instanceId) => (super.noSuchMethod(
        Invocation.method(
          #getScrollY,
          [instanceId],
        ),
        returnValue: 0,
      ) as int);

  @override
  _i3.WebViewPoint getScrollPosition(int? instanceId) => (super.noSuchMethod(
        Invocation.method(
          #getScrollPosition,
          [instanceId],
        ),
        returnValue: _FakeWebViewPoint_2(
          this,
          Invocation.method(
            #getScrollPosition,
            [instanceId],
          ),
        ),
      ) as _i3.WebViewPoint);

  @override
  void setWebContentsDebuggingEnabled(bool? enabled) => super.noSuchMethod(
        Invocation.method(
          #setWebContentsDebuggingEnabled,
          [enabled],
        ),
        returnValueForMissingStub: null,
      );

  @override
  void setWebViewClient(
    int? instanceId,
    int? webViewClientInstanceId,
  ) =>
      super.noSuchMethod(
        Invocation.method(
          #setWebViewClient,
          [
            instanceId,
            webViewClientInstanceId,
          ],
        ),
        returnValueForMissingStub: null,
      );

  @override
  void addJavaScriptChannel(
    int? instanceId,
    int? javaScriptChannelInstanceId,
  ) =>
      super.noSuchMethod(
        Invocation.method(
          #addJavaScriptChannel,
          [
            instanceId,
            javaScriptChannelInstanceId,
          ],
        ),
        returnValueForMissingStub: null,
      );

  @override
  void removeJavaScriptChannel(
    int? instanceId,
    int? javaScriptChannelInstanceId,
  ) =>
      super.noSuchMethod(
        Invocation.method(
          #removeJavaScriptChannel,
          [
            instanceId,
            javaScriptChannelInstanceId,
          ],
        ),
        returnValueForMissingStub: null,
      );

  @override
  void setDownloadListener(
    int? instanceId,
    int? listenerInstanceId,
  ) =>
      super.noSuchMethod(
        Invocation.method(
          #setDownloadListener,
          [
            instanceId,
            listenerInstanceId,
          ],
        ),
        returnValueForMissingStub: null,
      );

  @override
  void setWebChromeClient(
    int? instanceId,
    int? clientInstanceId,
  ) =>
      super.noSuchMethod(
        Invocation.method(
          #setWebChromeClient,
          [
            instanceId,
            clientInstanceId,
          ],
        ),
        returnValueForMissingStub: null,
      );

  @override
  void setBackgroundColor(
    int? instanceId,
    int? color,
  ) =>
      super.noSuchMethod(
        Invocation.method(
          #setBackgroundColor,
          [
            instanceId,
            color,
          ],
        ),
        returnValueForMissingStub: null,
      );
}

/// A class which mocks [TestAssetManagerHostApi].
///
/// See the documentation for Mockito's code generation for more information.
class MockTestAssetManagerHostApi extends _i1.Mock
    implements _i6.TestAssetManagerHostApi {
  MockTestAssetManagerHostApi() {
    _i1.throwOnMissingStub(this);
  }

  @override
  List<String?> list(String? path) => (super.noSuchMethod(
        Invocation.method(
          #list,
          [path],
        ),
        returnValue: <String?>[],
      ) as List<String?>);

  @override
  String getAssetFilePathByName(String? name) => (super.noSuchMethod(
        Invocation.method(
          #getAssetFilePathByName,
          [name],
        ),
        returnValue: '',
      ) as String);
}

/// A class which mocks [TestPermissionRequestHostApi].
///
/// See the documentation for Mockito's code generation for more information.
class MockTestPermissionRequestHostApi extends _i1.Mock
    implements _i6.TestPermissionRequestHostApi {
  MockTestPermissionRequestHostApi() {
    _i1.throwOnMissingStub(this);
  }

  @override
  void grant(
    int? instanceId,
    List<String?>? resources,
  ) =>
      super.noSuchMethod(
        Invocation.method(
          #grant,
          [
            instanceId,
            resources,
          ],
        ),
        returnValueForMissingStub: null,
      );

  @override
  void deny(int? instanceId) => super.noSuchMethod(
        Invocation.method(
          #deny,
          [instanceId],
        ),
        returnValueForMissingStub: null,
      );
}

/// A class which mocks [WebChromeClient].
///
/// See the documentation for Mockito's code generation for more information.
class MockWebChromeClient extends _i1.Mock implements _i2.WebChromeClient {
  MockWebChromeClient() {
    _i1.throwOnMissingStub(this);
  }

  @override
  _i5.Future<void> setSynchronousReturnValueForOnShowFileChooser(bool? value) =>
      (super.noSuchMethod(
        Invocation.method(
          #setSynchronousReturnValueForOnShowFileChooser,
          [value],
        ),
        returnValue: _i5.Future<void>.value(),
        returnValueForMissingStub: _i5.Future<void>.value(),
      ) as _i5.Future<void>);

  @override
  _i5.Future<void> setSynchronousReturnValueForOnConsoleMessage(bool? value) =>
      (super.noSuchMethod(
        Invocation.method(
          #setSynchronousReturnValueForOnConsoleMessage,
          [value],
        ),
        returnValue: _i5.Future<void>.value(),
        returnValueForMissingStub: _i5.Future<void>.value(),
      ) as _i5.Future<void>);

  @override
  _i2.WebChromeClient copy() => (super.noSuchMethod(
        Invocation.method(
          #copy,
          [],
        ),
        returnValue: _FakeWebChromeClient_3(
          this,
          Invocation.method(
            #copy,
            [],
          ),
        ),
      ) as _i2.WebChromeClient);
}

/// A class which mocks [WebView].
///
/// See the documentation for Mockito's code generation for more information.
class MockWebView extends _i1.Mock implements _i2.WebView {
  MockWebView() {
    _i1.throwOnMissingStub(this);
  }

  @override
  _i2.WebSettings get settings => (super.noSuchMethod(
        Invocation.getter(#settings),
        returnValue: _FakeWebSettings_4(
          this,
          Invocation.getter(#settings),
        ),
      ) as _i2.WebSettings);

  @override
  _i5.Future<void> loadData({
    required String? data,
    String? mimeType,
    String? encoding,
  }) =>
      (super.noSuchMethod(
        Invocation.method(
          #loadData,
          [],
          {
            #data: data,
            #mimeType: mimeType,
            #encoding: encoding,
          },
        ),
        returnValue: _i5.Future<void>.value(),
        returnValueForMissingStub: _i5.Future<void>.value(),
      ) as _i5.Future<void>);

  @override
  _i5.Future<void> loadDataWithBaseUrl({
    String? baseUrl,
    required String? data,
    String? mimeType,
    String? encoding,
    String? historyUrl,
  }) =>
      (super.noSuchMethod(
        Invocation.method(
          #loadDataWithBaseUrl,
          [],
          {
            #baseUrl: baseUrl,
            #data: data,
            #mimeType: mimeType,
            #encoding: encoding,
            #historyUrl: historyUrl,
          },
        ),
        returnValue: _i5.Future<void>.value(),
        returnValueForMissingStub: _i5.Future<void>.value(),
      ) as _i5.Future<void>);

  @override
  _i5.Future<void> loadUrl(
    String? url,
    Map<String, String>? headers,
  ) =>
      (super.noSuchMethod(
        Invocation.method(
          #loadUrl,
          [
            url,
            headers,
          ],
        ),
        returnValue: _i5.Future<void>.value(),
        returnValueForMissingStub: _i5.Future<void>.value(),
      ) as _i5.Future<void>);

  @override
  _i5.Future<void> postUrl(
    String? url,
    _i7.Uint8List? data,
  ) =>
      (super.noSuchMethod(
        Invocation.method(
          #postUrl,
          [
            url,
            data,
          ],
        ),
        returnValue: _i5.Future<void>.value(),
        returnValueForMissingStub: _i5.Future<void>.value(),
      ) as _i5.Future<void>);

  @override
  _i5.Future<String?> getUrl() => (super.noSuchMethod(
        Invocation.method(
          #getUrl,
          [],
        ),
        returnValue: _i5.Future<String?>.value(),
      ) as _i5.Future<String?>);

  @override
  _i5.Future<bool> canGoBack() => (super.noSuchMethod(
        Invocation.method(
          #canGoBack,
          [],
        ),
        returnValue: _i5.Future<bool>.value(false),
      ) as _i5.Future<bool>);

  @override
  _i5.Future<bool> canGoForward() => (super.noSuchMethod(
        Invocation.method(
          #canGoForward,
          [],
        ),
        returnValue: _i5.Future<bool>.value(false),
      ) as _i5.Future<bool>);

  @override
  _i5.Future<void> goBack() => (super.noSuchMethod(
        Invocation.method(
          #goBack,
          [],
        ),
        returnValue: _i5.Future<void>.value(),
        returnValueForMissingStub: _i5.Future<void>.value(),
      ) as _i5.Future<void>);

  @override
  _i5.Future<void> goForward() => (super.noSuchMethod(
        Invocation.method(
          #goForward,
          [],
        ),
        returnValue: _i5.Future<void>.value(),
        returnValueForMissingStub: _i5.Future<void>.value(),
      ) as _i5.Future<void>);

  @override
  _i5.Future<void> reload() => (super.noSuchMethod(
        Invocation.method(
          #reload,
          [],
        ),
        returnValue: _i5.Future<void>.value(),
        returnValueForMissingStub: _i5.Future<void>.value(),
      ) as _i5.Future<void>);

  @override
  _i5.Future<void> clearCache(bool? includeDiskFiles) => (super.noSuchMethod(
        Invocation.method(
          #clearCache,
          [includeDiskFiles],
        ),
        returnValue: _i5.Future<void>.value(),
        returnValueForMissingStub: _i5.Future<void>.value(),
      ) as _i5.Future<void>);

  @override
  _i5.Future<String?> evaluateJavascript(String? javascriptString) =>
      (super.noSuchMethod(
        Invocation.method(
          #evaluateJavascript,
          [javascriptString],
        ),
        returnValue: _i5.Future<String?>.value(),
      ) as _i5.Future<String?>);

  @override
  _i5.Future<String?> getTitle() => (super.noSuchMethod(
        Invocation.method(
          #getTitle,
          [],
        ),
        returnValue: _i5.Future<String?>.value(),
      ) as _i5.Future<String?>);

  @override
  _i5.Future<void> scrollTo(
    int? x,
    int? y,
  ) =>
      (super.noSuchMethod(
        Invocation.method(
          #scrollTo,
          [
            x,
            y,
          ],
        ),
        returnValue: _i5.Future<void>.value(),
        returnValueForMissingStub: _i5.Future<void>.value(),
      ) as _i5.Future<void>);

  @override
  _i5.Future<void> scrollBy(
    int? x,
    int? y,
  ) =>
      (super.noSuchMethod(
        Invocation.method(
          #scrollBy,
          [
            x,
            y,
          ],
        ),
        returnValue: _i5.Future<void>.value(),
        returnValueForMissingStub: _i5.Future<void>.value(),
      ) as _i5.Future<void>);

  @override
  _i5.Future<int> getScrollX() => (super.noSuchMethod(
        Invocation.method(
          #getScrollX,
          [],
        ),
        returnValue: _i5.Future<int>.value(0),
      ) as _i5.Future<int>);

  @override
  _i5.Future<int> getScrollY() => (super.noSuchMethod(
        Invocation.method(
          #getScrollY,
          [],
        ),
        returnValue: _i5.Future<int>.value(0),
      ) as _i5.Future<int>);

  @override
  _i5.Future<_i4.Offset> getScrollPosition() => (super.noSuchMethod(
        Invocation.method(
          #getScrollPosition,
          [],
        ),
        returnValue: _i5.Future<_i4.Offset>.value(_FakeOffset_5(
          this,
          Invocation.method(
            #getScrollPosition,
            [],
          ),
        )),
      ) as _i5.Future<_i4.Offset>);

  @override
  _i5.Future<void> setWebViewClient(_i2.WebViewClient? webViewClient) =>
      (super.noSuchMethod(
        Invocation.method(
          #setWebViewClient,
          [webViewClient],
        ),
        returnValue: _i5.Future<void>.value(),
        returnValueForMissingStub: _i5.Future<void>.value(),
      ) as _i5.Future<void>);

  @override
  _i5.Future<void> addJavaScriptChannel(
          _i2.JavaScriptChannel? javaScriptChannel) =>
      (super.noSuchMethod(
        Invocation.method(
          #addJavaScriptChannel,
          [javaScriptChannel],
        ),
        returnValue: _i5.Future<void>.value(),
        returnValueForMissingStub: _i5.Future<void>.value(),
      ) as _i5.Future<void>);

  @override
  _i5.Future<void> removeJavaScriptChannel(
          _i2.JavaScriptChannel? javaScriptChannel) =>
      (super.noSuchMethod(
        Invocation.method(
          #removeJavaScriptChannel,
          [javaScriptChannel],
        ),
        returnValue: _i5.Future<void>.value(),
        returnValueForMissingStub: _i5.Future<void>.value(),
      ) as _i5.Future<void>);

  @override
  _i5.Future<void> setDownloadListener(_i2.DownloadListener? listener) =>
      (super.noSuchMethod(
        Invocation.method(
          #setDownloadListener,
          [listener],
        ),
        returnValue: _i5.Future<void>.value(),
        returnValueForMissingStub: _i5.Future<void>.value(),
      ) as _i5.Future<void>);

  @override
  _i5.Future<void> setWebChromeClient(_i2.WebChromeClient? client) =>
      (super.noSuchMethod(
        Invocation.method(
          #setWebChromeClient,
          [client],
        ),
        returnValue: _i5.Future<void>.value(),
        returnValueForMissingStub: _i5.Future<void>.value(),
      ) as _i5.Future<void>);

  @override
  _i5.Future<void> setBackgroundColor(_i4.Color? color) => (super.noSuchMethod(
        Invocation.method(
          #setBackgroundColor,
          [color],
        ),
        returnValue: _i5.Future<void>.value(),
        returnValueForMissingStub: _i5.Future<void>.value(),
      ) as _i5.Future<void>);

  @override
  _i2.WebView copy() => (super.noSuchMethod(
        Invocation.method(
          #copy,
          [],
        ),
        returnValue: _FakeWebView_6(
          this,
          Invocation.method(
            #copy,
            [],
          ),
        ),
      ) as _i2.WebView);
}

/// A class which mocks [WebViewClient].
///
/// See the documentation for Mockito's code generation for more information.
class MockWebViewClient extends _i1.Mock implements _i2.WebViewClient {
  MockWebViewClient() {
    _i1.throwOnMissingStub(this);
  }

  @override
  _i5.Future<void> setSynchronousReturnValueForShouldOverrideUrlLoading(
          bool? value) =>
      (super.noSuchMethod(
        Invocation.method(
          #setSynchronousReturnValueForShouldOverrideUrlLoading,
          [value],
        ),
        returnValue: _i5.Future<void>.value(),
        returnValueForMissingStub: _i5.Future<void>.value(),
      ) as _i5.Future<void>);

  @override
  _i2.WebViewClient copy() => (super.noSuchMethod(
        Invocation.method(
          #copy,
          [],
        ),
        returnValue: _FakeWebViewClient_7(
          this,
          Invocation.method(
            #copy,
            [],
          ),
        ),
      ) as _i2.WebViewClient);
}<|MERGE_RESOLUTION|>--- conflicted
+++ resolved
@@ -740,10 +740,7 @@
         ),
         returnValueForMissingStub: null,
       );
-<<<<<<< HEAD
-=======
-
->>>>>>> 41a3ec2b
+
   @override
   String getUserAgentString(int? instanceId) => (super.noSuchMethod(
         Invocation.method(
