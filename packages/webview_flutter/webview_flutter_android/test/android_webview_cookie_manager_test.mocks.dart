// Mocks generated by Mockito 5.4.5 from annotations
// in webview_flutter_android/test/android_webview_cookie_manager_test.dart.
// Do not manually edit this file.

// ignore_for_file: no_leading_underscores_for_library_prefixes
import 'dart:async' as _i5;
import 'dart:ui' as _i4;

import 'package:mockito/mockito.dart' as _i1;
import 'package:webview_flutter_android/src/android_webkit.g.dart' as _i2;
import 'package:webview_flutter_android/src/android_webview_controller.dart'
    as _i6;
import 'package:webview_flutter_platform_interface/webview_flutter_platform_interface.dart'
    as _i3;

// ignore_for_file: type=lint
// ignore_for_file: avoid_redundant_argument_values
// ignore_for_file: avoid_setters_without_getters
// ignore_for_file: comment_references
// ignore_for_file: deprecated_member_use
// ignore_for_file: deprecated_member_use_from_same_package
// ignore_for_file: implementation_imports
// ignore_for_file: invalid_use_of_visible_for_testing_member
// ignore_for_file: must_be_immutable
// ignore_for_file: prefer_const_constructors
// ignore_for_file: unnecessary_parenthesis
// ignore_for_file: camel_case_types
// ignore_for_file: subtype_of_sealed_class

class _FakePigeonInstanceManager_0 extends _i1.SmartFake
    implements _i2.PigeonInstanceManager {
  _FakePigeonInstanceManager_0(Object parent, Invocation parentInvocation)
<<<<<<< HEAD
    : super(parent, parentInvocation);
=======
      : super(parent, parentInvocation);
>>>>>>> 2fcc4032
}

class _FakeCookieManager_1 extends _i1.SmartFake implements _i2.CookieManager {
  _FakeCookieManager_1(Object parent, Invocation parentInvocation)
<<<<<<< HEAD
    : super(parent, parentInvocation);
=======
      : super(parent, parentInvocation);
>>>>>>> 2fcc4032
}

class _FakePlatformWebViewControllerCreationParams_2 extends _i1.SmartFake
    implements _i3.PlatformWebViewControllerCreationParams {
  _FakePlatformWebViewControllerCreationParams_2(
    Object parent,
    Invocation parentInvocation,
  ) : super(parent, parentInvocation);
}

class _FakeObject_3 extends _i1.SmartFake implements Object {
  _FakeObject_3(Object parent, Invocation parentInvocation)
<<<<<<< HEAD
    : super(parent, parentInvocation);
=======
      : super(parent, parentInvocation);
>>>>>>> 2fcc4032
}

class _FakeOffset_4 extends _i1.SmartFake implements _i4.Offset {
  _FakeOffset_4(Object parent, Invocation parentInvocation)
<<<<<<< HEAD
    : super(parent, parentInvocation);
=======
      : super(parent, parentInvocation);
>>>>>>> 2fcc4032
}

/// A class which mocks [CookieManager].
///
/// See the documentation for Mockito's code generation for more information.
class MockCookieManager extends _i1.Mock implements _i2.CookieManager {
  MockCookieManager() {
    _i1.throwOnMissingStub(this);
  }

  @override
  _i2.PigeonInstanceManager get pigeon_instanceManager =>
      (super.noSuchMethod(
            Invocation.getter(#pigeon_instanceManager),
            returnValue: _FakePigeonInstanceManager_0(
              this,
              Invocation.getter(#pigeon_instanceManager),
            ),
          )
          as _i2.PigeonInstanceManager);

  @override
<<<<<<< HEAD
  _i5.Future<void> setCookie(String? url, String? value) =>
      (super.noSuchMethod(
            Invocation.method(#setCookie, [url, value]),
            returnValue: _i5.Future<void>.value(),
            returnValueForMissingStub: _i5.Future<void>.value(),
          )
          as _i5.Future<void>);

  @override
  _i5.Future<bool> removeAllCookies() =>
      (super.noSuchMethod(
            Invocation.method(#removeAllCookies, []),
            returnValue: _i5.Future<bool>.value(false),
          )
          as _i5.Future<bool>);
=======
  _i5.Future<void> setCookie(String? url, String? value) => (super.noSuchMethod(
        Invocation.method(#setCookie, [url, value]),
        returnValue: _i5.Future<void>.value(),
        returnValueForMissingStub: _i5.Future<void>.value(),
      ) as _i5.Future<void>);

  @override
  _i5.Future<bool> removeAllCookies() => (super.noSuchMethod(
        Invocation.method(#removeAllCookies, []),
        returnValue: _i5.Future<bool>.value(false),
      ) as _i5.Future<bool>);
>>>>>>> 2fcc4032

  @override
  _i5.Future<void> setAcceptThirdPartyCookies(
    _i2.WebView? webView,
    bool? accept,
  ) =>
      (super.noSuchMethod(
<<<<<<< HEAD
            Invocation.method(#setAcceptThirdPartyCookies, [webView, accept]),
            returnValue: _i5.Future<void>.value(),
            returnValueForMissingStub: _i5.Future<void>.value(),
          )
          as _i5.Future<void>);

  @override
  _i2.CookieManager pigeon_copy() =>
      (super.noSuchMethod(
            Invocation.method(#pigeon_copy, []),
            returnValue: _FakeCookieManager_1(
              this,
              Invocation.method(#pigeon_copy, []),
            ),
          )
          as _i2.CookieManager);
=======
        Invocation.method(#setAcceptThirdPartyCookies, [webView, accept]),
        returnValue: _i5.Future<void>.value(),
        returnValueForMissingStub: _i5.Future<void>.value(),
      ) as _i5.Future<void>);

  @override
  _i2.CookieManager pigeon_copy() => (super.noSuchMethod(
        Invocation.method(#pigeon_copy, []),
        returnValue: _FakeCookieManager_1(
          this,
          Invocation.method(#pigeon_copy, []),
        ),
      ) as _i2.CookieManager);
>>>>>>> 2fcc4032
}

/// A class which mocks [AndroidWebViewController].
///
/// See the documentation for Mockito's code generation for more information.
class MockAndroidWebViewController extends _i1.Mock
    implements _i6.AndroidWebViewController {
  MockAndroidWebViewController() {
    _i1.throwOnMissingStub(this);
  }

  @override
  int get webViewIdentifier =>
      (super.noSuchMethod(Invocation.getter(#webViewIdentifier), returnValue: 0)
          as int);

  @override
  _i3.PlatformWebViewControllerCreationParams get params =>
      (super.noSuchMethod(
            Invocation.getter(#params),
            returnValue: _FakePlatformWebViewControllerCreationParams_2(
              this,
              Invocation.getter(#params),
            ),
          )
          as _i3.PlatformWebViewControllerCreationParams);

  @override
<<<<<<< HEAD
  _i5.Future<void> setAllowFileAccess(bool? allow) =>
      (super.noSuchMethod(
            Invocation.method(#setAllowFileAccess, [allow]),
            returnValue: _i5.Future<void>.value(),
            returnValueForMissingStub: _i5.Future<void>.value(),
          )
          as _i5.Future<void>);

  @override
  _i5.Future<void> loadFile(String? absoluteFilePath) =>
      (super.noSuchMethod(
            Invocation.method(#loadFile, [absoluteFilePath]),
            returnValue: _i5.Future<void>.value(),
            returnValueForMissingStub: _i5.Future<void>.value(),
          )
          as _i5.Future<void>);

  @override
  _i5.Future<void> loadFlutterAsset(String? key) =>
      (super.noSuchMethod(
            Invocation.method(#loadFlutterAsset, [key]),
            returnValue: _i5.Future<void>.value(),
            returnValueForMissingStub: _i5.Future<void>.value(),
          )
          as _i5.Future<void>);
=======
  _i5.Future<void> setAllowFileAccess(bool? allow) => (super.noSuchMethod(
        Invocation.method(#setAllowFileAccess, [allow]),
        returnValue: _i5.Future<void>.value(),
        returnValueForMissingStub: _i5.Future<void>.value(),
      ) as _i5.Future<void>);

  @override
  _i5.Future<void> loadFile(String? absoluteFilePath) => (super.noSuchMethod(
        Invocation.method(#loadFile, [absoluteFilePath]),
        returnValue: _i5.Future<void>.value(),
        returnValueForMissingStub: _i5.Future<void>.value(),
      ) as _i5.Future<void>);

  @override
  _i5.Future<void> loadFlutterAsset(String? key) => (super.noSuchMethod(
        Invocation.method(#loadFlutterAsset, [key]),
        returnValue: _i5.Future<void>.value(),
        returnValueForMissingStub: _i5.Future<void>.value(),
      ) as _i5.Future<void>);
>>>>>>> 2fcc4032

  @override
  _i5.Future<void> loadHtmlString(String? html, {String? baseUrl}) =>
      (super.noSuchMethod(
<<<<<<< HEAD
            Invocation.method(#loadHtmlString, [html], {#baseUrl: baseUrl}),
            returnValue: _i5.Future<void>.value(),
            returnValueForMissingStub: _i5.Future<void>.value(),
          )
          as _i5.Future<void>);
=======
        Invocation.method(#loadHtmlString, [html], {#baseUrl: baseUrl}),
        returnValue: _i5.Future<void>.value(),
        returnValueForMissingStub: _i5.Future<void>.value(),
      ) as _i5.Future<void>);
>>>>>>> 2fcc4032

  @override
  _i5.Future<void> loadRequest(_i3.LoadRequestParams? params) =>
      (super.noSuchMethod(
<<<<<<< HEAD
            Invocation.method(#loadRequest, [params]),
            returnValue: _i5.Future<void>.value(),
            returnValueForMissingStub: _i5.Future<void>.value(),
          )
          as _i5.Future<void>);

  @override
  _i5.Future<String?> currentUrl() =>
      (super.noSuchMethod(
            Invocation.method(#currentUrl, []),
            returnValue: _i5.Future<String?>.value(),
          )
          as _i5.Future<String?>);

  @override
  _i5.Future<bool> canGoBack() =>
      (super.noSuchMethod(
            Invocation.method(#canGoBack, []),
            returnValue: _i5.Future<bool>.value(false),
          )
          as _i5.Future<bool>);

  @override
  _i5.Future<bool> canGoForward() =>
      (super.noSuchMethod(
            Invocation.method(#canGoForward, []),
            returnValue: _i5.Future<bool>.value(false),
          )
          as _i5.Future<bool>);

  @override
  _i5.Future<void> goBack() =>
      (super.noSuchMethod(
            Invocation.method(#goBack, []),
            returnValue: _i5.Future<void>.value(),
            returnValueForMissingStub: _i5.Future<void>.value(),
          )
          as _i5.Future<void>);

  @override
  _i5.Future<void> goForward() =>
      (super.noSuchMethod(
            Invocation.method(#goForward, []),
            returnValue: _i5.Future<void>.value(),
            returnValueForMissingStub: _i5.Future<void>.value(),
          )
          as _i5.Future<void>);

  @override
  _i5.Future<void> reload() =>
      (super.noSuchMethod(
            Invocation.method(#reload, []),
            returnValue: _i5.Future<void>.value(),
            returnValueForMissingStub: _i5.Future<void>.value(),
          )
          as _i5.Future<void>);

  @override
  _i5.Future<void> clearCache() =>
      (super.noSuchMethod(
            Invocation.method(#clearCache, []),
            returnValue: _i5.Future<void>.value(),
            returnValueForMissingStub: _i5.Future<void>.value(),
          )
          as _i5.Future<void>);

  @override
  _i5.Future<void> clearLocalStorage() =>
      (super.noSuchMethod(
            Invocation.method(#clearLocalStorage, []),
            returnValue: _i5.Future<void>.value(),
            returnValueForMissingStub: _i5.Future<void>.value(),
          )
          as _i5.Future<void>);
=======
        Invocation.method(#loadRequest, [params]),
        returnValue: _i5.Future<void>.value(),
        returnValueForMissingStub: _i5.Future<void>.value(),
      ) as _i5.Future<void>);

  @override
  _i5.Future<String?> currentUrl() => (super.noSuchMethod(
        Invocation.method(#currentUrl, []),
        returnValue: _i5.Future<String?>.value(),
      ) as _i5.Future<String?>);

  @override
  _i5.Future<bool> canGoBack() => (super.noSuchMethod(
        Invocation.method(#canGoBack, []),
        returnValue: _i5.Future<bool>.value(false),
      ) as _i5.Future<bool>);

  @override
  _i5.Future<bool> canGoForward() => (super.noSuchMethod(
        Invocation.method(#canGoForward, []),
        returnValue: _i5.Future<bool>.value(false),
      ) as _i5.Future<bool>);

  @override
  _i5.Future<void> goBack() => (super.noSuchMethod(
        Invocation.method(#goBack, []),
        returnValue: _i5.Future<void>.value(),
        returnValueForMissingStub: _i5.Future<void>.value(),
      ) as _i5.Future<void>);

  @override
  _i5.Future<void> goForward() => (super.noSuchMethod(
        Invocation.method(#goForward, []),
        returnValue: _i5.Future<void>.value(),
        returnValueForMissingStub: _i5.Future<void>.value(),
      ) as _i5.Future<void>);

  @override
  _i5.Future<void> reload() => (super.noSuchMethod(
        Invocation.method(#reload, []),
        returnValue: _i5.Future<void>.value(),
        returnValueForMissingStub: _i5.Future<void>.value(),
      ) as _i5.Future<void>);

  @override
  _i5.Future<void> clearCache() => (super.noSuchMethod(
        Invocation.method(#clearCache, []),
        returnValue: _i5.Future<void>.value(),
        returnValueForMissingStub: _i5.Future<void>.value(),
      ) as _i5.Future<void>);

  @override
  _i5.Future<void> clearLocalStorage() => (super.noSuchMethod(
        Invocation.method(#clearLocalStorage, []),
        returnValue: _i5.Future<void>.value(),
        returnValueForMissingStub: _i5.Future<void>.value(),
      ) as _i5.Future<void>);
>>>>>>> 2fcc4032

  @override
  _i5.Future<void> setPlatformNavigationDelegate(
    _i3.PlatformNavigationDelegate? handler,
  ) =>
      (super.noSuchMethod(
<<<<<<< HEAD
            Invocation.method(#setPlatformNavigationDelegate, [handler]),
            returnValue: _i5.Future<void>.value(),
            returnValueForMissingStub: _i5.Future<void>.value(),
          )
          as _i5.Future<void>);

  @override
  _i5.Future<void> runJavaScript(String? javaScript) =>
      (super.noSuchMethod(
            Invocation.method(#runJavaScript, [javaScript]),
            returnValue: _i5.Future<void>.value(),
            returnValueForMissingStub: _i5.Future<void>.value(),
          )
          as _i5.Future<void>);
=======
        Invocation.method(#setPlatformNavigationDelegate, [handler]),
        returnValue: _i5.Future<void>.value(),
        returnValueForMissingStub: _i5.Future<void>.value(),
      ) as _i5.Future<void>);

  @override
  _i5.Future<void> runJavaScript(String? javaScript) => (super.noSuchMethod(
        Invocation.method(#runJavaScript, [javaScript]),
        returnValue: _i5.Future<void>.value(),
        returnValueForMissingStub: _i5.Future<void>.value(),
      ) as _i5.Future<void>);
>>>>>>> 2fcc4032

  @override
  _i5.Future<Object> runJavaScriptReturningResult(String? javaScript) =>
      (super.noSuchMethod(
<<<<<<< HEAD
            Invocation.method(#runJavaScriptReturningResult, [javaScript]),
            returnValue: _i5.Future<Object>.value(
              _FakeObject_3(
                this,
                Invocation.method(#runJavaScriptReturningResult, [javaScript]),
              ),
            ),
          )
          as _i5.Future<Object>);
=======
        Invocation.method(#runJavaScriptReturningResult, [javaScript]),
        returnValue: _i5.Future<Object>.value(
          _FakeObject_3(
            this,
            Invocation.method(#runJavaScriptReturningResult, [javaScript]),
          ),
        ),
      ) as _i5.Future<Object>);
>>>>>>> 2fcc4032

  @override
  _i5.Future<void> addJavaScriptChannel(
    _i3.JavaScriptChannelParams? javaScriptChannelParams,
  ) =>
      (super.noSuchMethod(
<<<<<<< HEAD
            Invocation.method(#addJavaScriptChannel, [javaScriptChannelParams]),
            returnValue: _i5.Future<void>.value(),
            returnValueForMissingStub: _i5.Future<void>.value(),
          )
          as _i5.Future<void>);
=======
        Invocation.method(#addJavaScriptChannel, [javaScriptChannelParams]),
        returnValue: _i5.Future<void>.value(),
        returnValueForMissingStub: _i5.Future<void>.value(),
      ) as _i5.Future<void>);
>>>>>>> 2fcc4032

  @override
  _i5.Future<void> removeJavaScriptChannel(String? javaScriptChannelName) =>
      (super.noSuchMethod(
<<<<<<< HEAD
            Invocation.method(#removeJavaScriptChannel, [
              javaScriptChannelName,
            ]),
            returnValue: _i5.Future<void>.value(),
            returnValueForMissingStub: _i5.Future<void>.value(),
          )
          as _i5.Future<void>);

  @override
  _i5.Future<String?> getTitle() =>
      (super.noSuchMethod(
            Invocation.method(#getTitle, []),
            returnValue: _i5.Future<String?>.value(),
          )
          as _i5.Future<String?>);

  @override
  _i5.Future<void> scrollTo(int? x, int? y) =>
      (super.noSuchMethod(
            Invocation.method(#scrollTo, [x, y]),
            returnValue: _i5.Future<void>.value(),
            returnValueForMissingStub: _i5.Future<void>.value(),
          )
          as _i5.Future<void>);

  @override
  _i5.Future<void> scrollBy(int? x, int? y) =>
      (super.noSuchMethod(
            Invocation.method(#scrollBy, [x, y]),
            returnValue: _i5.Future<void>.value(),
            returnValueForMissingStub: _i5.Future<void>.value(),
          )
          as _i5.Future<void>);

  @override
  _i5.Future<_i4.Offset> getScrollPosition() =>
      (super.noSuchMethod(
            Invocation.method(#getScrollPosition, []),
            returnValue: _i5.Future<_i4.Offset>.value(
              _FakeOffset_4(this, Invocation.method(#getScrollPosition, [])),
            ),
          )
          as _i5.Future<_i4.Offset>);

  @override
  _i5.Future<void> enableZoom(bool? enabled) =>
      (super.noSuchMethod(
            Invocation.method(#enableZoom, [enabled]),
            returnValue: _i5.Future<void>.value(),
            returnValueForMissingStub: _i5.Future<void>.value(),
          )
          as _i5.Future<void>);

  @override
  _i5.Future<void> setBackgroundColor(_i4.Color? color) =>
      (super.noSuchMethod(
            Invocation.method(#setBackgroundColor, [color]),
            returnValue: _i5.Future<void>.value(),
            returnValueForMissingStub: _i5.Future<void>.value(),
          )
          as _i5.Future<void>);
=======
        Invocation.method(#removeJavaScriptChannel, [
          javaScriptChannelName,
        ]),
        returnValue: _i5.Future<void>.value(),
        returnValueForMissingStub: _i5.Future<void>.value(),
      ) as _i5.Future<void>);

  @override
  _i5.Future<String?> getTitle() => (super.noSuchMethod(
        Invocation.method(#getTitle, []),
        returnValue: _i5.Future<String?>.value(),
      ) as _i5.Future<String?>);

  @override
  _i5.Future<void> scrollTo(int? x, int? y) => (super.noSuchMethod(
        Invocation.method(#scrollTo, [x, y]),
        returnValue: _i5.Future<void>.value(),
        returnValueForMissingStub: _i5.Future<void>.value(),
      ) as _i5.Future<void>);

  @override
  _i5.Future<void> scrollBy(int? x, int? y) => (super.noSuchMethod(
        Invocation.method(#scrollBy, [x, y]),
        returnValue: _i5.Future<void>.value(),
        returnValueForMissingStub: _i5.Future<void>.value(),
      ) as _i5.Future<void>);

  @override
  _i5.Future<_i4.Offset> getScrollPosition() => (super.noSuchMethod(
        Invocation.method(#getScrollPosition, []),
        returnValue: _i5.Future<_i4.Offset>.value(
          _FakeOffset_4(this, Invocation.method(#getScrollPosition, [])),
        ),
      ) as _i5.Future<_i4.Offset>);

  @override
  _i5.Future<void> enableZoom(bool? enabled) => (super.noSuchMethod(
        Invocation.method(#enableZoom, [enabled]),
        returnValue: _i5.Future<void>.value(),
        returnValueForMissingStub: _i5.Future<void>.value(),
      ) as _i5.Future<void>);

  @override
  _i5.Future<void> setBackgroundColor(_i4.Color? color) => (super.noSuchMethod(
        Invocation.method(#setBackgroundColor, [color]),
        returnValue: _i5.Future<void>.value(),
        returnValueForMissingStub: _i5.Future<void>.value(),
      ) as _i5.Future<void>);
>>>>>>> 2fcc4032

  @override
  _i5.Future<void> setJavaScriptMode(_i3.JavaScriptMode? javaScriptMode) =>
      (super.noSuchMethod(
<<<<<<< HEAD
            Invocation.method(#setJavaScriptMode, [javaScriptMode]),
            returnValue: _i5.Future<void>.value(),
            returnValueForMissingStub: _i5.Future<void>.value(),
          )
          as _i5.Future<void>);

  @override
  _i5.Future<void> setUserAgent(String? userAgent) =>
      (super.noSuchMethod(
            Invocation.method(#setUserAgent, [userAgent]),
            returnValue: _i5.Future<void>.value(),
            returnValueForMissingStub: _i5.Future<void>.value(),
          )
          as _i5.Future<void>);
=======
        Invocation.method(#setJavaScriptMode, [javaScriptMode]),
        returnValue: _i5.Future<void>.value(),
        returnValueForMissingStub: _i5.Future<void>.value(),
      ) as _i5.Future<void>);

  @override
  _i5.Future<void> setUserAgent(String? userAgent) => (super.noSuchMethod(
        Invocation.method(#setUserAgent, [userAgent]),
        returnValue: _i5.Future<void>.value(),
        returnValueForMissingStub: _i5.Future<void>.value(),
      ) as _i5.Future<void>);
>>>>>>> 2fcc4032

  @override
  _i5.Future<void> setOnScrollPositionChange(
    void Function(_i3.ScrollPositionChange)? onScrollPositionChange,
  ) =>
      (super.noSuchMethod(
<<<<<<< HEAD
            Invocation.method(#setOnScrollPositionChange, [
              onScrollPositionChange,
            ]),
            returnValue: _i5.Future<void>.value(),
            returnValueForMissingStub: _i5.Future<void>.value(),
          )
          as _i5.Future<void>);
=======
        Invocation.method(#setOnScrollPositionChange, [
          onScrollPositionChange,
        ]),
        returnValue: _i5.Future<void>.value(),
        returnValueForMissingStub: _i5.Future<void>.value(),
      ) as _i5.Future<void>);
>>>>>>> 2fcc4032

  @override
  _i5.Future<void> setMediaPlaybackRequiresUserGesture(bool? require) =>
      (super.noSuchMethod(
<<<<<<< HEAD
            Invocation.method(#setMediaPlaybackRequiresUserGesture, [require]),
            returnValue: _i5.Future<void>.value(),
            returnValueForMissingStub: _i5.Future<void>.value(),
          )
          as _i5.Future<void>);

  @override
  _i5.Future<void> setTextZoom(int? textZoom) =>
      (super.noSuchMethod(
            Invocation.method(#setTextZoom, [textZoom]),
            returnValue: _i5.Future<void>.value(),
            returnValueForMissingStub: _i5.Future<void>.value(),
          )
          as _i5.Future<void>);

  @override
  _i5.Future<void> setAllowContentAccess(bool? enabled) =>
      (super.noSuchMethod(
            Invocation.method(#setAllowContentAccess, [enabled]),
            returnValue: _i5.Future<void>.value(),
            returnValueForMissingStub: _i5.Future<void>.value(),
          )
          as _i5.Future<void>);

  @override
  _i5.Future<void> setGeolocationEnabled(bool? enabled) =>
      (super.noSuchMethod(
            Invocation.method(#setGeolocationEnabled, [enabled]),
            returnValue: _i5.Future<void>.value(),
            returnValueForMissingStub: _i5.Future<void>.value(),
          )
          as _i5.Future<void>);
=======
        Invocation.method(#setMediaPlaybackRequiresUserGesture, [require]),
        returnValue: _i5.Future<void>.value(),
        returnValueForMissingStub: _i5.Future<void>.value(),
      ) as _i5.Future<void>);

  @override
  _i5.Future<void> setTextZoom(int? textZoom) => (super.noSuchMethod(
        Invocation.method(#setTextZoom, [textZoom]),
        returnValue: _i5.Future<void>.value(),
        returnValueForMissingStub: _i5.Future<void>.value(),
      ) as _i5.Future<void>);

  @override
  _i5.Future<void> setAllowContentAccess(bool? enabled) => (super.noSuchMethod(
        Invocation.method(#setAllowContentAccess, [enabled]),
        returnValue: _i5.Future<void>.value(),
        returnValueForMissingStub: _i5.Future<void>.value(),
      ) as _i5.Future<void>);

  @override
  _i5.Future<void> setGeolocationEnabled(bool? enabled) => (super.noSuchMethod(
        Invocation.method(#setGeolocationEnabled, [enabled]),
        returnValue: _i5.Future<void>.value(),
        returnValueForMissingStub: _i5.Future<void>.value(),
      ) as _i5.Future<void>);
>>>>>>> 2fcc4032

  @override
  _i5.Future<void> setOnShowFileSelector(
    _i5.Future<List<String>> Function(_i6.FileSelectorParams)?
<<<<<<< HEAD
    onShowFileSelector,
  ) =>
      (super.noSuchMethod(
            Invocation.method(#setOnShowFileSelector, [onShowFileSelector]),
            returnValue: _i5.Future<void>.value(),
            returnValueForMissingStub: _i5.Future<void>.value(),
          )
          as _i5.Future<void>);
=======
        onShowFileSelector,
  ) =>
      (super.noSuchMethod(
        Invocation.method(#setOnShowFileSelector, [onShowFileSelector]),
        returnValue: _i5.Future<void>.value(),
        returnValueForMissingStub: _i5.Future<void>.value(),
      ) as _i5.Future<void>);
>>>>>>> 2fcc4032

  @override
  _i5.Future<void> setOnPlatformPermissionRequest(
    void Function(_i3.PlatformWebViewPermissionRequest)? onPermissionRequest,
  ) =>
      (super.noSuchMethod(
<<<<<<< HEAD
            Invocation.method(#setOnPlatformPermissionRequest, [
              onPermissionRequest,
            ]),
            returnValue: _i5.Future<void>.value(),
            returnValueForMissingStub: _i5.Future<void>.value(),
          )
          as _i5.Future<void>);
=======
        Invocation.method(#setOnPlatformPermissionRequest, [
          onPermissionRequest,
        ]),
        returnValue: _i5.Future<void>.value(),
        returnValueForMissingStub: _i5.Future<void>.value(),
      ) as _i5.Future<void>);
>>>>>>> 2fcc4032

  @override
  _i5.Future<void> setGeolocationPermissionsPromptCallbacks({
    _i6.OnGeolocationPermissionsShowPrompt? onShowPrompt,
    _i6.OnGeolocationPermissionsHidePrompt? onHidePrompt,
  }) =>
      (super.noSuchMethod(
<<<<<<< HEAD
            Invocation.method(#setGeolocationPermissionsPromptCallbacks, [], {
              #onShowPrompt: onShowPrompt,
              #onHidePrompt: onHidePrompt,
            }),
            returnValue: _i5.Future<void>.value(),
            returnValueForMissingStub: _i5.Future<void>.value(),
          )
          as _i5.Future<void>);
=======
        Invocation.method(#setGeolocationPermissionsPromptCallbacks, [], {
          #onShowPrompt: onShowPrompt,
          #onHidePrompt: onHidePrompt,
        }),
        returnValue: _i5.Future<void>.value(),
        returnValueForMissingStub: _i5.Future<void>.value(),
      ) as _i5.Future<void>);
>>>>>>> 2fcc4032

  @override
  _i5.Future<void> setCustomWidgetCallbacks({
    required _i6.OnShowCustomWidgetCallback? onShowCustomWidget,
    required _i6.OnHideCustomWidgetCallback? onHideCustomWidget,
  }) =>
      (super.noSuchMethod(
<<<<<<< HEAD
            Invocation.method(#setCustomWidgetCallbacks, [], {
              #onShowCustomWidget: onShowCustomWidget,
              #onHideCustomWidget: onHideCustomWidget,
            }),
            returnValue: _i5.Future<void>.value(),
            returnValueForMissingStub: _i5.Future<void>.value(),
          )
          as _i5.Future<void>);
=======
        Invocation.method(#setCustomWidgetCallbacks, [], {
          #onShowCustomWidget: onShowCustomWidget,
          #onHideCustomWidget: onHideCustomWidget,
        }),
        returnValue: _i5.Future<void>.value(),
        returnValueForMissingStub: _i5.Future<void>.value(),
      ) as _i5.Future<void>);
>>>>>>> 2fcc4032

  @override
  _i5.Future<void> setOnConsoleMessage(
    void Function(_i3.JavaScriptConsoleMessage)? onConsoleMessage,
  ) =>
      (super.noSuchMethod(
<<<<<<< HEAD
            Invocation.method(#setOnConsoleMessage, [onConsoleMessage]),
            returnValue: _i5.Future<void>.value(),
            returnValueForMissingStub: _i5.Future<void>.value(),
          )
          as _i5.Future<void>);

  @override
  _i5.Future<String?> getUserAgent() =>
      (super.noSuchMethod(
            Invocation.method(#getUserAgent, []),
            returnValue: _i5.Future<String?>.value(),
          )
          as _i5.Future<String?>);
=======
        Invocation.method(#setOnConsoleMessage, [onConsoleMessage]),
        returnValue: _i5.Future<void>.value(),
        returnValueForMissingStub: _i5.Future<void>.value(),
      ) as _i5.Future<void>);

  @override
  _i5.Future<String?> getUserAgent() => (super.noSuchMethod(
        Invocation.method(#getUserAgent, []),
        returnValue: _i5.Future<String?>.value(),
      ) as _i5.Future<String?>);
>>>>>>> 2fcc4032

  @override
  _i5.Future<void> setOnJavaScriptAlertDialog(
    _i5.Future<void> Function(_i3.JavaScriptAlertDialogRequest)?
<<<<<<< HEAD
    onJavaScriptAlertDialog,
  ) =>
      (super.noSuchMethod(
            Invocation.method(#setOnJavaScriptAlertDialog, [
              onJavaScriptAlertDialog,
            ]),
            returnValue: _i5.Future<void>.value(),
            returnValueForMissingStub: _i5.Future<void>.value(),
          )
          as _i5.Future<void>);
=======
        onJavaScriptAlertDialog,
  ) =>
      (super.noSuchMethod(
        Invocation.method(#setOnJavaScriptAlertDialog, [
          onJavaScriptAlertDialog,
        ]),
        returnValue: _i5.Future<void>.value(),
        returnValueForMissingStub: _i5.Future<void>.value(),
      ) as _i5.Future<void>);
>>>>>>> 2fcc4032

  @override
  _i5.Future<void> setOnJavaScriptConfirmDialog(
    _i5.Future<bool> Function(_i3.JavaScriptConfirmDialogRequest)?
<<<<<<< HEAD
    onJavaScriptConfirmDialog,
  ) =>
      (super.noSuchMethod(
            Invocation.method(#setOnJavaScriptConfirmDialog, [
              onJavaScriptConfirmDialog,
            ]),
            returnValue: _i5.Future<void>.value(),
            returnValueForMissingStub: _i5.Future<void>.value(),
          )
          as _i5.Future<void>);
=======
        onJavaScriptConfirmDialog,
  ) =>
      (super.noSuchMethod(
        Invocation.method(#setOnJavaScriptConfirmDialog, [
          onJavaScriptConfirmDialog,
        ]),
        returnValue: _i5.Future<void>.value(),
        returnValueForMissingStub: _i5.Future<void>.value(),
      ) as _i5.Future<void>);
>>>>>>> 2fcc4032

  @override
  _i5.Future<void> setOnJavaScriptTextInputDialog(
    _i5.Future<String> Function(_i3.JavaScriptTextInputDialogRequest)?
<<<<<<< HEAD
    onJavaScriptTextInputDialog,
  ) =>
      (super.noSuchMethod(
            Invocation.method(#setOnJavaScriptTextInputDialog, [
              onJavaScriptTextInputDialog,
            ]),
            returnValue: _i5.Future<void>.value(),
            returnValueForMissingStub: _i5.Future<void>.value(),
          )
          as _i5.Future<void>);

  @override
  _i5.Future<void> setOverScrollMode(_i3.WebViewOverScrollMode? mode) =>
      (super.noSuchMethod(
            Invocation.method(#setOverScrollMode, [mode]),
            returnValue: _i5.Future<void>.value(),
            returnValueForMissingStub: _i5.Future<void>.value(),
          )
          as _i5.Future<void>);
=======
        onJavaScriptTextInputDialog,
  ) =>
      (super.noSuchMethod(
        Invocation.method(#setOnJavaScriptTextInputDialog, [
          onJavaScriptTextInputDialog,
        ]),
        returnValue: _i5.Future<void>.value(),
        returnValueForMissingStub: _i5.Future<void>.value(),
      ) as _i5.Future<void>);
>>>>>>> 2fcc4032
}<|MERGE_RESOLUTION|>--- conflicted
+++ resolved
@@ -30,20 +30,12 @@
 class _FakePigeonInstanceManager_0 extends _i1.SmartFake
     implements _i2.PigeonInstanceManager {
   _FakePigeonInstanceManager_0(Object parent, Invocation parentInvocation)
-<<<<<<< HEAD
-    : super(parent, parentInvocation);
-=======
       : super(parent, parentInvocation);
->>>>>>> 2fcc4032
 }
 
 class _FakeCookieManager_1 extends _i1.SmartFake implements _i2.CookieManager {
   _FakeCookieManager_1(Object parent, Invocation parentInvocation)
-<<<<<<< HEAD
-    : super(parent, parentInvocation);
-=======
       : super(parent, parentInvocation);
->>>>>>> 2fcc4032
 }
 
 class _FakePlatformWebViewControllerCreationParams_2 extends _i1.SmartFake
@@ -56,20 +48,12 @@
 
 class _FakeObject_3 extends _i1.SmartFake implements Object {
   _FakeObject_3(Object parent, Invocation parentInvocation)
-<<<<<<< HEAD
-    : super(parent, parentInvocation);
-=======
       : super(parent, parentInvocation);
->>>>>>> 2fcc4032
 }
 
 class _FakeOffset_4 extends _i1.SmartFake implements _i4.Offset {
   _FakeOffset_4(Object parent, Invocation parentInvocation)
-<<<<<<< HEAD
-    : super(parent, parentInvocation);
-=======
       : super(parent, parentInvocation);
->>>>>>> 2fcc4032
 }
 
 /// A class which mocks [CookieManager].
@@ -81,34 +65,15 @@
   }
 
   @override
-  _i2.PigeonInstanceManager get pigeon_instanceManager =>
-      (super.noSuchMethod(
-            Invocation.getter(#pigeon_instanceManager),
-            returnValue: _FakePigeonInstanceManager_0(
-              this,
-              Invocation.getter(#pigeon_instanceManager),
-            ),
-          )
-          as _i2.PigeonInstanceManager);
-
-  @override
-<<<<<<< HEAD
-  _i5.Future<void> setCookie(String? url, String? value) =>
-      (super.noSuchMethod(
-            Invocation.method(#setCookie, [url, value]),
-            returnValue: _i5.Future<void>.value(),
-            returnValueForMissingStub: _i5.Future<void>.value(),
-          )
-          as _i5.Future<void>);
-
-  @override
-  _i5.Future<bool> removeAllCookies() =>
-      (super.noSuchMethod(
-            Invocation.method(#removeAllCookies, []),
-            returnValue: _i5.Future<bool>.value(false),
-          )
-          as _i5.Future<bool>);
-=======
+  _i2.PigeonInstanceManager get pigeon_instanceManager => (super.noSuchMethod(
+        Invocation.getter(#pigeon_instanceManager),
+        returnValue: _FakePigeonInstanceManager_0(
+          this,
+          Invocation.getter(#pigeon_instanceManager),
+        ),
+      ) as _i2.PigeonInstanceManager);
+
+  @override
   _i5.Future<void> setCookie(String? url, String? value) => (super.noSuchMethod(
         Invocation.method(#setCookie, [url, value]),
         returnValue: _i5.Future<void>.value(),
@@ -120,7 +85,6 @@
         Invocation.method(#removeAllCookies, []),
         returnValue: _i5.Future<bool>.value(false),
       ) as _i5.Future<bool>);
->>>>>>> 2fcc4032
 
   @override
   _i5.Future<void> setAcceptThirdPartyCookies(
@@ -128,24 +92,6 @@
     bool? accept,
   ) =>
       (super.noSuchMethod(
-<<<<<<< HEAD
-            Invocation.method(#setAcceptThirdPartyCookies, [webView, accept]),
-            returnValue: _i5.Future<void>.value(),
-            returnValueForMissingStub: _i5.Future<void>.value(),
-          )
-          as _i5.Future<void>);
-
-  @override
-  _i2.CookieManager pigeon_copy() =>
-      (super.noSuchMethod(
-            Invocation.method(#pigeon_copy, []),
-            returnValue: _FakeCookieManager_1(
-              this,
-              Invocation.method(#pigeon_copy, []),
-            ),
-          )
-          as _i2.CookieManager);
-=======
         Invocation.method(#setAcceptThirdPartyCookies, [webView, accept]),
         returnValue: _i5.Future<void>.value(),
         returnValueForMissingStub: _i5.Future<void>.value(),
@@ -159,7 +105,6 @@
           Invocation.method(#pigeon_copy, []),
         ),
       ) as _i2.CookieManager);
->>>>>>> 2fcc4032
 }
 
 /// A class which mocks [AndroidWebViewController].
@@ -177,44 +122,15 @@
           as int);
 
   @override
-  _i3.PlatformWebViewControllerCreationParams get params =>
-      (super.noSuchMethod(
-            Invocation.getter(#params),
-            returnValue: _FakePlatformWebViewControllerCreationParams_2(
-              this,
-              Invocation.getter(#params),
-            ),
-          )
-          as _i3.PlatformWebViewControllerCreationParams);
-
-  @override
-<<<<<<< HEAD
-  _i5.Future<void> setAllowFileAccess(bool? allow) =>
-      (super.noSuchMethod(
-            Invocation.method(#setAllowFileAccess, [allow]),
-            returnValue: _i5.Future<void>.value(),
-            returnValueForMissingStub: _i5.Future<void>.value(),
-          )
-          as _i5.Future<void>);
-
-  @override
-  _i5.Future<void> loadFile(String? absoluteFilePath) =>
-      (super.noSuchMethod(
-            Invocation.method(#loadFile, [absoluteFilePath]),
-            returnValue: _i5.Future<void>.value(),
-            returnValueForMissingStub: _i5.Future<void>.value(),
-          )
-          as _i5.Future<void>);
-
-  @override
-  _i5.Future<void> loadFlutterAsset(String? key) =>
-      (super.noSuchMethod(
-            Invocation.method(#loadFlutterAsset, [key]),
-            returnValue: _i5.Future<void>.value(),
-            returnValueForMissingStub: _i5.Future<void>.value(),
-          )
-          as _i5.Future<void>);
-=======
+  _i3.PlatformWebViewControllerCreationParams get params => (super.noSuchMethod(
+        Invocation.getter(#params),
+        returnValue: _FakePlatformWebViewControllerCreationParams_2(
+          this,
+          Invocation.getter(#params),
+        ),
+      ) as _i3.PlatformWebViewControllerCreationParams);
+
+  @override
   _i5.Future<void> setAllowFileAccess(bool? allow) => (super.noSuchMethod(
         Invocation.method(#setAllowFileAccess, [allow]),
         returnValue: _i5.Future<void>.value(),
@@ -234,103 +150,18 @@
         returnValue: _i5.Future<void>.value(),
         returnValueForMissingStub: _i5.Future<void>.value(),
       ) as _i5.Future<void>);
->>>>>>> 2fcc4032
 
   @override
   _i5.Future<void> loadHtmlString(String? html, {String? baseUrl}) =>
       (super.noSuchMethod(
-<<<<<<< HEAD
-            Invocation.method(#loadHtmlString, [html], {#baseUrl: baseUrl}),
-            returnValue: _i5.Future<void>.value(),
-            returnValueForMissingStub: _i5.Future<void>.value(),
-          )
-          as _i5.Future<void>);
-=======
         Invocation.method(#loadHtmlString, [html], {#baseUrl: baseUrl}),
         returnValue: _i5.Future<void>.value(),
         returnValueForMissingStub: _i5.Future<void>.value(),
       ) as _i5.Future<void>);
->>>>>>> 2fcc4032
 
   @override
   _i5.Future<void> loadRequest(_i3.LoadRequestParams? params) =>
       (super.noSuchMethod(
-<<<<<<< HEAD
-            Invocation.method(#loadRequest, [params]),
-            returnValue: _i5.Future<void>.value(),
-            returnValueForMissingStub: _i5.Future<void>.value(),
-          )
-          as _i5.Future<void>);
-
-  @override
-  _i5.Future<String?> currentUrl() =>
-      (super.noSuchMethod(
-            Invocation.method(#currentUrl, []),
-            returnValue: _i5.Future<String?>.value(),
-          )
-          as _i5.Future<String?>);
-
-  @override
-  _i5.Future<bool> canGoBack() =>
-      (super.noSuchMethod(
-            Invocation.method(#canGoBack, []),
-            returnValue: _i5.Future<bool>.value(false),
-          )
-          as _i5.Future<bool>);
-
-  @override
-  _i5.Future<bool> canGoForward() =>
-      (super.noSuchMethod(
-            Invocation.method(#canGoForward, []),
-            returnValue: _i5.Future<bool>.value(false),
-          )
-          as _i5.Future<bool>);
-
-  @override
-  _i5.Future<void> goBack() =>
-      (super.noSuchMethod(
-            Invocation.method(#goBack, []),
-            returnValue: _i5.Future<void>.value(),
-            returnValueForMissingStub: _i5.Future<void>.value(),
-          )
-          as _i5.Future<void>);
-
-  @override
-  _i5.Future<void> goForward() =>
-      (super.noSuchMethod(
-            Invocation.method(#goForward, []),
-            returnValue: _i5.Future<void>.value(),
-            returnValueForMissingStub: _i5.Future<void>.value(),
-          )
-          as _i5.Future<void>);
-
-  @override
-  _i5.Future<void> reload() =>
-      (super.noSuchMethod(
-            Invocation.method(#reload, []),
-            returnValue: _i5.Future<void>.value(),
-            returnValueForMissingStub: _i5.Future<void>.value(),
-          )
-          as _i5.Future<void>);
-
-  @override
-  _i5.Future<void> clearCache() =>
-      (super.noSuchMethod(
-            Invocation.method(#clearCache, []),
-            returnValue: _i5.Future<void>.value(),
-            returnValueForMissingStub: _i5.Future<void>.value(),
-          )
-          as _i5.Future<void>);
-
-  @override
-  _i5.Future<void> clearLocalStorage() =>
-      (super.noSuchMethod(
-            Invocation.method(#clearLocalStorage, []),
-            returnValue: _i5.Future<void>.value(),
-            returnValueForMissingStub: _i5.Future<void>.value(),
-          )
-          as _i5.Future<void>);
-=======
         Invocation.method(#loadRequest, [params]),
         returnValue: _i5.Future<void>.value(),
         returnValueForMissingStub: _i5.Future<void>.value(),
@@ -388,29 +219,12 @@
         returnValue: _i5.Future<void>.value(),
         returnValueForMissingStub: _i5.Future<void>.value(),
       ) as _i5.Future<void>);
->>>>>>> 2fcc4032
 
   @override
   _i5.Future<void> setPlatformNavigationDelegate(
     _i3.PlatformNavigationDelegate? handler,
   ) =>
       (super.noSuchMethod(
-<<<<<<< HEAD
-            Invocation.method(#setPlatformNavigationDelegate, [handler]),
-            returnValue: _i5.Future<void>.value(),
-            returnValueForMissingStub: _i5.Future<void>.value(),
-          )
-          as _i5.Future<void>);
-
-  @override
-  _i5.Future<void> runJavaScript(String? javaScript) =>
-      (super.noSuchMethod(
-            Invocation.method(#runJavaScript, [javaScript]),
-            returnValue: _i5.Future<void>.value(),
-            returnValueForMissingStub: _i5.Future<void>.value(),
-          )
-          as _i5.Future<void>);
-=======
         Invocation.method(#setPlatformNavigationDelegate, [handler]),
         returnValue: _i5.Future<void>.value(),
         returnValueForMissingStub: _i5.Future<void>.value(),
@@ -422,22 +236,10 @@
         returnValue: _i5.Future<void>.value(),
         returnValueForMissingStub: _i5.Future<void>.value(),
       ) as _i5.Future<void>);
->>>>>>> 2fcc4032
 
   @override
   _i5.Future<Object> runJavaScriptReturningResult(String? javaScript) =>
       (super.noSuchMethod(
-<<<<<<< HEAD
-            Invocation.method(#runJavaScriptReturningResult, [javaScript]),
-            returnValue: _i5.Future<Object>.value(
-              _FakeObject_3(
-                this,
-                Invocation.method(#runJavaScriptReturningResult, [javaScript]),
-              ),
-            ),
-          )
-          as _i5.Future<Object>);
-=======
         Invocation.method(#runJavaScriptReturningResult, [javaScript]),
         returnValue: _i5.Future<Object>.value(
           _FakeObject_3(
@@ -446,92 +248,20 @@
           ),
         ),
       ) as _i5.Future<Object>);
->>>>>>> 2fcc4032
 
   @override
   _i5.Future<void> addJavaScriptChannel(
     _i3.JavaScriptChannelParams? javaScriptChannelParams,
   ) =>
       (super.noSuchMethod(
-<<<<<<< HEAD
-            Invocation.method(#addJavaScriptChannel, [javaScriptChannelParams]),
-            returnValue: _i5.Future<void>.value(),
-            returnValueForMissingStub: _i5.Future<void>.value(),
-          )
-          as _i5.Future<void>);
-=======
         Invocation.method(#addJavaScriptChannel, [javaScriptChannelParams]),
         returnValue: _i5.Future<void>.value(),
         returnValueForMissingStub: _i5.Future<void>.value(),
       ) as _i5.Future<void>);
->>>>>>> 2fcc4032
 
   @override
   _i5.Future<void> removeJavaScriptChannel(String? javaScriptChannelName) =>
       (super.noSuchMethod(
-<<<<<<< HEAD
-            Invocation.method(#removeJavaScriptChannel, [
-              javaScriptChannelName,
-            ]),
-            returnValue: _i5.Future<void>.value(),
-            returnValueForMissingStub: _i5.Future<void>.value(),
-          )
-          as _i5.Future<void>);
-
-  @override
-  _i5.Future<String?> getTitle() =>
-      (super.noSuchMethod(
-            Invocation.method(#getTitle, []),
-            returnValue: _i5.Future<String?>.value(),
-          )
-          as _i5.Future<String?>);
-
-  @override
-  _i5.Future<void> scrollTo(int? x, int? y) =>
-      (super.noSuchMethod(
-            Invocation.method(#scrollTo, [x, y]),
-            returnValue: _i5.Future<void>.value(),
-            returnValueForMissingStub: _i5.Future<void>.value(),
-          )
-          as _i5.Future<void>);
-
-  @override
-  _i5.Future<void> scrollBy(int? x, int? y) =>
-      (super.noSuchMethod(
-            Invocation.method(#scrollBy, [x, y]),
-            returnValue: _i5.Future<void>.value(),
-            returnValueForMissingStub: _i5.Future<void>.value(),
-          )
-          as _i5.Future<void>);
-
-  @override
-  _i5.Future<_i4.Offset> getScrollPosition() =>
-      (super.noSuchMethod(
-            Invocation.method(#getScrollPosition, []),
-            returnValue: _i5.Future<_i4.Offset>.value(
-              _FakeOffset_4(this, Invocation.method(#getScrollPosition, [])),
-            ),
-          )
-          as _i5.Future<_i4.Offset>);
-
-  @override
-  _i5.Future<void> enableZoom(bool? enabled) =>
-      (super.noSuchMethod(
-            Invocation.method(#enableZoom, [enabled]),
-            returnValue: _i5.Future<void>.value(),
-            returnValueForMissingStub: _i5.Future<void>.value(),
-          )
-          as _i5.Future<void>);
-
-  @override
-  _i5.Future<void> setBackgroundColor(_i4.Color? color) =>
-      (super.noSuchMethod(
-            Invocation.method(#setBackgroundColor, [color]),
-            returnValue: _i5.Future<void>.value(),
-            returnValueForMissingStub: _i5.Future<void>.value(),
-          )
-          as _i5.Future<void>);
-=======
         Invocation.method(#removeJavaScriptChannel, [
           javaScriptChannelName,
         ]),
@@ -580,27 +310,10 @@
         returnValue: _i5.Future<void>.value(),
         returnValueForMissingStub: _i5.Future<void>.value(),
       ) as _i5.Future<void>);
->>>>>>> 2fcc4032
 
   @override
   _i5.Future<void> setJavaScriptMode(_i3.JavaScriptMode? javaScriptMode) =>
       (super.noSuchMethod(
-<<<<<<< HEAD
-            Invocation.method(#setJavaScriptMode, [javaScriptMode]),
-            returnValue: _i5.Future<void>.value(),
-            returnValueForMissingStub: _i5.Future<void>.value(),
-          )
-          as _i5.Future<void>);
-
-  @override
-  _i5.Future<void> setUserAgent(String? userAgent) =>
-      (super.noSuchMethod(
-            Invocation.method(#setUserAgent, [userAgent]),
-            returnValue: _i5.Future<void>.value(),
-            returnValueForMissingStub: _i5.Future<void>.value(),
-          )
-          as _i5.Future<void>);
-=======
         Invocation.method(#setJavaScriptMode, [javaScriptMode]),
         returnValue: _i5.Future<void>.value(),
         returnValueForMissingStub: _i5.Future<void>.value(),
@@ -612,67 +325,22 @@
         returnValue: _i5.Future<void>.value(),
         returnValueForMissingStub: _i5.Future<void>.value(),
       ) as _i5.Future<void>);
->>>>>>> 2fcc4032
 
   @override
   _i5.Future<void> setOnScrollPositionChange(
     void Function(_i3.ScrollPositionChange)? onScrollPositionChange,
   ) =>
       (super.noSuchMethod(
-<<<<<<< HEAD
-            Invocation.method(#setOnScrollPositionChange, [
-              onScrollPositionChange,
-            ]),
-            returnValue: _i5.Future<void>.value(),
-            returnValueForMissingStub: _i5.Future<void>.value(),
-          )
-          as _i5.Future<void>);
-=======
         Invocation.method(#setOnScrollPositionChange, [
           onScrollPositionChange,
         ]),
         returnValue: _i5.Future<void>.value(),
         returnValueForMissingStub: _i5.Future<void>.value(),
       ) as _i5.Future<void>);
->>>>>>> 2fcc4032
 
   @override
   _i5.Future<void> setMediaPlaybackRequiresUserGesture(bool? require) =>
       (super.noSuchMethod(
-<<<<<<< HEAD
-            Invocation.method(#setMediaPlaybackRequiresUserGesture, [require]),
-            returnValue: _i5.Future<void>.value(),
-            returnValueForMissingStub: _i5.Future<void>.value(),
-          )
-          as _i5.Future<void>);
-
-  @override
-  _i5.Future<void> setTextZoom(int? textZoom) =>
-      (super.noSuchMethod(
-            Invocation.method(#setTextZoom, [textZoom]),
-            returnValue: _i5.Future<void>.value(),
-            returnValueForMissingStub: _i5.Future<void>.value(),
-          )
-          as _i5.Future<void>);
-
-  @override
-  _i5.Future<void> setAllowContentAccess(bool? enabled) =>
-      (super.noSuchMethod(
-            Invocation.method(#setAllowContentAccess, [enabled]),
-            returnValue: _i5.Future<void>.value(),
-            returnValueForMissingStub: _i5.Future<void>.value(),
-          )
-          as _i5.Future<void>);
-
-  @override
-  _i5.Future<void> setGeolocationEnabled(bool? enabled) =>
-      (super.noSuchMethod(
-            Invocation.method(#setGeolocationEnabled, [enabled]),
-            returnValue: _i5.Future<void>.value(),
-            returnValueForMissingStub: _i5.Future<void>.value(),
-          )
-          as _i5.Future<void>);
-=======
         Invocation.method(#setMediaPlaybackRequiresUserGesture, [require]),
         returnValue: _i5.Future<void>.value(),
         returnValueForMissingStub: _i5.Future<void>.value(),
@@ -698,21 +366,10 @@
         returnValue: _i5.Future<void>.value(),
         returnValueForMissingStub: _i5.Future<void>.value(),
       ) as _i5.Future<void>);
->>>>>>> 2fcc4032
 
   @override
   _i5.Future<void> setOnShowFileSelector(
     _i5.Future<List<String>> Function(_i6.FileSelectorParams)?
-<<<<<<< HEAD
-    onShowFileSelector,
-  ) =>
-      (super.noSuchMethod(
-            Invocation.method(#setOnShowFileSelector, [onShowFileSelector]),
-            returnValue: _i5.Future<void>.value(),
-            returnValueForMissingStub: _i5.Future<void>.value(),
-          )
-          as _i5.Future<void>);
-=======
         onShowFileSelector,
   ) =>
       (super.noSuchMethod(
@@ -720,29 +377,18 @@
         returnValue: _i5.Future<void>.value(),
         returnValueForMissingStub: _i5.Future<void>.value(),
       ) as _i5.Future<void>);
->>>>>>> 2fcc4032
 
   @override
   _i5.Future<void> setOnPlatformPermissionRequest(
     void Function(_i3.PlatformWebViewPermissionRequest)? onPermissionRequest,
   ) =>
       (super.noSuchMethod(
-<<<<<<< HEAD
-            Invocation.method(#setOnPlatformPermissionRequest, [
-              onPermissionRequest,
-            ]),
-            returnValue: _i5.Future<void>.value(),
-            returnValueForMissingStub: _i5.Future<void>.value(),
-          )
-          as _i5.Future<void>);
-=======
         Invocation.method(#setOnPlatformPermissionRequest, [
           onPermissionRequest,
         ]),
         returnValue: _i5.Future<void>.value(),
         returnValueForMissingStub: _i5.Future<void>.value(),
       ) as _i5.Future<void>);
->>>>>>> 2fcc4032
 
   @override
   _i5.Future<void> setGeolocationPermissionsPromptCallbacks({
@@ -750,16 +396,6 @@
     _i6.OnGeolocationPermissionsHidePrompt? onHidePrompt,
   }) =>
       (super.noSuchMethod(
-<<<<<<< HEAD
-            Invocation.method(#setGeolocationPermissionsPromptCallbacks, [], {
-              #onShowPrompt: onShowPrompt,
-              #onHidePrompt: onHidePrompt,
-            }),
-            returnValue: _i5.Future<void>.value(),
-            returnValueForMissingStub: _i5.Future<void>.value(),
-          )
-          as _i5.Future<void>);
-=======
         Invocation.method(#setGeolocationPermissionsPromptCallbacks, [], {
           #onShowPrompt: onShowPrompt,
           #onHidePrompt: onHidePrompt,
@@ -767,7 +403,6 @@
         returnValue: _i5.Future<void>.value(),
         returnValueForMissingStub: _i5.Future<void>.value(),
       ) as _i5.Future<void>);
->>>>>>> 2fcc4032
 
   @override
   _i5.Future<void> setCustomWidgetCallbacks({
@@ -775,16 +410,6 @@
     required _i6.OnHideCustomWidgetCallback? onHideCustomWidget,
   }) =>
       (super.noSuchMethod(
-<<<<<<< HEAD
-            Invocation.method(#setCustomWidgetCallbacks, [], {
-              #onShowCustomWidget: onShowCustomWidget,
-              #onHideCustomWidget: onHideCustomWidget,
-            }),
-            returnValue: _i5.Future<void>.value(),
-            returnValueForMissingStub: _i5.Future<void>.value(),
-          )
-          as _i5.Future<void>);
-=======
         Invocation.method(#setCustomWidgetCallbacks, [], {
           #onShowCustomWidget: onShowCustomWidget,
           #onHideCustomWidget: onHideCustomWidget,
@@ -792,28 +417,12 @@
         returnValue: _i5.Future<void>.value(),
         returnValueForMissingStub: _i5.Future<void>.value(),
       ) as _i5.Future<void>);
->>>>>>> 2fcc4032
 
   @override
   _i5.Future<void> setOnConsoleMessage(
     void Function(_i3.JavaScriptConsoleMessage)? onConsoleMessage,
   ) =>
       (super.noSuchMethod(
-<<<<<<< HEAD
-            Invocation.method(#setOnConsoleMessage, [onConsoleMessage]),
-            returnValue: _i5.Future<void>.value(),
-            returnValueForMissingStub: _i5.Future<void>.value(),
-          )
-          as _i5.Future<void>);
-
-  @override
-  _i5.Future<String?> getUserAgent() =>
-      (super.noSuchMethod(
-            Invocation.method(#getUserAgent, []),
-            returnValue: _i5.Future<String?>.value(),
-          )
-          as _i5.Future<String?>);
-=======
         Invocation.method(#setOnConsoleMessage, [onConsoleMessage]),
         returnValue: _i5.Future<void>.value(),
         returnValueForMissingStub: _i5.Future<void>.value(),
@@ -824,23 +433,10 @@
         Invocation.method(#getUserAgent, []),
         returnValue: _i5.Future<String?>.value(),
       ) as _i5.Future<String?>);
->>>>>>> 2fcc4032
 
   @override
   _i5.Future<void> setOnJavaScriptAlertDialog(
     _i5.Future<void> Function(_i3.JavaScriptAlertDialogRequest)?
-<<<<<<< HEAD
-    onJavaScriptAlertDialog,
-  ) =>
-      (super.noSuchMethod(
-            Invocation.method(#setOnJavaScriptAlertDialog, [
-              onJavaScriptAlertDialog,
-            ]),
-            returnValue: _i5.Future<void>.value(),
-            returnValueForMissingStub: _i5.Future<void>.value(),
-          )
-          as _i5.Future<void>);
-=======
         onJavaScriptAlertDialog,
   ) =>
       (super.noSuchMethod(
@@ -850,23 +446,10 @@
         returnValue: _i5.Future<void>.value(),
         returnValueForMissingStub: _i5.Future<void>.value(),
       ) as _i5.Future<void>);
->>>>>>> 2fcc4032
 
   @override
   _i5.Future<void> setOnJavaScriptConfirmDialog(
     _i5.Future<bool> Function(_i3.JavaScriptConfirmDialogRequest)?
-<<<<<<< HEAD
-    onJavaScriptConfirmDialog,
-  ) =>
-      (super.noSuchMethod(
-            Invocation.method(#setOnJavaScriptConfirmDialog, [
-              onJavaScriptConfirmDialog,
-            ]),
-            returnValue: _i5.Future<void>.value(),
-            returnValueForMissingStub: _i5.Future<void>.value(),
-          )
-          as _i5.Future<void>);
-=======
         onJavaScriptConfirmDialog,
   ) =>
       (super.noSuchMethod(
@@ -876,32 +459,10 @@
         returnValue: _i5.Future<void>.value(),
         returnValueForMissingStub: _i5.Future<void>.value(),
       ) as _i5.Future<void>);
->>>>>>> 2fcc4032
 
   @override
   _i5.Future<void> setOnJavaScriptTextInputDialog(
     _i5.Future<String> Function(_i3.JavaScriptTextInputDialogRequest)?
-<<<<<<< HEAD
-    onJavaScriptTextInputDialog,
-  ) =>
-      (super.noSuchMethod(
-            Invocation.method(#setOnJavaScriptTextInputDialog, [
-              onJavaScriptTextInputDialog,
-            ]),
-            returnValue: _i5.Future<void>.value(),
-            returnValueForMissingStub: _i5.Future<void>.value(),
-          )
-          as _i5.Future<void>);
-
-  @override
-  _i5.Future<void> setOverScrollMode(_i3.WebViewOverScrollMode? mode) =>
-      (super.noSuchMethod(
-            Invocation.method(#setOverScrollMode, [mode]),
-            returnValue: _i5.Future<void>.value(),
-            returnValueForMissingStub: _i5.Future<void>.value(),
-          )
-          as _i5.Future<void>);
-=======
         onJavaScriptTextInputDialog,
   ) =>
       (super.noSuchMethod(
@@ -911,5 +472,12 @@
         returnValue: _i5.Future<void>.value(),
         returnValueForMissingStub: _i5.Future<void>.value(),
       ) as _i5.Future<void>);
->>>>>>> 2fcc4032
+
+  @override
+  _i5.Future<void> setOverScrollMode(_i3.WebViewOverScrollMode? mode) =>
+      (super.noSuchMethod(
+        Invocation.method(#setOverScrollMode, [mode]),
+        returnValue: _i5.Future<void>.value(),
+        returnValueForMissingStub: _i5.Future<void>.value(),
+      ) as _i5.Future<void>);
 }