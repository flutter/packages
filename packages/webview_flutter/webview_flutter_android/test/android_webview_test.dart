--- conflicted
+++ resolved
@@ -1038,81 +1038,6 @@
         expect(callbackParameters, <Object?>[instance, request]);
       });
 
-<<<<<<< HEAD
-      test('onConsoleMessage', () async {
-        late final List<Object> result;
-        when(mockWebChromeClient.onConsoleMessage).thenReturn(
-          (WebChromeClient instance, ConsoleMessage message) {
-            result = <Object>[instance, message];
-          },
-        );
-
-        final ConsoleMessage message = ConsoleMessage(
-          lineNumber: 0,
-          message: 'message',
-          level: ConsoleMessageLevel.error,
-          sourceId: 'sourceId',
-        );
-
-        flutterApi.onConsoleMessage(
-          mockWebChromeClientInstanceId,
-          message,
-        );
-        expect(result[0], mockWebChromeClient);
-        expect(result[1], message);
-      });
-
-      test('setSynchronousReturnValueForOnConsoleMessage', () {
-        final MockTestWebChromeClientHostApi mockHostApi =
-            MockTestWebChromeClientHostApi();
-        TestWebChromeClientHostApi.setup(mockHostApi);
-
-        WebChromeClient.api =
-            WebChromeClientHostApiImpl(instanceManager: instanceManager);
-
-        final WebChromeClient webChromeClient = WebChromeClient.detached();
-        instanceManager.addHostCreatedInstance(webChromeClient, 2);
-
-        webChromeClient.setSynchronousReturnValueForOnConsoleMessage(false);
-
-        verify(
-          mockHostApi.setSynchronousReturnValueForOnConsoleMessage(2, false),
-        );
-      });
-
-      test(
-          'setSynchronousReturnValueForOnConsoleMessage throws StateError when onConsoleMessage is null',
-          () {
-        final MockTestWebChromeClientHostApi mockHostApi =
-            MockTestWebChromeClientHostApi();
-        TestWebChromeClientHostApi.setup(mockHostApi);
-
-        WebChromeClient.api =
-            WebChromeClientHostApiImpl(instanceManager: instanceManager);
-
-        final WebChromeClient clientWithNullCallback =
-            WebChromeClient.detached();
-        instanceManager.addHostCreatedInstance(clientWithNullCallback, 2);
-
-        expect(
-          () => clientWithNullCallback
-              .setSynchronousReturnValueForOnConsoleMessage(true),
-          throwsStateError,
-        );
-
-        final WebChromeClient clientWithNonnullCallback =
-            WebChromeClient.detached(
-          onConsoleMessage: (_, __) async {},
-        );
-        instanceManager.addHostCreatedInstance(clientWithNonnullCallback, 3);
-
-        clientWithNonnullCallback
-            .setSynchronousReturnValueForOnConsoleMessage(true);
-
-        verify(
-          mockHostApi.setSynchronousReturnValueForOnConsoleMessage(3, true),
-        );
-=======
       test('onShowCustomView', () {
         final InstanceManager instanceManager = InstanceManager(
           onWeakReferenceRemoved: (_) {},
@@ -1193,7 +1118,81 @@
         flutterApi.onHideCustomView(instanceIdentifier);
 
         expect(callbackParameters, <Object?>[instance]);
->>>>>>> 51e74b97
+      });
+
+      test('onConsoleMessage', () async {
+        late final List<Object> result;
+        when(mockWebChromeClient.onConsoleMessage).thenReturn(
+          (WebChromeClient instance, ConsoleMessage message) {
+            result = <Object>[instance, message];
+          },
+        );
+
+        final ConsoleMessage message = ConsoleMessage(
+          lineNumber: 0,
+          message: 'message',
+          level: ConsoleMessageLevel.error,
+          sourceId: 'sourceId',
+        );
+
+        flutterApi.onConsoleMessage(
+          mockWebChromeClientInstanceId,
+          message,
+        );
+        expect(result[0], mockWebChromeClient);
+        expect(result[1], message);
+      });
+
+      test('setSynchronousReturnValueForOnConsoleMessage', () {
+        final MockTestWebChromeClientHostApi mockHostApi =
+            MockTestWebChromeClientHostApi();
+        TestWebChromeClientHostApi.setup(mockHostApi);
+
+        WebChromeClient.api =
+            WebChromeClientHostApiImpl(instanceManager: instanceManager);
+
+        final WebChromeClient webChromeClient = WebChromeClient.detached();
+        instanceManager.addHostCreatedInstance(webChromeClient, 2);
+
+        webChromeClient.setSynchronousReturnValueForOnConsoleMessage(false);
+
+        verify(
+          mockHostApi.setSynchronousReturnValueForOnConsoleMessage(2, false),
+        );
+      });
+
+      test(
+          'setSynchronousReturnValueForOnConsoleMessage throws StateError when onConsoleMessage is null',
+          () {
+        final MockTestWebChromeClientHostApi mockHostApi =
+            MockTestWebChromeClientHostApi();
+        TestWebChromeClientHostApi.setup(mockHostApi);
+
+        WebChromeClient.api =
+            WebChromeClientHostApiImpl(instanceManager: instanceManager);
+
+        final WebChromeClient clientWithNullCallback =
+            WebChromeClient.detached();
+        instanceManager.addHostCreatedInstance(clientWithNullCallback, 2);
+
+        expect(
+          () => clientWithNullCallback
+              .setSynchronousReturnValueForOnConsoleMessage(true),
+          throwsStateError,
+        );
+
+        final WebChromeClient clientWithNonnullCallback =
+            WebChromeClient.detached(
+          onConsoleMessage: (_, __) async {},
+        );
+        instanceManager.addHostCreatedInstance(clientWithNonnullCallback, 3);
+
+        clientWithNonnullCallback
+            .setSynchronousReturnValueForOnConsoleMessage(true);
+
+        verify(
+          mockHostApi.setSynchronousReturnValueForOnConsoleMessage(3, true),
+        );
       });
 
       test('copy', () {
