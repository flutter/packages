--- conflicted
+++ resolved
@@ -17,11 +17,8 @@
   CookieManagerHostApi,
   DownloadListener,
   JavaScriptChannel,
-<<<<<<< HEAD
+  TestCookieManagerHostApi,
   TestCustomViewCallbackHostApi,
-=======
-  TestCookieManagerHostApi,
->>>>>>> 4a5cc3e6
   TestDownloadListenerHostApi,
   TestInstanceManagerHostApi,
   TestJavaObjectHostApi,
