// Copyright 2013 The Flutter Authors. All rights reserved.
// Use of this source code is governed by a BSD-style license that can be
// found in the LICENSE file.

import 'dart:async';

import 'package:flutter_test/flutter_test.dart';
import 'package:mockito/annotations.dart';
import 'package:webview_flutter_android/src/android_proxy.dart';
import 'package:webview_flutter_android/src/android_webview.dart'
    as android_webview;
import 'package:webview_flutter_android/webview_flutter_android.dart';
import 'package:webview_flutter_platform_interface/webview_flutter_platform_interface.dart';

import 'android_navigation_delegate_test.mocks.dart';
import 'test_android_webview.g.dart';

@GenerateMocks(<Type>[TestInstanceManagerHostApi])
void main() {
  TestWidgetsFlutterBinding.ensureInitialized();

  // Mocks the call to clear the native InstanceManager.
  TestInstanceManagerHostApi.setup(MockTestInstanceManagerHostApi());

  group('AndroidNavigationDelegate', () {
    test('onPageFinished', () {
      final AndroidNavigationDelegate androidNavigationDelegate =
          AndroidNavigationDelegate(_buildCreationParams());

      late final String callbackUrl;
      androidNavigationDelegate
          .setOnPageFinished((String url) => callbackUrl = url);

      CapturingWebViewClient.lastCreatedDelegate.onPageFinished!(
        android_webview.WebView.detached(),
        'https://www.google.com',
      );

      expect(callbackUrl, 'https://www.google.com');
    });

    test('onPageStarted', () {
      final AndroidNavigationDelegate androidNavigationDelegate =
          AndroidNavigationDelegate(_buildCreationParams());

      late final String callbackUrl;
      androidNavigationDelegate
          .setOnPageStarted((String url) => callbackUrl = url);

      CapturingWebViewClient.lastCreatedDelegate.onPageStarted!(
        android_webview.WebView.detached(),
        'https://www.google.com',
      );

      expect(callbackUrl, 'https://www.google.com');
    });

    test('onWebResourceError from onReceivedRequestError', () {
      final AndroidNavigationDelegate androidNavigationDelegate =
          AndroidNavigationDelegate(_buildCreationParams());

      late final WebResourceError callbackError;
      androidNavigationDelegate.setOnWebResourceError(
          (WebResourceError error) => callbackError = error);

      CapturingWebViewClient.lastCreatedDelegate.onReceivedRequestError!(
        android_webview.WebView.detached(),
        android_webview.WebResourceRequest(
          url: 'https://www.google.com',
          isForMainFrame: false,
          isRedirect: true,
          hasGesture: true,
          method: 'GET',
          requestHeaders: <String, String>{'X-Mock': 'mocking'},
        ),
        android_webview.WebResourceError(
          errorCode: android_webview.WebViewClient.errorFileNotFound,
          description: 'Page not found.',
        ),
      );

      expect(callbackError.errorCode,
          android_webview.WebViewClient.errorFileNotFound);
      expect(callbackError.description, 'Page not found.');
      expect(callbackError.errorType, WebResourceErrorType.fileNotFound);
      expect(callbackError.isForMainFrame, false);
    });

    test('onWebResourceError from onRequestError', () {
      final AndroidNavigationDelegate androidNavigationDelegate =
          AndroidNavigationDelegate(_buildCreationParams());

      late final WebResourceError callbackError;
      androidNavigationDelegate.setOnWebResourceError(
          (WebResourceError error) => callbackError = error);

      CapturingWebViewClient.lastCreatedDelegate.onReceivedError!(
        android_webview.WebView.detached(),
        android_webview.WebViewClient.errorFileNotFound,
        'Page not found.',
        'https://www.google.com',
      );

      expect(callbackError.errorCode,
          android_webview.WebViewClient.errorFileNotFound);
      expect(callbackError.description, 'Page not found.');
      expect(callbackError.errorType, WebResourceErrorType.fileNotFound);
      expect(callbackError.isForMainFrame, true);
    });

    test(
        'onNavigationRequest from requestLoading should not be called when loadUrlCallback is not specified',
        () {
      final AndroidNavigationDelegate androidNavigationDelegate =
          AndroidNavigationDelegate(_buildCreationParams());

      NavigationRequest? callbackNavigationRequest;
      androidNavigationDelegate
          .setOnNavigationRequest((NavigationRequest navigationRequest) {
        callbackNavigationRequest = navigationRequest;
        return NavigationDecision.prevent;
      });

      CapturingWebViewClient.lastCreatedDelegate.requestLoading!(
        android_webview.WebView.detached(),
        android_webview.WebResourceRequest(
          url: 'https://www.google.com',
          isForMainFrame: true,
          isRedirect: true,
          hasGesture: true,
          method: 'GET',
          requestHeaders: <String, String>{'X-Mock': 'mocking'},
        ),
      );

      expect(callbackNavigationRequest, isNull);
    });

    test(
        'onLoadRequest from requestLoading should not be called when navigationRequestCallback is not specified',
        () {
      final Completer<void> completer = Completer<void>();
      final AndroidNavigationDelegate androidNavigationDelegate =
          AndroidNavigationDelegate(_buildCreationParams());

      androidNavigationDelegate.setOnLoadRequest((_) {
        completer.complete();
        return completer.future;
      });

      CapturingWebViewClient.lastCreatedDelegate.requestLoading!(
        android_webview.WebView.detached(),
        android_webview.WebResourceRequest(
          url: 'https://www.google.com',
          isForMainFrame: true,
          isRedirect: true,
          hasGesture: true,
          method: 'GET',
          requestHeaders: <String, String>{'X-Mock': 'mocking'},
        ),
      );

      expect(completer.isCompleted, false);
    });

    test(
        'onLoadRequest from requestLoading should not be called when onNavigationRequestCallback returns NavigationDecision.prevent',
        () {
      final Completer<void> completer = Completer<void>();
      final AndroidNavigationDelegate androidNavigationDelegate =
          AndroidNavigationDelegate(_buildCreationParams());

      androidNavigationDelegate.setOnLoadRequest((_) {
        completer.complete();
        return completer.future;
      });

      late final NavigationRequest callbackNavigationRequest;
      androidNavigationDelegate
          .setOnNavigationRequest((NavigationRequest navigationRequest) {
        callbackNavigationRequest = navigationRequest;
        return NavigationDecision.prevent;
      });

      CapturingWebViewClient.lastCreatedDelegate.requestLoading!(
        android_webview.WebView.detached(),
        android_webview.WebResourceRequest(
          url: 'https://www.google.com',
          isForMainFrame: true,
          isRedirect: true,
          hasGesture: true,
          method: 'GET',
          requestHeaders: <String, String>{'X-Mock': 'mocking'},
        ),
      );

      expect(callbackNavigationRequest.isMainFrame, true);
      expect(callbackNavigationRequest.url, 'https://www.google.com');
      expect(completer.isCompleted, false);
    });

    test(
        'onLoadRequest from requestLoading should complete when onNavigationRequestCallback returns NavigationDecision.navigate',
        () {
      final Completer<void> completer = Completer<void>();
      late final LoadRequestParams loadRequestParams;
      final AndroidNavigationDelegate androidNavigationDelegate =
          AndroidNavigationDelegate(_buildCreationParams());

      androidNavigationDelegate.setOnLoadRequest((LoadRequestParams params) {
        loadRequestParams = params;
        completer.complete();
        return completer.future;
      });

      late final NavigationRequest callbackNavigationRequest;
      androidNavigationDelegate
          .setOnNavigationRequest((NavigationRequest navigationRequest) {
        callbackNavigationRequest = navigationRequest;
        return NavigationDecision.navigate;
      });

      CapturingWebViewClient.lastCreatedDelegate.requestLoading!(
        android_webview.WebView.detached(),
        android_webview.WebResourceRequest(
          url: 'https://www.google.com',
          isForMainFrame: true,
          isRedirect: true,
          hasGesture: true,
          method: 'GET',
          requestHeaders: <String, String>{'X-Mock': 'mocking'},
        ),
      );

      expect(loadRequestParams.uri.toString(), 'https://www.google.com');
      expect(loadRequestParams.headers, <String, String>{'X-Mock': 'mocking'});
      expect(callbackNavigationRequest.isMainFrame, true);
      expect(callbackNavigationRequest.url, 'https://www.google.com');
      expect(completer.isCompleted, true);
    });

    test(
        'onNavigationRequest from urlLoading should not be called when loadUrlCallback is not specified',
        () {
      final AndroidNavigationDelegate androidNavigationDelegate =
          AndroidNavigationDelegate(_buildCreationParams());

      NavigationRequest? callbackNavigationRequest;
      androidNavigationDelegate
          .setOnNavigationRequest((NavigationRequest navigationRequest) {
        callbackNavigationRequest = navigationRequest;
        return NavigationDecision.prevent;
      });

      CapturingWebViewClient.lastCreatedDelegate.urlLoading!(
        android_webview.WebView.detached(),
        'https://www.google.com',
      );

      expect(callbackNavigationRequest, isNull);
    });

    test(
        'onLoadRequest from urlLoading should not be called when navigationRequestCallback is not specified',
        () {
      final Completer<void> completer = Completer<void>();
      final AndroidNavigationDelegate androidNavigationDelegate =
          AndroidNavigationDelegate(_buildCreationParams());

      androidNavigationDelegate.setOnLoadRequest((_) {
        completer.complete();
        return completer.future;
      });

      CapturingWebViewClient.lastCreatedDelegate.urlLoading!(
        android_webview.WebView.detached(),
        'https://www.google.com',
      );

      expect(completer.isCompleted, false);
    });

    test(
        'onLoadRequest from urlLoading should not be called when onNavigationRequestCallback returns NavigationDecision.prevent',
        () {
      final Completer<void> completer = Completer<void>();
      final AndroidNavigationDelegate androidNavigationDelegate =
          AndroidNavigationDelegate(_buildCreationParams());

      androidNavigationDelegate.setOnLoadRequest((_) {
        completer.complete();
        return completer.future;
      });

      late final NavigationRequest callbackNavigationRequest;
      androidNavigationDelegate
          .setOnNavigationRequest((NavigationRequest navigationRequest) {
        callbackNavigationRequest = navigationRequest;
        return NavigationDecision.prevent;
      });

      CapturingWebViewClient.lastCreatedDelegate.urlLoading!(
        android_webview.WebView.detached(),
        'https://www.google.com',
      );

      expect(callbackNavigationRequest.isMainFrame, true);
      expect(callbackNavigationRequest.url, 'https://www.google.com');
      expect(completer.isCompleted, false);
    });

    test(
        'onLoadRequest from urlLoading should complete when onNavigationRequestCallback returns NavigationDecision.navigate',
        () {
      final Completer<void> completer = Completer<void>();
      late final LoadRequestParams loadRequestParams;
      final AndroidNavigationDelegate androidNavigationDelegate =
          AndroidNavigationDelegate(_buildCreationParams());

      androidNavigationDelegate.setOnLoadRequest((LoadRequestParams params) {
        loadRequestParams = params;
        completer.complete();
        return completer.future;
      });

      late final NavigationRequest callbackNavigationRequest;
      androidNavigationDelegate
          .setOnNavigationRequest((NavigationRequest navigationRequest) {
        callbackNavigationRequest = navigationRequest;
        return NavigationDecision.navigate;
      });

      CapturingWebViewClient.lastCreatedDelegate.urlLoading!(
        android_webview.WebView.detached(),
        'https://www.google.com',
      );

      expect(loadRequestParams.uri.toString(), 'https://www.google.com');
      expect(loadRequestParams.headers, <String, String>{});
      expect(callbackNavigationRequest.isMainFrame, true);
      expect(callbackNavigationRequest.url, 'https://www.google.com');
      expect(completer.isCompleted, true);
    });

    test('setOnNavigationRequest should override URL loading', () {
      final AndroidNavigationDelegate androidNavigationDelegate =
          AndroidNavigationDelegate(_buildCreationParams());

      androidNavigationDelegate.setOnNavigationRequest(
        (NavigationRequest request) => NavigationDecision.navigate,
      );

      expect(
          CapturingWebViewClient.lastCreatedDelegate
              .synchronousReturnValueForShouldOverrideUrlLoading,
          isTrue);
    });

    test(
        'onLoadRequest from onDownloadStart should not be called when navigationRequestCallback is not specified',
        () {
      final Completer<void> completer = Completer<void>();
      final AndroidNavigationDelegate androidNavigationDelegate =
          AndroidNavigationDelegate(_buildCreationParams());

      androidNavigationDelegate.setOnLoadRequest((_) {
        completer.complete();
        return completer.future;
      });

      CapturingDownloadListener.lastCreatedListener.onDownloadStart(
        '',
        '',
        '',
        '',
        0,
      );

      expect(completer.isCompleted, false);
    });

    test(
        'onLoadRequest from onDownloadStart should not be called when onNavigationRequestCallback returns NavigationDecision.prevent',
        () {
      final Completer<void> completer = Completer<void>();
      final AndroidNavigationDelegate androidNavigationDelegate =
          AndroidNavigationDelegate(_buildCreationParams());

      androidNavigationDelegate.setOnLoadRequest((_) {
        completer.complete();
        return completer.future;
      });

      late final NavigationRequest callbackNavigationRequest;
      androidNavigationDelegate
          .setOnNavigationRequest((NavigationRequest navigationRequest) {
        callbackNavigationRequest = navigationRequest;
        return NavigationDecision.prevent;
      });

      CapturingDownloadListener.lastCreatedListener.onDownloadStart(
        'https://www.google.com',
        '',
        '',
        '',
        0,
      );

      expect(callbackNavigationRequest.isMainFrame, true);
      expect(callbackNavigationRequest.url, 'https://www.google.com');
      expect(completer.isCompleted, false);
    });

    test(
        'onLoadRequest from onDownloadStart should complete when onNavigationRequestCallback returns NavigationDecision.navigate',
        () {
      final Completer<void> completer = Completer<void>();
      late final LoadRequestParams loadRequestParams;
      final AndroidNavigationDelegate androidNavigationDelegate =
          AndroidNavigationDelegate(_buildCreationParams());

      androidNavigationDelegate.setOnLoadRequest((LoadRequestParams params) {
        loadRequestParams = params;
        completer.complete();
        return completer.future;
      });

      late final NavigationRequest callbackNavigationRequest;
      androidNavigationDelegate
          .setOnNavigationRequest((NavigationRequest navigationRequest) {
        callbackNavigationRequest = navigationRequest;
        return NavigationDecision.navigate;
      });

      CapturingDownloadListener.lastCreatedListener.onDownloadStart(
        'https://www.google.com',
        '',
        '',
        '',
        0,
      );

      expect(loadRequestParams.uri.toString(), 'https://www.google.com');
      expect(loadRequestParams.headers, <String, String>{});
      expect(callbackNavigationRequest.isMainFrame, true);
      expect(callbackNavigationRequest.url, 'https://www.google.com');
      expect(completer.isCompleted, true);
    });
  });

  test('onUrlChange', () {
    final AndroidNavigationDelegate androidNavigationDelegate =
        AndroidNavigationDelegate(_buildCreationParams());

    late final AndroidUrlChange urlChange;
    androidNavigationDelegate.setOnUrlChange(
      (UrlChange change) {
        urlChange = change as AndroidUrlChange;
      },
    );

    CapturingWebViewClient.lastCreatedDelegate.doUpdateVisitedHistory!(
      android_webview.WebView.detached(),
      'https://www.google.com',
      false,
    );

    expect(urlChange.url, 'https://www.google.com');
    expect(urlChange.isReload, isFalse);
  });
}

AndroidNavigationDelegateCreationParams _buildCreationParams() {
  return AndroidNavigationDelegateCreationParams
      .fromPlatformNavigationDelegateCreationParams(
    const PlatformNavigationDelegateCreationParams(),
    androidWebViewProxy: const AndroidWebViewProxy(
      createAndroidWebChromeClient: CapturingWebChromeClient.new,
      createAndroidWebViewClient: CapturingWebViewClient.new,
      createDownloadListener: CapturingDownloadListener.new,
    ),
  );
}

// Records the last created instance of itself.
// ignore: must_be_immutable
class CapturingWebViewClient extends android_webview.WebViewClient {
  CapturingWebViewClient({
    super.onPageFinished,
    super.onPageStarted,
    super.onReceivedError,
    super.onReceivedRequestError,
    super.requestLoading,
    super.urlLoading,
    super.doUpdateVisitedHistory,
    super.binaryMessenger,
    super.instanceManager,
  }) : super.detached() {
    lastCreatedDelegate = this;
  }

  static CapturingWebViewClient lastCreatedDelegate = CapturingWebViewClient();

  bool synchronousReturnValueForShouldOverrideUrlLoading = false;

  @override
  Future<void> setSynchronousReturnValueForShouldOverrideUrlLoading(
      bool value) async {
    synchronousReturnValueForShouldOverrideUrlLoading = value;
  }
}

// Records the last created instance of itself.
class CapturingWebChromeClient extends android_webview.WebChromeClient {
  CapturingWebChromeClient({
    super.onProgressChanged,
    super.onShowFileChooser,
<<<<<<< HEAD
    super.onPermissionRequest,
=======
    super.onGeolocationPermissionsShowPrompt,
    super.onGeolocationPermissionsHidePrompt,
>>>>>>> 20b554c3
    super.binaryMessenger,
    super.instanceManager,
  }) : super.detached() {
    lastCreatedDelegate = this;
  }
  static CapturingWebChromeClient lastCreatedDelegate =
      CapturingWebChromeClient();
}

// Records the last created instance of itself.
class CapturingDownloadListener extends android_webview.DownloadListener {
  CapturingDownloadListener({
    required super.onDownloadStart,
    super.binaryMessenger,
    super.instanceManager,
  }) : super.detached() {
    lastCreatedListener = this;
  }
  static CapturingDownloadListener lastCreatedListener =
      CapturingDownloadListener(onDownloadStart: (_, __, ___, ____, _____) {});
}<|MERGE_RESOLUTION|>--- conflicted
+++ resolved
@@ -515,12 +515,9 @@
   CapturingWebChromeClient({
     super.onProgressChanged,
     super.onShowFileChooser,
-<<<<<<< HEAD
-    super.onPermissionRequest,
-=======
     super.onGeolocationPermissionsShowPrompt,
     super.onGeolocationPermissionsHidePrompt,
->>>>>>> 20b554c3
+    super.onPermissionRequest,
     super.binaryMessenger,
     super.instanceManager,
   }) : super.detached() {
