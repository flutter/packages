// Copyright 2013 The Flutter Authors. All rights reserved.
// Use of this source code is governed by a BSD-style license that can be
// found in the LICENSE file.

import 'dart:async';

import 'package:flutter_test/flutter_test.dart';
import 'package:mockito/annotations.dart';
import 'package:webview_flutter_android/src/android_proxy.dart';
import 'package:webview_flutter_android/src/android_webview.dart'
    as android_webview;
import 'package:webview_flutter_android/webview_flutter_android.dart';
import 'package:webview_flutter_platform_interface/webview_flutter_platform_interface.dart';

import 'android_navigation_delegate_test.mocks.dart';
import 'test_android_webview.g.dart';

@GenerateMocks(<Type>[TestInstanceManagerHostApi])
void main() {
  TestWidgetsFlutterBinding.ensureInitialized();

  // Mocks the call to clear the native InstanceManager.
  TestInstanceManagerHostApi.setup(MockTestInstanceManagerHostApi());

  group('AndroidNavigationDelegate', () {
    test('onPageFinished', () {
      final AndroidNavigationDelegate androidNavigationDelegate =
          AndroidNavigationDelegate(_buildCreationParams());

      late final String callbackUrl;
      androidNavigationDelegate
          .setOnPageFinished((String url) => callbackUrl = url);

      CapturingWebViewClient.lastCreatedDelegate.onPageFinished!(
        android_webview.WebView.detached(),
        'https://www.google.com',
      );

      expect(callbackUrl, 'https://www.google.com');
    });

    test('onPageStarted', () {
      final AndroidNavigationDelegate androidNavigationDelegate =
          AndroidNavigationDelegate(_buildCreationParams());

      late final String callbackUrl;
      androidNavigationDelegate
          .setOnPageStarted((String url) => callbackUrl = url);

      CapturingWebViewClient.lastCreatedDelegate.onPageStarted!(
        android_webview.WebView.detached(),
        'https://www.google.com',
      );

      expect(callbackUrl, 'https://www.google.com');
    });

    test('onWebResourceError from onReceivedRequestError', () {
      final AndroidNavigationDelegate androidNavigationDelegate =
          AndroidNavigationDelegate(_buildCreationParams());

      late final WebResourceError callbackError;
      androidNavigationDelegate.setOnWebResourceError(
          (WebResourceError error) => callbackError = error);

      CapturingWebViewClient.lastCreatedDelegate.onReceivedRequestError!(
        android_webview.WebView.detached(),
        android_webview.WebResourceRequest(
          url: 'https://www.google.com',
          isForMainFrame: false,
          isRedirect: true,
          hasGesture: true,
          method: 'GET',
          requestHeaders: <String, String>{'X-Mock': 'mocking'},
        ),
        android_webview.WebResourceError(
          errorCode: android_webview.WebViewClient.errorFileNotFound,
          description: 'Page not found.',
        ),
      );

      expect(callbackError.errorCode,
          android_webview.WebViewClient.errorFileNotFound);
      expect(callbackError.description, 'Page not found.');
      expect(callbackError.errorType, WebResourceErrorType.fileNotFound);
      expect(callbackError.isForMainFrame, false);
    });

    test('onWebResourceError from onRequestError', () {
      final AndroidNavigationDelegate androidNavigationDelegate =
          AndroidNavigationDelegate(_buildCreationParams());

      late final WebResourceError callbackError;
      androidNavigationDelegate.setOnWebResourceError(
          (WebResourceError error) => callbackError = error);

      CapturingWebViewClient.lastCreatedDelegate.onReceivedError!(
        android_webview.WebView.detached(),
        android_webview.WebViewClient.errorFileNotFound,
        'Page not found.',
        'https://www.google.com',
      );

      expect(callbackError.errorCode,
          android_webview.WebViewClient.errorFileNotFound);
      expect(callbackError.description, 'Page not found.');
      expect(callbackError.errorType, WebResourceErrorType.fileNotFound);
      expect(callbackError.isForMainFrame, true);
    });

    test(
        'onNavigationRequest from requestLoading should not be called when loadUrlCallback is not specified',
        () {
      final AndroidNavigationDelegate androidNavigationDelegate =
          AndroidNavigationDelegate(_buildCreationParams());

      NavigationRequest? callbackNavigationRequest;
      androidNavigationDelegate
          .setOnNavigationRequest((NavigationRequest navigationRequest) {
        callbackNavigationRequest = navigationRequest;
        return NavigationDecision.prevent;
      });

      CapturingWebViewClient.lastCreatedDelegate.requestLoading!(
        android_webview.WebView.detached(),
        android_webview.WebResourceRequest(
          url: 'https://www.google.com',
          isForMainFrame: true,
          isRedirect: true,
          hasGesture: true,
          method: 'GET',
          requestHeaders: <String, String>{'X-Mock': 'mocking'},
        ),
      );

      expect(callbackNavigationRequest, isNull);
    });

    test(
        'onLoadRequest from requestLoading should not be called when navigationRequestCallback is not specified',
        () {
      final Completer<void> completer = Completer<void>();
      final AndroidNavigationDelegate androidNavigationDelegate =
          AndroidNavigationDelegate(_buildCreationParams());

      androidNavigationDelegate.setOnLoadRequest((_) {
        completer.complete();
        return completer.future;
      });

      CapturingWebViewClient.lastCreatedDelegate.requestLoading!(
        android_webview.WebView.detached(),
        android_webview.WebResourceRequest(
          url: 'https://www.google.com',
          isForMainFrame: true,
          isRedirect: true,
          hasGesture: true,
          method: 'GET',
          requestHeaders: <String, String>{'X-Mock': 'mocking'},
        ),
      );

      expect(completer.isCompleted, false);
    });

    test(
        'onLoadRequest from requestLoading should not be called when onNavigationRequestCallback returns NavigationDecision.prevent',
        () {
      final Completer<void> completer = Completer<void>();
      final AndroidNavigationDelegate androidNavigationDelegate =
          AndroidNavigationDelegate(_buildCreationParams());

      androidNavigationDelegate.setOnLoadRequest((_) {
        completer.complete();
        return completer.future;
      });

      late final NavigationRequest callbackNavigationRequest;
      androidNavigationDelegate
          .setOnNavigationRequest((NavigationRequest navigationRequest) {
        callbackNavigationRequest = navigationRequest;
        return NavigationDecision.prevent;
      });

      CapturingWebViewClient.lastCreatedDelegate.requestLoading!(
        android_webview.WebView.detached(),
        android_webview.WebResourceRequest(
          url: 'https://www.google.com',
          isForMainFrame: true,
          isRedirect: true,
          hasGesture: true,
          method: 'GET',
          requestHeaders: <String, String>{'X-Mock': 'mocking'},
        ),
      );

      expect(callbackNavigationRequest.isMainFrame, true);
      expect(callbackNavigationRequest.url, 'https://www.google.com');
      expect(completer.isCompleted, false);
    });

    test(
        'onLoadRequest from requestLoading should complete when onNavigationRequestCallback returns NavigationDecision.navigate',
        () {
      final Completer<void> completer = Completer<void>();
      late final LoadRequestParams loadRequestParams;
      final AndroidNavigationDelegate androidNavigationDelegate =
          AndroidNavigationDelegate(_buildCreationParams());

      androidNavigationDelegate.setOnLoadRequest((LoadRequestParams params) {
        loadRequestParams = params;
        completer.complete();
        return completer.future;
      });

      late final NavigationRequest callbackNavigationRequest;
      androidNavigationDelegate
          .setOnNavigationRequest((NavigationRequest navigationRequest) {
        callbackNavigationRequest = navigationRequest;
        return NavigationDecision.navigate;
      });

      CapturingWebViewClient.lastCreatedDelegate.requestLoading!(
        android_webview.WebView.detached(),
        android_webview.WebResourceRequest(
          url: 'https://www.google.com',
          isForMainFrame: true,
          isRedirect: true,
          hasGesture: true,
          method: 'GET',
          requestHeaders: <String, String>{'X-Mock': 'mocking'},
        ),
      );

      expect(loadRequestParams.uri.toString(), 'https://www.google.com');
      expect(loadRequestParams.headers, <String, String>{'X-Mock': 'mocking'});
      expect(callbackNavigationRequest.isMainFrame, true);
      expect(callbackNavigationRequest.url, 'https://www.google.com');
      expect(completer.isCompleted, true);
    });

    test(
        'onNavigationRequest from urlLoading should not be called when loadUrlCallback is not specified',
        () {
      final AndroidNavigationDelegate androidNavigationDelegate =
          AndroidNavigationDelegate(_buildCreationParams());

      NavigationRequest? callbackNavigationRequest;
      androidNavigationDelegate
          .setOnNavigationRequest((NavigationRequest navigationRequest) {
        callbackNavigationRequest = navigationRequest;
        return NavigationDecision.prevent;
      });

      CapturingWebViewClient.lastCreatedDelegate.urlLoading!(
        android_webview.WebView.detached(),
        'https://www.google.com',
      );

      expect(callbackNavigationRequest, isNull);
    });

    test(
        'onLoadRequest from urlLoading should not be called when navigationRequestCallback is not specified',
        () {
      final Completer<void> completer = Completer<void>();
      final AndroidNavigationDelegate androidNavigationDelegate =
          AndroidNavigationDelegate(_buildCreationParams());

      androidNavigationDelegate.setOnLoadRequest((_) {
        completer.complete();
        return completer.future;
      });

      CapturingWebViewClient.lastCreatedDelegate.urlLoading!(
        android_webview.WebView.detached(),
        'https://www.google.com',
      );

      expect(completer.isCompleted, false);
    });

    test(
        'onLoadRequest from urlLoading should not be called when onNavigationRequestCallback returns NavigationDecision.prevent',
        () {
      final Completer<void> completer = Completer<void>();
      final AndroidNavigationDelegate androidNavigationDelegate =
          AndroidNavigationDelegate(_buildCreationParams());

      androidNavigationDelegate.setOnLoadRequest((_) {
        completer.complete();
        return completer.future;
      });

      late final NavigationRequest callbackNavigationRequest;
      androidNavigationDelegate
          .setOnNavigationRequest((NavigationRequest navigationRequest) {
        callbackNavigationRequest = navigationRequest;
        return NavigationDecision.prevent;
      });

      CapturingWebViewClient.lastCreatedDelegate.urlLoading!(
        android_webview.WebView.detached(),
        'https://www.google.com',
      );

      expect(callbackNavigationRequest.isMainFrame, true);
      expect(callbackNavigationRequest.url, 'https://www.google.com');
      expect(completer.isCompleted, false);
    });

    test(
        'onLoadRequest from urlLoading should complete when onNavigationRequestCallback returns NavigationDecision.navigate',
        () {
      final Completer<void> completer = Completer<void>();
      late final LoadRequestParams loadRequestParams;
      final AndroidNavigationDelegate androidNavigationDelegate =
          AndroidNavigationDelegate(_buildCreationParams());

      androidNavigationDelegate.setOnLoadRequest((LoadRequestParams params) {
        loadRequestParams = params;
        completer.complete();
        return completer.future;
      });

      late final NavigationRequest callbackNavigationRequest;
      androidNavigationDelegate
          .setOnNavigationRequest((NavigationRequest navigationRequest) {
        callbackNavigationRequest = navigationRequest;
        return NavigationDecision.navigate;
      });

      CapturingWebViewClient.lastCreatedDelegate.urlLoading!(
        android_webview.WebView.detached(),
        'https://www.google.com',
      );

      expect(loadRequestParams.uri.toString(), 'https://www.google.com');
      expect(loadRequestParams.headers, <String, String>{});
      expect(callbackNavigationRequest.isMainFrame, true);
      expect(callbackNavigationRequest.url, 'https://www.google.com');
      expect(completer.isCompleted, true);
    });

    test('setOnNavigationRequest should override URL loading', () {
      final AndroidNavigationDelegate androidNavigationDelegate =
          AndroidNavigationDelegate(_buildCreationParams());

      androidNavigationDelegate.setOnNavigationRequest(
        (NavigationRequest request) => NavigationDecision.navigate,
      );

      expect(
          CapturingWebViewClient.lastCreatedDelegate
              .synchronousReturnValueForShouldOverrideUrlLoading,
          isTrue);
    });

    test(
        'onLoadRequest from onDownloadStart should not be called when navigationRequestCallback is not specified',
        () {
      final Completer<void> completer = Completer<void>();
      final AndroidNavigationDelegate androidNavigationDelegate =
          AndroidNavigationDelegate(_buildCreationParams());

      androidNavigationDelegate.setOnLoadRequest((_) {
        completer.complete();
        return completer.future;
      });

      CapturingDownloadListener.lastCreatedListener.onDownloadStart(
        '',
        '',
        '',
        '',
        0,
      );

      expect(completer.isCompleted, false);
    });

    test(
        'onLoadRequest from onDownloadStart should not be called when onNavigationRequestCallback returns NavigationDecision.prevent',
        () {
      final Completer<void> completer = Completer<void>();
      final AndroidNavigationDelegate androidNavigationDelegate =
          AndroidNavigationDelegate(_buildCreationParams());

      androidNavigationDelegate.setOnLoadRequest((_) {
        completer.complete();
        return completer.future;
      });

      late final NavigationRequest callbackNavigationRequest;
      androidNavigationDelegate
          .setOnNavigationRequest((NavigationRequest navigationRequest) {
        callbackNavigationRequest = navigationRequest;
        return NavigationDecision.prevent;
      });

      CapturingDownloadListener.lastCreatedListener.onDownloadStart(
        'https://www.google.com',
        '',
        '',
        '',
        0,
      );

      expect(callbackNavigationRequest.isMainFrame, true);
      expect(callbackNavigationRequest.url, 'https://www.google.com');
      expect(completer.isCompleted, false);
    });

    test(
        'onLoadRequest from onDownloadStart should complete when onNavigationRequestCallback returns NavigationDecision.navigate',
        () {
      final Completer<void> completer = Completer<void>();
      late final LoadRequestParams loadRequestParams;
      final AndroidNavigationDelegate androidNavigationDelegate =
          AndroidNavigationDelegate(_buildCreationParams());

      androidNavigationDelegate.setOnLoadRequest((LoadRequestParams params) {
        loadRequestParams = params;
        completer.complete();
        return completer.future;
      });

      late final NavigationRequest callbackNavigationRequest;
      androidNavigationDelegate
          .setOnNavigationRequest((NavigationRequest navigationRequest) {
        callbackNavigationRequest = navigationRequest;
        return NavigationDecision.navigate;
      });

      CapturingDownloadListener.lastCreatedListener.onDownloadStart(
        'https://www.google.com',
        '',
        '',
        '',
        0,
      );

      expect(loadRequestParams.uri.toString(), 'https://www.google.com');
      expect(loadRequestParams.headers, <String, String>{});
      expect(callbackNavigationRequest.isMainFrame, true);
      expect(callbackNavigationRequest.url, 'https://www.google.com');
      expect(completer.isCompleted, true);
    });
  });

  test('onUrlChange', () {
    final AndroidNavigationDelegate androidNavigationDelegate =
        AndroidNavigationDelegate(_buildCreationParams());

    late final AndroidUrlChange urlChange;
    androidNavigationDelegate.setOnUrlChange(
      (UrlChange change) {
        urlChange = change as AndroidUrlChange;
      },
    );

    CapturingWebViewClient.lastCreatedDelegate.doUpdateVisitedHistory!(
      android_webview.WebView.detached(),
      'https://www.google.com',
      false,
    );

    expect(urlChange.url, 'https://www.google.com');
    expect(urlChange.isReload, isFalse);
  });
}

AndroidNavigationDelegateCreationParams _buildCreationParams() {
  return AndroidNavigationDelegateCreationParams
      .fromPlatformNavigationDelegateCreationParams(
    const PlatformNavigationDelegateCreationParams(),
    androidWebViewProxy: const AndroidWebViewProxy(
      createAndroidWebChromeClient: CapturingWebChromeClient.new,
      createAndroidWebViewClient: CapturingWebViewClient.new,
      createDownloadListener: CapturingDownloadListener.new,
    ),
  );
}

// Records the last created instance of itself.
// ignore: must_be_immutable
class CapturingWebViewClient extends android_webview.WebViewClient {
  CapturingWebViewClient({
    super.onPageFinished,
    super.onPageStarted,
    super.onReceivedError,
    super.onReceivedRequestError,
    super.requestLoading,
    super.urlLoading,
<<<<<<< HEAD
    super.doUpdateVisitedHistory,
=======
    super.binaryMessenger,
    super.instanceManager,
>>>>>>> 3f480616
  }) : super.detached() {
    lastCreatedDelegate = this;
  }

  static CapturingWebViewClient lastCreatedDelegate = CapturingWebViewClient();

  bool synchronousReturnValueForShouldOverrideUrlLoading = false;

  @override
  Future<void> setSynchronousReturnValueForShouldOverrideUrlLoading(
      bool value) async {
    synchronousReturnValueForShouldOverrideUrlLoading = value;
  }
}

// Records the last created instance of itself.
class CapturingWebChromeClient extends android_webview.WebChromeClient {
  CapturingWebChromeClient({
    super.onProgressChanged,
    super.onShowFileChooser,
    super.binaryMessenger,
    super.instanceManager,
  }) : super.detached() {
    lastCreatedDelegate = this;
  }
  static CapturingWebChromeClient lastCreatedDelegate =
      CapturingWebChromeClient();
}

// Records the last created instance of itself.
class CapturingDownloadListener extends android_webview.DownloadListener {
  CapturingDownloadListener({
    required super.onDownloadStart,
    super.binaryMessenger,
    super.instanceManager,
  }) : super.detached() {
    lastCreatedListener = this;
  }
  static CapturingDownloadListener lastCreatedListener =
      CapturingDownloadListener(onDownloadStart: (_, __, ___, ____, _____) {});
}<|MERGE_RESOLUTION|>--- conflicted
+++ resolved
@@ -492,12 +492,9 @@
     super.onReceivedRequestError,
     super.requestLoading,
     super.urlLoading,
-<<<<<<< HEAD
     super.doUpdateVisitedHistory,
-=======
     super.binaryMessenger,
     super.instanceManager,
->>>>>>> 3f480616
   }) : super.detached() {
     lastCreatedDelegate = this;
   }
