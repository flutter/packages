--- conflicted
+++ resolved
@@ -493,12 +493,9 @@
   CapturingWebChromeClient({
     super.onProgressChanged,
     super.onShowFileChooser,
-<<<<<<< HEAD
     super.onGeolocationPermissionsShowPrompt,
-=======
     super.binaryMessenger,
     super.instanceManager,
->>>>>>> 68abc6ff
   }) : super.detached() {
     lastCreatedDelegate = this;
   }
