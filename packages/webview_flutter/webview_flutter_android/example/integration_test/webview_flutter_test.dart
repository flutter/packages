// Copyright 2013 The Flutter Authors. All rights reserved.
// Use of this source code is governed by a BSD-style license that can be
// found in the LICENSE file.

// This test is run using `flutter drive` by the CI (see /script/tool/README.md
// in this repository for details on driving that tooling manually), but can
// also be run using `flutter test` directly during development.

import 'dart:async';
import 'dart:convert';
import 'dart:io';

import 'package:flutter/material.dart';
import 'package:flutter/services.dart';
import 'package:flutter_test/flutter_test.dart';
import 'package:integration_test/integration_test.dart';
import 'package:webview_flutter_android/src/android_webview.dart' as android;
import 'package:webview_flutter_android/src/android_webview.g.dart';
import 'package:webview_flutter_android/src/android_webview_api_impls.dart';
import 'package:webview_flutter_android/src/instance_manager.dart';
import 'package:webview_flutter_android/src/weak_reference_utils.dart';
import 'package:webview_flutter_android/webview_flutter_android.dart';
import 'package:webview_flutter_platform_interface/webview_flutter_platform_interface.dart';

Future<void> main() async {
  IntegrationTestWidgetsFlutterBinding.ensureInitialized();

  final HttpServer server = await HttpServer.bind(InternetAddress.anyIPv4, 0);
  unawaited(server.forEach((HttpRequest request) {
    if (request.uri.path == '/hello.txt') {
      request.response.writeln('Hello, world.');
    } else if (request.uri.path == '/secondary.txt') {
      request.response.writeln('How are you today?');
    } else if (request.uri.path == '/headers') {
      request.response.writeln('${request.headers}');
    } else if (request.uri.path == '/favicon.ico') {
      request.response.statusCode = HttpStatus.notFound;
    } else {
      fail('unexpected request: ${request.method} ${request.uri}');
    }
    request.response.close();
  }));
  final String prefixUrl = 'http://${server.address.address}:${server.port}';
  final String primaryUrl = '$prefixUrl/hello.txt';
  final String secondaryUrl = '$prefixUrl/secondary.txt';
  final String headersUrl = '$prefixUrl/headers';

  testWidgets('loadRequest', (WidgetTester tester) async {
    final Completer<void> pageFinished = Completer<void>();

    final PlatformWebViewController controller = PlatformWebViewController(
      const PlatformWebViewControllerCreationParams(),
    );
    final PlatformNavigationDelegate delegate = PlatformNavigationDelegate(
      const PlatformNavigationDelegateCreationParams(),
    );
    unawaited(delegate.setOnPageFinished((_) => pageFinished.complete()));
    unawaited(controller.setPlatformNavigationDelegate(delegate));
    await controller.loadRequest(
      LoadRequestParams(uri: Uri.parse(primaryUrl)),
    );

    await tester.pumpWidget(Builder(
      builder: (BuildContext context) {
        return PlatformWebViewWidget(
          PlatformWebViewWidgetCreationParams(controller: controller),
        ).build(context);
      },
    ));

    await pageFinished.future;

    final String? currentUrl = await controller.currentUrl();
    expect(currentUrl, primaryUrl);
  });

  testWidgets(
      'withWeakRefenceTo allows encapsulating class to be garbage collected',
      (WidgetTester tester) async {
    final Completer<int> gcCompleter = Completer<int>();
    final InstanceManager instanceManager = InstanceManager(
      onWeakReferenceRemoved: gcCompleter.complete,
    );

    ClassWithCallbackClass? instance = ClassWithCallbackClass();
    instanceManager.addHostCreatedInstance(instance.callbackClass, 0);
    instance = null;

    // Force garbage collection.
    await IntegrationTestWidgetsFlutterBinding.instance
        .watchPerformance(() async {
      await tester.pumpAndSettle();
    });

    final int gcIdentifier = await gcCompleter.future;
    expect(gcIdentifier, 0);
  }, timeout: const Timeout(Duration(seconds: 10)));

  testWidgets(
    'WebView is released by garbage collection',
    (WidgetTester tester) async {
      final Completer<void> webViewGCCompleter = Completer<void>();

      late final InstanceManager instanceManager;
      instanceManager =
          InstanceManager(onWeakReferenceRemoved: (int identifier) {
        final Copyable instance =
            instanceManager.getInstanceWithWeakReference(identifier)!;
        if (instance is android.WebView && !webViewGCCompleter.isCompleted) {
          webViewGCCompleter.complete();
        }
      });

      // Since the InstanceManager of the apis are being changed, the native
      // InstanceManager needs to be cleared otherwise an exception will be
      // thrown that an identifier is being reused.
      await InstanceManagerHostApi().clear();

      android.WebView.api = WebViewHostApiImpl(
        instanceManager: instanceManager,
      );
      android.WebSettings.api =
          WebSettingsHostApiImpl(instanceManager: instanceManager);
      android.WebChromeClient.api = WebChromeClientHostApiImpl(
        instanceManager: instanceManager,
      );

      await tester.pumpWidget(
        Builder(
          builder: (BuildContext context) {
            return PlatformWebViewWidget(
              AndroidWebViewWidgetCreationParams(
                instanceManager: instanceManager,
                controller: PlatformWebViewController(
                  const PlatformWebViewControllerCreationParams(),
                ),
              ),
            ).build(context);
          },
        ),
      );
      await tester.pumpAndSettle();

      await tester.pumpWidget(
        Builder(
          builder: (BuildContext context) {
            return PlatformWebViewWidget(
              AndroidWebViewWidgetCreationParams(
                instanceManager: instanceManager,
                controller: PlatformWebViewController(
                  const PlatformWebViewControllerCreationParams(),
                ),
              ),
            ).build(context);
          },
        ),
      );
      await tester.pumpAndSettle();

      // Force garbage collection.
      await IntegrationTestWidgetsFlutterBinding.instance
          .watchPerformance(() async {
        await tester.pumpAndSettle();
      });

      await tester.pumpAndSettle();
      await expectLater(webViewGCCompleter.future, completes);

      android.WebView.api = WebViewHostApiImpl();
      android.WebSettings.api = WebSettingsHostApiImpl();
      android.WebChromeClient.api = WebChromeClientHostApiImpl();
    },
    timeout: const Timeout(Duration(seconds: 10)),
  );

  testWidgets('runJavaScriptReturningResult', (WidgetTester tester) async {
    final Completer<void> pageFinished = Completer<void>();

    final PlatformWebViewController controller = PlatformWebViewController(
      const PlatformWebViewControllerCreationParams(),
    );
    unawaited(controller.setJavaScriptMode(JavaScriptMode.unrestricted));
    final PlatformNavigationDelegate delegate = PlatformNavigationDelegate(
      const PlatformNavigationDelegateCreationParams(),
    );
    unawaited(delegate.setOnPageFinished((_) => pageFinished.complete()));
    unawaited(controller.setPlatformNavigationDelegate(delegate));
    await controller.loadRequest(LoadRequestParams(uri: Uri.parse(primaryUrl)));

    await tester.pumpWidget(Builder(
      builder: (BuildContext context) {
        return PlatformWebViewWidget(
          PlatformWebViewWidgetCreationParams(controller: controller),
        ).build(context);
      },
    ));

    await pageFinished.future;

    await expectLater(
      controller.runJavaScriptReturningResult('1 + 1'),
      completion(2),
    );
  });

  testWidgets('loadRequest with headers', (WidgetTester tester) async {
    final Map<String, String> headers = <String, String>{
      'test_header': 'flutter_test_header'
    };

    final StreamController<String> pageLoads = StreamController<String>();

    final PlatformWebViewController controller = PlatformWebViewController(
      const PlatformWebViewControllerCreationParams(),
    );
    unawaited(controller.setJavaScriptMode(JavaScriptMode.unrestricted));
    final PlatformNavigationDelegate delegate = PlatformNavigationDelegate(
      const PlatformNavigationDelegateCreationParams(),
    );
    unawaited(delegate.setOnPageFinished((String url) => pageLoads.add(url)));
    unawaited(controller.setPlatformNavigationDelegate(delegate));
    await controller.loadRequest(
      LoadRequestParams(
        uri: Uri.parse(headersUrl),
        headers: headers,
      ),
    );

    await tester.pumpWidget(Builder(
      builder: (BuildContext context) {
        return PlatformWebViewWidget(
          PlatformWebViewWidgetCreationParams(controller: controller),
        ).build(context);
      },
    ));

    await pageLoads.stream.firstWhere((String url) => url == headersUrl);

    final String content = await controller.runJavaScriptReturningResult(
      'document.documentElement.innerText',
    ) as String;
    expect(content.contains('flutter_test_header'), isTrue);
  });

  testWidgets('JavascriptChannel', (WidgetTester tester) async {
    final Completer<void> pageFinished = Completer<void>();

    final PlatformWebViewController controller = PlatformWebViewController(
      const PlatformWebViewControllerCreationParams(),
    );
    unawaited(controller.setJavaScriptMode(JavaScriptMode.unrestricted));
    final PlatformNavigationDelegate delegate = PlatformNavigationDelegate(
      const PlatformNavigationDelegateCreationParams(),
    );
    unawaited(delegate.setOnPageFinished((_) => pageFinished.complete()));
    unawaited(controller.setPlatformNavigationDelegate(delegate));

    final Completer<String> channelCompleter = Completer<String>();
    await controller.addJavaScriptChannel(
      JavaScriptChannelParams(
        name: 'Echo',
        onMessageReceived: (JavaScriptMessage message) {
          channelCompleter.complete(message.message);
        },
      ),
    );

    await controller.loadHtmlString(
      'data:text/html;charset=utf-8;base64,PCFET0NUWVBFIGh0bWw+',
    );

    await tester.pumpWidget(Builder(
      builder: (BuildContext context) {
        return PlatformWebViewWidget(
          PlatformWebViewWidgetCreationParams(controller: controller),
        ).build(context);
      },
    ));

    await pageFinished.future;

    await controller.runJavaScript('Echo.postMessage("hello");');
    await expectLater(channelCompleter.future, completion('hello'));
  });

  testWidgets('resize webview', (WidgetTester tester) async {
    final Completer<void> initialResizeCompleter = Completer<void>();
    final Completer<void> buttonTapResizeCompleter = Completer<void>();
    final Completer<void> onPageFinished = Completer<void>();

    bool resizeButtonTapped = false;
    await tester.pumpWidget(ResizableWebView(
      onResize: () {
        if (resizeButtonTapped) {
          buttonTapResizeCompleter.complete();
        } else {
          initialResizeCompleter.complete();
        }
      },
      onPageFinished: () => onPageFinished.complete(),
    ));

    await onPageFinished.future;
    // Wait for a potential call to resize after page is loaded.
    await initialResizeCompleter.future.timeout(
      const Duration(seconds: 3),
      onTimeout: () => null,
    );

    resizeButtonTapped = true;

    await tester.tap(find.byKey(const ValueKey<String>('resizeButton')));
    await tester.pumpAndSettle();

    await expectLater(buttonTapResizeCompleter.future, completes);
  });

  testWidgets('set custom userAgent', (WidgetTester tester) async {
    final Completer<void> pageFinished = Completer<void>();

    final PlatformWebViewController controller = PlatformWebViewController(
      const PlatformWebViewControllerCreationParams(),
    );
    unawaited(controller.setJavaScriptMode(JavaScriptMode.unrestricted));
    unawaited(controller.setUserAgent('Custom_User_Agent1'));
    final PlatformNavigationDelegate delegate = PlatformNavigationDelegate(
      const PlatformNavigationDelegateCreationParams(),
    );
    unawaited(delegate.setOnPageFinished((_) => pageFinished.complete()));
    unawaited(controller.setPlatformNavigationDelegate(delegate));

    await controller
        .loadRequest(LoadRequestParams(uri: Uri.parse('about:blank')));

    await tester.pumpWidget(Builder(
      builder: (BuildContext context) {
        return PlatformWebViewWidget(
          PlatformWebViewWidgetCreationParams(controller: controller),
        ).build(context);
      },
    ));

    await pageFinished.future;

    final String customUserAgent = await _getUserAgent(controller);
    expect(customUserAgent, 'Custom_User_Agent1');
  });

  group('Video playback policy', () {
    late String videoTestBase64;
    setUpAll(() async {
      final ByteData videoData =
          await rootBundle.load('assets/sample_video.mp4');
      final String base64VideoData =
          base64Encode(Uint8List.view(videoData.buffer));
      final String videoTest = '''
          <!DOCTYPE html><html>
          <head><title>Video auto play</title>
            <script type="text/javascript">
              function play() {
                var video = document.getElementById("video");
                video.play();
                video.addEventListener('timeupdate', videoTimeUpdateHandler, false);
              }
              function videoTimeUpdateHandler(e) {
                var video = document.getElementById("video");
                VideoTestTime.postMessage(video.currentTime);
              }
              function isPaused() {
                var video = document.getElementById("video");
                return video.paused;
              }
              function isFullScreen() {
                var video = document.getElementById("video");
                return video.webkitDisplayingFullscreen;
              }
            </script>
          </head>
          <body onload="play();">
          <video controls playsinline autoplay id="video">
            <source src="data:video/mp4;charset=utf-8;base64,$base64VideoData">
          </video>
          </body>
          </html>
        ''';
      videoTestBase64 = base64Encode(const Utf8Encoder().convert(videoTest));
    });

    testWidgets('Auto media playback', (WidgetTester tester) async {
      Completer<void> pageLoaded = Completer<void>();

      AndroidWebViewController controller = AndroidWebViewController(
        const PlatformWebViewControllerCreationParams(),
      );
      unawaited(controller.setJavaScriptMode(JavaScriptMode.unrestricted));
      unawaited(controller.setMediaPlaybackRequiresUserGesture(false));
      AndroidNavigationDelegate delegate = AndroidNavigationDelegate(
        const PlatformNavigationDelegateCreationParams(),
      );
      unawaited(delegate.setOnPageFinished((_) => pageLoaded.complete()));
      unawaited(controller.setPlatformNavigationDelegate(delegate));

      await controller.loadRequest(
        LoadRequestParams(
          uri: Uri.parse(
            'data:text/html;charset=utf-8;base64,$videoTestBase64',
          ),
        ),
      );

      await tester.pumpWidget(Builder(
        builder: (BuildContext context) {
          return PlatformWebViewWidget(
            PlatformWebViewWidgetCreationParams(controller: controller),
          ).build(context);
        },
      ));

      await pageLoaded.future;

      bool isPaused =
          await controller.runJavaScriptReturningResult('isPaused();') as bool;
      expect(isPaused, false);

      pageLoaded = Completer<void>();
      controller = AndroidWebViewController(
        const PlatformWebViewControllerCreationParams(),
      );
      unawaited(controller.setJavaScriptMode(JavaScriptMode.unrestricted));
      delegate = AndroidNavigationDelegate(
        const PlatformNavigationDelegateCreationParams(),
      );
      unawaited(delegate.setOnPageFinished((_) => pageLoaded.complete()));
      unawaited(controller.setPlatformNavigationDelegate(delegate));

      await controller.loadRequest(
        LoadRequestParams(
          uri: Uri.parse(
            'data:text/html;charset=utf-8;base64,$videoTestBase64',
          ),
        ),
      );

      await tester.pumpWidget(Builder(
        builder: (BuildContext context) {
          return PlatformWebViewWidget(
            PlatformWebViewWidgetCreationParams(controller: controller),
          ).build(context);
        },
      ));

      await pageLoaded.future;

      isPaused =
          await controller.runJavaScriptReturningResult('isPaused();') as bool;
      expect(isPaused, true);
    });

    testWidgets('Video plays inline', (WidgetTester tester) async {
      final Completer<void> pageLoaded = Completer<void>();
      final Completer<void> videoPlaying = Completer<void>();

      final AndroidWebViewController controller = AndroidWebViewController(
        const PlatformWebViewControllerCreationParams(),
      );
      unawaited(controller.setJavaScriptMode(JavaScriptMode.unrestricted));
      unawaited(controller.setMediaPlaybackRequiresUserGesture(false));
      final AndroidNavigationDelegate delegate = AndroidNavigationDelegate(
        const PlatformNavigationDelegateCreationParams(),
      );
      unawaited(delegate.setOnPageFinished((_) => pageLoaded.complete()));
      unawaited(controller.setPlatformNavigationDelegate(delegate));

      unawaited(controller.addJavaScriptChannel(
        JavaScriptChannelParams(
          name: 'VideoTestTime',
          onMessageReceived: (JavaScriptMessage message) {
            final double currentTime = double.parse(message.message);
            // Let it play for at least 1 second to make sure the related video's properties are set.
            if (currentTime > 1 && !videoPlaying.isCompleted) {
              videoPlaying.complete(null);
            }
          },
        ),
      ));

      await controller.loadRequest(
        LoadRequestParams(
          uri: Uri.parse(
            'data:text/html;charset=utf-8;base64,$videoTestBase64',
          ),
        ),
      );

      await tester.pumpWidget(Builder(
        builder: (BuildContext context) {
          return PlatformWebViewWidget(
            PlatformWebViewWidgetCreationParams(controller: controller),
          ).build(context);
        },
      ));

      await pageLoaded.future;

      // Makes sure we get the correct event that indicates the video is actually playing.
      await videoPlaying.future;

      final bool fullScreen = await controller
          .runJavaScriptReturningResult('isFullScreen();') as bool;
      expect(fullScreen, false);
    });
  });

  group('Audio playback policy', () {
    late String audioTestBase64;
    setUpAll(() async {
      final ByteData audioData =
          await rootBundle.load('assets/sample_audio.ogg');
      final String base64AudioData =
          base64Encode(Uint8List.view(audioData.buffer));
      final String audioTest = '''
        <!DOCTYPE html><html>
        <head><title>Audio auto play</title>
          <script type="text/javascript">
            function play() {
              var audio = document.getElementById("audio");
              audio.play();
            }
            function isPaused() {
              var audio = document.getElementById("audio");
              return audio.paused;
            }
          </script>
        </head>
        <body onload="play();">
        <audio controls id="audio">
          <source src="data:audio/ogg;charset=utf-8;base64,$base64AudioData">
        </audio>
        </body>
        </html>
      ''';
      audioTestBase64 = base64Encode(const Utf8Encoder().convert(audioTest));
    });

    testWidgets('Auto media playback', (WidgetTester tester) async {
      Completer<void> pageLoaded = Completer<void>();

      AndroidWebViewController controller = AndroidWebViewController(
        const PlatformWebViewControllerCreationParams(),
      );
      unawaited(controller.setJavaScriptMode(JavaScriptMode.unrestricted));
      unawaited(controller.setMediaPlaybackRequiresUserGesture(false));
      AndroidNavigationDelegate delegate = AndroidNavigationDelegate(
        const PlatformNavigationDelegateCreationParams(),
      );
      unawaited(delegate.setOnPageFinished((_) => pageLoaded.complete()));
      unawaited(controller.setPlatformNavigationDelegate(delegate));

      await controller.loadRequest(
        LoadRequestParams(
          uri: Uri.parse(
            'data:text/html;charset=utf-8;base64,$audioTestBase64',
          ),
        ),
      );

      await tester.pumpWidget(Builder(
        builder: (BuildContext context) {
          return PlatformWebViewWidget(
            PlatformWebViewWidgetCreationParams(controller: controller),
          ).build(context);
        },
      ));

      await pageLoaded.future;

      bool isPaused =
          await controller.runJavaScriptReturningResult('isPaused();') as bool;
      expect(isPaused, false);

      pageLoaded = Completer<void>();
      controller = AndroidWebViewController(
        const PlatformWebViewControllerCreationParams(),
      );
      unawaited(controller.setJavaScriptMode(JavaScriptMode.unrestricted));
      delegate = AndroidNavigationDelegate(
        const PlatformNavigationDelegateCreationParams(),
      );
      unawaited(delegate.setOnPageFinished((_) => pageLoaded.complete()));
      unawaited(controller.setPlatformNavigationDelegate(delegate));
      await controller.loadRequest(
        LoadRequestParams(
          uri: Uri.parse(
            'data:text/html;charset=utf-8;base64,$audioTestBase64',
          ),
        ),
      );

      await tester.pumpWidget(Builder(
        builder: (BuildContext context) {
          return PlatformWebViewWidget(
            PlatformWebViewWidgetCreationParams(controller: controller),
          ).build(context);
        },
      ));

      await pageLoaded.future;

      isPaused =
          await controller.runJavaScriptReturningResult('isPaused();') as bool;
      expect(isPaused, true);
    });
  });

  testWidgets('getTitle', (WidgetTester tester) async {
    const String getTitleTest = '''
        <!DOCTYPE html><html>
        <head><title>Some title</title>
        </head>
        <body>
        </body>
        </html>
      ''';
    final String getTitleTestBase64 =
        base64Encode(const Utf8Encoder().convert(getTitleTest));
    final Completer<void> pageLoaded = Completer<void>();

    final PlatformWebViewController controller = PlatformWebViewController(
      const PlatformWebViewControllerCreationParams(),
    );
    unawaited(controller.setJavaScriptMode(JavaScriptMode.unrestricted));
    final PlatformNavigationDelegate delegate = PlatformNavigationDelegate(
      const PlatformNavigationDelegateCreationParams(),
    );
    unawaited(delegate.setOnPageFinished((_) => pageLoaded.complete()));
    unawaited(controller.setPlatformNavigationDelegate(delegate));

    await controller.loadRequest(
      LoadRequestParams(
        uri: Uri.parse(
          'data:text/html;charset=utf-8;base64,$getTitleTestBase64',
        ),
      ),
    );

    await tester.pumpWidget(Builder(
      builder: (BuildContext context) {
        return PlatformWebViewWidget(
          PlatformWebViewWidgetCreationParams(controller: controller),
        ).build(context);
      },
    ));

    await pageLoaded.future;

    // On at least iOS, it does not appear to be guaranteed that the native
    // code has the title when the page load completes. Execute some JavaScript
    // before checking the title to ensure that the page has been fully parsed
    // and processed.
    await controller.runJavaScript('1;');

    final String? title = await controller.getTitle();
    expect(title, 'Some title');
  });

  group('Programmatic Scroll', () {
    testWidgets('setAndGetAndListenScrollPosition',
        (WidgetTester tester) async {
      const String scrollTestPage = '''
        <!DOCTYPE html>
        <html>
          <head>
            <style>
              body {
                height: 100%;
                width: 100%;
              }
              #container{
                width:5000px;
                height:5000px;
            }
            </style>
          </head>
          <body>
            <div id="container"/>
          </body>
        </html>
      ''';

      final String scrollTestPageBase64 =
          base64Encode(const Utf8Encoder().convert(scrollTestPage));

      final Completer<void> pageLoaded = Completer<void>();
      Completer<ContentOffsetChange> offsetsCompleter =
          Completer<ContentOffsetChange>();
      final PlatformWebViewController controller = PlatformWebViewController(
        const PlatformWebViewControllerCreationParams(),
      );
      unawaited(controller.setJavaScriptMode(JavaScriptMode.unrestricted));
      final PlatformNavigationDelegate delegate = PlatformNavigationDelegate(
        const PlatformNavigationDelegateCreationParams(),
      );
      unawaited(delegate.setOnPageFinished((_) => pageLoaded.complete()));
      unawaited(controller.setPlatformNavigationDelegate(delegate));

      await controller.loadRequest(
        LoadRequestParams(
          uri: Uri.parse(
            'data:text/html;charset=utf-8;base64,$scrollTestPageBase64',
          ),
<<<<<<< HEAD
        )
        ..setOnContentOffsetChanged((ContentOffsetChange contentOffsetChange) {
          offsetsCompleter.complete(contentOffsetChange);
        });
=======
        ),
      );
>>>>>>> 9e219221

      await tester.pumpWidget(Builder(
        builder: (BuildContext context) {
          return PlatformWebViewWidget(
            PlatformWebViewWidgetCreationParams(controller: controller),
          ).build(context);
        },
      ));

      await pageLoaded.future;

      await tester.pumpAndSettle(const Duration(seconds: 3));

      Offset scrollPos = await controller.getScrollPosition();

      // Check scrollTo()
      const int X_SCROLL = 123;
      const int Y_SCROLL = 321;
      // Get the initial position; this ensures that scrollTo is actually
      // changing something, but also gives the native view's scroll position
      // time to settle.
      expect(scrollPos.dx, isNot(X_SCROLL));
      expect(scrollPos.dy, isNot(Y_SCROLL));
      await controller.scrollTo(X_SCROLL, Y_SCROLL);
      scrollPos = await controller.getScrollPosition();
      expect(scrollPos.dx, X_SCROLL);
      expect(scrollPos.dy, Y_SCROLL);
      await expectLater(
          offsetsCompleter.future.then(
              (ContentOffsetChange contentOffsetChange) =>
                  <int>[contentOffsetChange.x, contentOffsetChange.y]),
          completion(<int>[X_SCROLL, Y_SCROLL]));

      // Check scrollBy() (on top of scrollTo())
      offsetsCompleter = Completer<ContentOffsetChange>();
      await controller.scrollBy(X_SCROLL, Y_SCROLL);
      scrollPos = await controller.getScrollPosition();
      expect(scrollPos.dx, X_SCROLL * 2);
      expect(scrollPos.dy, Y_SCROLL * 2);
      await expectLater(
          offsetsCompleter.future.then(
              (ContentOffsetChange contentOffsetChange) =>
                  <int>[contentOffsetChange.x, contentOffsetChange.y]),
          completion(<int>[X_SCROLL * 2, Y_SCROLL * 2]));
    });
  });

  group('NavigationDelegate', () {
    const String blankPage = '<!DOCTYPE html><head></head><body></body></html>';
    final String blankPageEncoded = 'data:text/html;charset=utf-8;base64,'
        '${base64Encode(const Utf8Encoder().convert(blankPage))}';

    testWidgets('can allow requests', (WidgetTester tester) async {
      Completer<void> pageLoaded = Completer<void>();

      final PlatformWebViewController controller = PlatformWebViewController(
        const PlatformWebViewControllerCreationParams(),
      );
      unawaited(controller.setJavaScriptMode(JavaScriptMode.unrestricted));
      final PlatformNavigationDelegate delegate = PlatformNavigationDelegate(
        const PlatformNavigationDelegateCreationParams(),
      );
      unawaited(delegate.setOnPageFinished((_) => pageLoaded.complete()));
      unawaited(
        delegate.setOnNavigationRequest((NavigationRequest navigationRequest) {
          return (navigationRequest.url.contains('youtube.com'))
              ? NavigationDecision.prevent
              : NavigationDecision.navigate;
        }),
      );
      unawaited(controller.setPlatformNavigationDelegate(delegate));

      await controller.loadRequest(
        LoadRequestParams(uri: Uri.parse(blankPageEncoded)),
      );

      await tester.pumpWidget(Builder(
        builder: (BuildContext context) {
          return PlatformWebViewWidget(
            PlatformWebViewWidgetCreationParams(controller: controller),
          ).build(context);
        },
      ));

      await pageLoaded.future; // Wait for initial page load.

      pageLoaded = Completer<void>();
      await controller.runJavaScript('location.href = "$secondaryUrl"');
      await pageLoaded.future; // Wait for the next page load.

      final String? currentUrl = await controller.currentUrl();
      expect(currentUrl, secondaryUrl);
    });

    testWidgets('onWebResourceError', (WidgetTester tester) async {
      final Completer<WebResourceError> errorCompleter =
          Completer<WebResourceError>();

      final PlatformWebViewController controller = PlatformWebViewController(
        const PlatformWebViewControllerCreationParams(),
      );
      unawaited(controller.setJavaScriptMode(JavaScriptMode.unrestricted));
      final PlatformNavigationDelegate delegate = PlatformNavigationDelegate(
        const PlatformNavigationDelegateCreationParams(),
      );
      unawaited(
        delegate.setOnWebResourceError((WebResourceError error) {
          errorCompleter.complete(error);
        }),
      );
      unawaited(controller.setPlatformNavigationDelegate(delegate));

      await controller.loadRequest(
        LoadRequestParams(uri: Uri.parse('https://www.notawebsite..com')),
      );

      await tester.pumpWidget(Builder(
        builder: (BuildContext context) {
          return PlatformWebViewWidget(
            PlatformWebViewWidgetCreationParams(controller: controller),
          ).build(context);
        },
      ));

      final WebResourceError error = await errorCompleter.future;
      expect(error, isNotNull);

      expect(error.errorType, isNotNull);
      expect(
        error.url?.startsWith('https://www.notawebsite..com'),
        isTrue,
      );
    });

    testWidgets('onWebResourceError is not called with valid url',
        (WidgetTester tester) async {
      final Completer<WebResourceError> errorCompleter =
          Completer<WebResourceError>();
      final Completer<void> pageFinishCompleter = Completer<void>();

      final PlatformWebViewController controller = PlatformWebViewController(
        const PlatformWebViewControllerCreationParams(),
      );
      unawaited(controller.setJavaScriptMode(JavaScriptMode.unrestricted));
      final PlatformNavigationDelegate delegate = PlatformNavigationDelegate(
        const PlatformNavigationDelegateCreationParams(),
      );
      unawaited(
        delegate.setOnPageFinished((_) => pageFinishCompleter.complete()),
      );
      unawaited(
        delegate.setOnWebResourceError((WebResourceError error) {
          errorCompleter.complete(error);
        }),
      );
      unawaited(controller.setPlatformNavigationDelegate(delegate));
      await controller.loadRequest(
        LoadRequestParams(
          uri: Uri.parse(
            'data:text/html;charset=utf-8;base64,PCFET0NUWVBFIGh0bWw+',
          ),
        ),
      );

      await tester.pumpWidget(Builder(
        builder: (BuildContext context) {
          return PlatformWebViewWidget(
            PlatformWebViewWidgetCreationParams(controller: controller),
          ).build(context);
        },
      ));

      expect(errorCompleter.future, doesNotComplete);
      await pageFinishCompleter.future;
    });

    testWidgets('can block requests', (WidgetTester tester) async {
      Completer<void> pageLoaded = Completer<void>();

      final PlatformWebViewController controller = PlatformWebViewController(
        const PlatformWebViewControllerCreationParams(),
      );
      unawaited(controller.setJavaScriptMode(JavaScriptMode.unrestricted));
      final PlatformNavigationDelegate delegate = PlatformNavigationDelegate(
        const PlatformNavigationDelegateCreationParams(),
      );
      unawaited(delegate.setOnPageFinished((_) => pageLoaded.complete()));
      unawaited(delegate
          .setOnNavigationRequest((NavigationRequest navigationRequest) {
        return (navigationRequest.url.contains('youtube.com'))
            ? NavigationDecision.prevent
            : NavigationDecision.navigate;
      }));
      unawaited(controller.setPlatformNavigationDelegate(delegate));

      await controller
          .loadRequest(LoadRequestParams(uri: Uri.parse(blankPageEncoded)));

      await tester.pumpWidget(Builder(
        builder: (BuildContext context) {
          return PlatformWebViewWidget(
            PlatformWebViewWidgetCreationParams(controller: controller),
          ).build(context);
        },
      ));

      await pageLoaded.future; // Wait for initial page load.

      pageLoaded = Completer<void>();
      await controller
          .runJavaScript('location.href = "https://www.youtube.com/"');

      // There should never be any second page load, since our new URL is
      // blocked. Still wait for a potential page change for some time in order
      // to give the test a chance to fail.
      await pageLoaded.future
          .timeout(const Duration(milliseconds: 500), onTimeout: () => false);
      final String? currentUrl = await controller.currentUrl();
      expect(currentUrl, isNot(contains('youtube.com')));
    });

    testWidgets('supports asynchronous decisions', (WidgetTester tester) async {
      Completer<void> pageLoaded = Completer<void>();

      final PlatformWebViewController controller = PlatformWebViewController(
        const PlatformWebViewControllerCreationParams(),
      );
      unawaited(controller.setJavaScriptMode(JavaScriptMode.unrestricted));
      final PlatformNavigationDelegate delegate = PlatformNavigationDelegate(
        const PlatformNavigationDelegateCreationParams(),
      );
      unawaited(delegate.setOnPageFinished((_) => pageLoaded.complete()));
      unawaited(delegate
          .setOnNavigationRequest((NavigationRequest navigationRequest) async {
        NavigationDecision decision = NavigationDecision.prevent;
        decision = await Future<NavigationDecision>.delayed(
            const Duration(milliseconds: 10),
            () => NavigationDecision.navigate);
        return decision;
      }));
      unawaited(controller.setPlatformNavigationDelegate(delegate));
      await controller
          .loadRequest(LoadRequestParams(uri: Uri.parse(blankPageEncoded)));

      await tester.pumpWidget(Builder(
        builder: (BuildContext context) {
          return PlatformWebViewWidget(
            PlatformWebViewWidgetCreationParams(controller: controller),
          ).build(context);
        },
      ));

      await pageLoaded.future; // Wait for initial page load.

      pageLoaded = Completer<void>();
      await controller.runJavaScript('location.href = "$secondaryUrl"');
      await pageLoaded.future; // Wait for second page to load.

      final String? currentUrl = await controller.currentUrl();
      expect(currentUrl, secondaryUrl);
    });

    testWidgets('can receive url changes', (WidgetTester tester) async {
      final Completer<void> pageLoaded = Completer<void>();

      final PlatformWebViewController controller = PlatformWebViewController(
        const PlatformWebViewControllerCreationParams(),
      );
      unawaited(controller.setJavaScriptMode(JavaScriptMode.unrestricted));
      final PlatformNavigationDelegate delegate = PlatformNavigationDelegate(
        const PlatformNavigationDelegateCreationParams(),
      );
      unawaited(delegate.setOnPageFinished((_) => pageLoaded.complete()));
      unawaited(controller.setPlatformNavigationDelegate(delegate));
      await controller
          .loadRequest(LoadRequestParams(uri: Uri.parse(blankPageEncoded)));

      await tester.pumpWidget(Builder(
        builder: (BuildContext context) {
          return PlatformWebViewWidget(
            PlatformWebViewWidgetCreationParams(controller: controller),
          ).build(context);
        },
      ));

      await pageLoaded.future;
      await delegate.setOnPageFinished((_) {});

      final Completer<String> urlChangeCompleter = Completer<String>();
      await delegate.setOnUrlChange((UrlChange change) {
        urlChangeCompleter.complete(change.url);
      });

      await controller.runJavaScript('location.href = "$primaryUrl"');

      await expectLater(urlChangeCompleter.future, completion(primaryUrl));
    });

    testWidgets('can receive updates to history state',
        (WidgetTester tester) async {
      final Completer<void> pageLoaded = Completer<void>();

      final PlatformWebViewController controller = PlatformWebViewController(
        const PlatformWebViewControllerCreationParams(),
      );
      unawaited(controller.setJavaScriptMode(JavaScriptMode.unrestricted));
      final PlatformNavigationDelegate delegate = PlatformNavigationDelegate(
        const PlatformNavigationDelegateCreationParams(),
      );
      unawaited(delegate.setOnPageFinished((_) => pageLoaded.complete()));
      unawaited(controller.setPlatformNavigationDelegate(delegate));
      await controller
          .loadRequest(LoadRequestParams(uri: Uri.parse(primaryUrl)));

      await tester.pumpWidget(Builder(
        builder: (BuildContext context) {
          return PlatformWebViewWidget(
            PlatformWebViewWidgetCreationParams(controller: controller),
          ).build(context);
        },
      ));

      await pageLoaded.future;
      await delegate.setOnPageFinished((_) {});

      final Completer<String> urlChangeCompleter = Completer<String>();
      await delegate.setOnUrlChange((UrlChange change) {
        urlChangeCompleter.complete(change.url);
      });

      await controller.runJavaScript(
        'window.history.pushState({}, "", "secondary.txt");',
      );

      await expectLater(urlChangeCompleter.future, completion(secondaryUrl));
    });
  });

  testWidgets('target _blank opens in same window',
      (WidgetTester tester) async {
    final Completer<void> pageLoaded = Completer<void>();

    final PlatformWebViewController controller = PlatformWebViewController(
      const PlatformWebViewControllerCreationParams(),
    );
    unawaited(controller.setJavaScriptMode(JavaScriptMode.unrestricted));
    final PlatformNavigationDelegate delegate = PlatformNavigationDelegate(
      const PlatformNavigationDelegateCreationParams(),
    );
    unawaited(delegate.setOnPageFinished((_) => pageLoaded.complete()));
    unawaited(controller.setPlatformNavigationDelegate(delegate));

    await tester.pumpWidget(Builder(
      builder: (BuildContext context) {
        return PlatformWebViewWidget(
          PlatformWebViewWidgetCreationParams(controller: controller),
        ).build(context);
      },
    ));

    await controller.runJavaScript('window.open("$primaryUrl", "_blank")');
    await pageLoaded.future;
    final String? currentUrl = await controller.currentUrl();
    expect(currentUrl, primaryUrl);
  });

  testWidgets(
    'can open new window and go back',
    (WidgetTester tester) async {
      Completer<void> pageLoaded = Completer<void>();

      final PlatformWebViewController controller = PlatformWebViewController(
        const PlatformWebViewControllerCreationParams(),
      );
      unawaited(controller.setJavaScriptMode(JavaScriptMode.unrestricted));
      final PlatformNavigationDelegate delegate = PlatformNavigationDelegate(
        const PlatformNavigationDelegateCreationParams(),
      );
      unawaited(delegate.setOnPageFinished((_) => pageLoaded.complete()));
      unawaited(controller.setPlatformNavigationDelegate(delegate));
      await controller
          .loadRequest(LoadRequestParams(uri: Uri.parse(primaryUrl)));

      await tester.pumpWidget(Builder(
        builder: (BuildContext context) {
          return PlatformWebViewWidget(
            PlatformWebViewWidgetCreationParams(controller: controller),
          ).build(context);
        },
      ));

      expect(controller.currentUrl(), completion(primaryUrl));
      await pageLoaded.future;
      pageLoaded = Completer<void>();

      await controller.runJavaScript('window.open("$secondaryUrl")');
      await pageLoaded.future;
      pageLoaded = Completer<void>();
      expect(controller.currentUrl(), completion(secondaryUrl));

      expect(controller.canGoBack(), completion(true));
      await controller.goBack();
      await pageLoaded.future;
      await expectLater(controller.currentUrl(), completion(primaryUrl));
    },
  );

  testWidgets(
    'JavaScript does not run in parent window',
    (WidgetTester tester) async {
      const String iframe = '''
        <!DOCTYPE html>
        <script>
          window.onload = () => {
            window.open(`javascript:
              var elem = document.createElement("p");
              elem.innerHTML = "<b>Executed JS in parent origin: " + window.location.origin + "</b>";
              document.body.append(elem);
            `);
          };
        </script>
      ''';
      final String iframeTestBase64 =
          base64Encode(const Utf8Encoder().convert(iframe));

      final String openWindowTest = '''
        <!DOCTYPE html>
        <html>
        <head>
          <title>XSS test</title>
        </head>
        <body>
          <iframe
            onload="window.iframeLoaded = true;"
            src="data:text/html;charset=utf-8;base64,$iframeTestBase64"></iframe>
        </body>
        </html>
      ''';
      final String openWindowTestBase64 =
          base64Encode(const Utf8Encoder().convert(openWindowTest));

      final Completer<void> pageLoadCompleter = Completer<void>();

      final PlatformWebViewController controller = PlatformWebViewController(
        const PlatformWebViewControllerCreationParams(),
      );
      unawaited(controller.setJavaScriptMode(JavaScriptMode.unrestricted));
      final PlatformNavigationDelegate delegate = PlatformNavigationDelegate(
        const PlatformNavigationDelegateCreationParams(),
      );
      unawaited(
          delegate.setOnPageFinished((_) => pageLoadCompleter.complete()));
      unawaited(controller.setPlatformNavigationDelegate(delegate));
      await controller.loadRequest(
        LoadRequestParams(
          uri: Uri.parse(
            'data:text/html;charset=utf-8;base64,$openWindowTestBase64',
          ),
        ),
      );

      await tester.pumpWidget(Builder(
        builder: (BuildContext context) {
          return PlatformWebViewWidget(
            PlatformWebViewWidgetCreationParams(controller: controller),
          ).build(context);
        },
      ));

      await pageLoadCompleter.future;

      final bool iframeLoaded =
          await controller.runJavaScriptReturningResult('iframeLoaded') as bool;
      expect(iframeLoaded, true);

      final String elementText = await controller.runJavaScriptReturningResult(
        'document.querySelector("p") && document.querySelector("p").textContent',
      ) as String;
      expect(elementText, 'null');
    },
  );

  testWidgets(
    '`AndroidWebViewController` can be reused with a new `AndroidWebViewWidget`',
    (WidgetTester tester) async {
      Completer<void> pageLoaded = Completer<void>();

      final PlatformWebViewController controller = PlatformWebViewController(
        const PlatformWebViewControllerCreationParams(),
      );
      final PlatformNavigationDelegate delegate = PlatformNavigationDelegate(
        const PlatformNavigationDelegateCreationParams(),
      );
      unawaited(delegate.setOnPageFinished((_) => pageLoaded.complete()));
      unawaited(controller.setPlatformNavigationDelegate(delegate));
      await controller
          .loadRequest(LoadRequestParams(uri: Uri.parse(primaryUrl)));

      await tester.pumpWidget(Builder(
        builder: (BuildContext context) {
          return PlatformWebViewWidget(
            PlatformWebViewWidgetCreationParams(controller: controller),
          ).build(context);
        },
      ));

      await pageLoaded.future;

      await tester.pumpWidget(Container());
      await tester.pumpAndSettle();

      await tester.pumpWidget(Builder(
        builder: (BuildContext context) {
          return PlatformWebViewWidget(
            PlatformWebViewWidgetCreationParams(controller: controller),
          ).build(context);
        },
      ));

      pageLoaded = Completer<void>();
      await controller.loadRequest(
        LoadRequestParams(uri: Uri.parse(primaryUrl)),
      );
      await expectLater(
        pageLoaded.future,
        completes,
      );
    },
  );
}

/// Returns the value used for the HTTP User-Agent: request header in subsequent HTTP requests.
Future<String> _getUserAgent(PlatformWebViewController controller) async {
  return _runJavaScriptReturningResult(controller, 'navigator.userAgent;');
}

Future<String> _runJavaScriptReturningResult(
  PlatformWebViewController controller,
  String js,
) async {
  return jsonDecode(await controller.runJavaScriptReturningResult(js) as String)
      as String;
}

class ResizableWebView extends StatefulWidget {
  const ResizableWebView({
    super.key,
    required this.onResize,
    required this.onPageFinished,
  });

  final VoidCallback onResize;
  final VoidCallback onPageFinished;

  @override
  State<StatefulWidget> createState() => ResizableWebViewState();
}

class ResizableWebViewState extends State<ResizableWebView> {
  late final PlatformWebViewController controller = PlatformWebViewController(
    const PlatformWebViewControllerCreationParams(),
  )
    ..setJavaScriptMode(JavaScriptMode.unrestricted)
    ..setPlatformNavigationDelegate(
      PlatformNavigationDelegate(
        const PlatformNavigationDelegateCreationParams(),
      )..setOnPageFinished((_) => widget.onPageFinished()),
    )
    ..addJavaScriptChannel(
      JavaScriptChannelParams(
        name: 'Resize',
        onMessageReceived: (_) {
          widget.onResize();
        },
      ),
    )
    ..loadRequest(
      LoadRequestParams(
        uri: Uri.parse(
          'data:text/html;charset=utf-8;base64,${base64Encode(const Utf8Encoder().convert(resizePage))}',
        ),
      ),
    );

  double webViewWidth = 200;
  double webViewHeight = 200;

  static const String resizePage = '''
        <!DOCTYPE html><html>
        <head><title>Resize test</title>
          <script type="text/javascript">
            function onResize() {
              Resize.postMessage("resize");
            }
            function onLoad() {
              window.onresize = onResize;
            }
          </script>
        </head>
        <body onload="onLoad();" bgColor="blue">
        </body>
        </html>
      ''';

  @override
  Widget build(BuildContext context) {
    return Directionality(
      textDirection: TextDirection.ltr,
      child: Column(
        children: <Widget>[
          SizedBox(
            width: webViewWidth,
            height: webViewHeight,
            child: PlatformWebViewWidget(
              PlatformWebViewWidgetCreationParams(controller: controller),
            ).build(context),
          ),
          TextButton(
            key: const Key('resizeButton'),
            onPressed: () {
              setState(() {
                webViewWidth += 100.0;
                webViewHeight += 100.0;
              });
            },
            child: const Text('ResizeButton'),
          ),
        ],
      ),
    );
  }
}

class CopyableObjectWithCallback with Copyable {
  CopyableObjectWithCallback(this.callback);

  final VoidCallback callback;

  @override
  CopyableObjectWithCallback copy() {
    return CopyableObjectWithCallback(callback);
  }
}

class ClassWithCallbackClass {
  ClassWithCallbackClass() {
    callbackClass = CopyableObjectWithCallback(
      withWeakReferenceTo(
        this,
        (WeakReference<ClassWithCallbackClass> weakReference) {
          return () {
            // Weak reference to `this` in callback.
            // ignore: unnecessary_statements
            weakReference;
          };
        },
      ),
    );
  }

  late final CopyableObjectWithCallback callbackClass;
}<|MERGE_RESOLUTION|>--- conflicted
+++ resolved
@@ -702,21 +702,18 @@
       );
       unawaited(delegate.setOnPageFinished((_) => pageLoaded.complete()));
       unawaited(controller.setPlatformNavigationDelegate(delegate));
+      unawaited(controller.setOnContentOffsetChanged((ContentOffsetChange contentOffsetChange) {
+        offsetsCompleter.complete(contentOffsetChange);
+      }));
+
 
       await controller.loadRequest(
         LoadRequestParams(
           uri: Uri.parse(
             'data:text/html;charset=utf-8;base64,$scrollTestPageBase64',
           ),
-<<<<<<< HEAD
-        )
-        ..setOnContentOffsetChanged((ContentOffsetChange contentOffsetChange) {
-          offsetsCompleter.complete(contentOffsetChange);
-        });
-=======
         ),
       );
->>>>>>> 9e219221
 
       await tester.pumpWidget(Builder(
         builder: (BuildContext context) {
@@ -740,6 +737,7 @@
       // time to settle.
       expect(scrollPos.dx, isNot(X_SCROLL));
       expect(scrollPos.dy, isNot(Y_SCROLL));
+
       await controller.scrollTo(X_SCROLL, Y_SCROLL);
       scrollPos = await controller.getScrollPosition();
       expect(scrollPos.dx, X_SCROLL);
