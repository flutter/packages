--- conflicted
+++ resolved
@@ -1311,8 +1311,6 @@
     },
   );
 
-<<<<<<< HEAD
-=======
   group('Logging', () {
     testWidgets('can receive console log messages',
         (WidgetTester tester) async {
@@ -1355,7 +1353,6 @@
   });
 }
 
->>>>>>> 41a3ec2b
 class ResizableWebView extends StatefulWidget {
   const ResizableWebView({
     super.key,
