--- conflicted
+++ resolved
@@ -24,13 +24,8 @@
 
 android {
     namespace 'io.flutter.plugins.webviewflutterexample'
-<<<<<<< HEAD
-    compileSdk flutter.compileSdkVersion
-    ndkVersion flutter.ndkVersion
-=======
     compileSdk = flutter.compileSdkVersion
-
->>>>>>> 267ac7b6
+    ndkVersion = flutter.ndkVersion
 
     defaultConfig {
         // TODO: Specify your own unique Application ID (https://developer.android.com/studio/build/application-id.html).
