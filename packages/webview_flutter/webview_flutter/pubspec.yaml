name: webview_flutter
description: A Flutter plugin that provides a WebView widget on Android and iOS.
repository: https://github.com/flutter/packages/tree/main/packages/webview_flutter/webview_flutter
issue_tracker: https://github.com/flutter/flutter/issues?q=is%3Aissue+is%3Aopen+label%3A%22p%3A+webview%22
<<<<<<< HEAD
version: 4.7.0
publish_to: none
=======
version: 4.8.0
>>>>>>> 7b423f58

environment:
  sdk: ^3.2.3
  flutter: ">=3.16.6"

flutter:
  plugin:
    platforms:
      android:
        default_package: webview_flutter_android
      ios:
        default_package: webview_flutter_wkwebview

dependencies:
  flutter:
    sdk: flutter
<<<<<<< HEAD
  webview_flutter_android:
    git:
      url: https://github.com/Sinishisimus/packages.git
      path: packages/webview_flutter/webview_flutter_android
      ref: feature/android_web_view_render_process_terminated
  webview_flutter_platform_interface:
    git:
      url: https://github.com/Sinishisimus/packages.git
      path: packages/webview_flutter/webview_flutter_platform_interface
      ref: feature/android_web_view_render_process_terminated
  webview_flutter_wkwebview:
    git:
      url: https://github.com/Sinishisimus/packages.git
      path: packages/webview_flutter/webview_flutter_wkwebview
      ref: feature/android_web_view_render_process_terminated
=======
  webview_flutter_android: ^3.16.0
  webview_flutter_platform_interface: ^2.10.0
  webview_flutter_wkwebview: ^3.13.0
>>>>>>> 7b423f58

dev_dependencies:
  build_runner: ^2.1.5
  flutter_test:
    sdk: flutter
  mockito: 5.4.4
  plugin_platform_interface: ^2.1.7

topics:
  - html
  - webview
  - webview-flutter<|MERGE_RESOLUTION|>--- conflicted
+++ resolved
@@ -2,12 +2,8 @@
 description: A Flutter plugin that provides a WebView widget on Android and iOS.
 repository: https://github.com/flutter/packages/tree/main/packages/webview_flutter/webview_flutter
 issue_tracker: https://github.com/flutter/flutter/issues?q=is%3Aissue+is%3Aopen+label%3A%22p%3A+webview%22
-<<<<<<< HEAD
-version: 4.7.0
+version: 4.8.0
 publish_to: none
-=======
-version: 4.8.0
->>>>>>> 7b423f58
 
 environment:
   sdk: ^3.2.3
@@ -24,7 +20,6 @@
 dependencies:
   flutter:
     sdk: flutter
-<<<<<<< HEAD
   webview_flutter_android:
     git:
       url: https://github.com/Sinishisimus/packages.git
@@ -40,11 +35,6 @@
       url: https://github.com/Sinishisimus/packages.git
       path: packages/webview_flutter/webview_flutter_wkwebview
       ref: feature/android_web_view_render_process_terminated
-=======
-  webview_flutter_android: ^3.16.0
-  webview_flutter_platform_interface: ^2.10.0
-  webview_flutter_wkwebview: ^3.13.0
->>>>>>> 7b423f58
 
 dev_dependencies:
   build_runner: ^2.1.5
