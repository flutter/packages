--- conflicted
+++ resolved
@@ -2,11 +2,7 @@
 description: A Flutter plugin that provides a WebView widget on Android and iOS.
 repository: https://github.com/flutter/packages/tree/main/packages/webview_flutter/webview_flutter
 issue_tracker: https://github.com/flutter/flutter/issues?q=is%3Aissue+is%3Aopen+label%3A%22p%3A+webview%22
-<<<<<<< HEAD
 version: 4.1.0
-=======
-version: 4.0.7
->>>>>>> 3f480616
 
 environment:
   sdk: ">=2.18.0 <4.0.0"
@@ -33,8 +29,7 @@
     sdk: flutter
   flutter_test:
     sdk: flutter
-<<<<<<< HEAD
-  mockito: ^5.3.2
+  mockito: 5.4.0
   plugin_platform_interface: ^2.1.3
 
 # FOR TESTING ONLY. DO NOT MERGE.
@@ -44,8 +39,4 @@
   webview_flutter_platform_interface:
     path: ../../webview_flutter/webview_flutter_platform_interface
   webview_flutter_wkwebview:
-    path: ../../webview_flutter/webview_flutter_wkwebview
-=======
-  mockito: 5.4.0
-  plugin_platform_interface: ^2.1.3
->>>>>>> 3f480616
+    path: ../../webview_flutter/webview_flutter_wkwebview