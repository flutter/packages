--- conflicted
+++ resolved
@@ -2,7 +2,7 @@
 description: A Flutter plugin that provides a WebView widget on Android and iOS.
 repository: https://github.com/flutter/packages/tree/main/packages/webview_flutter/webview_flutter
 issue_tracker: https://github.com/flutter/flutter/issues?q=is%3Aissue+is%3Aopen+label%3A%22p%3A+webview%22
-version: 4.6.0
+version: 4.7.0
 
 environment:
   sdk: ^3.2.3
@@ -19,15 +19,9 @@
 dependencies:
   flutter:
     sdk: flutter
-<<<<<<< HEAD
   webview_flutter_android: ^3.15.0
-  webview_flutter_platform_interface: ^2.8.0
+  webview_flutter_platform_interface: ^2.10.0
   webview_flutter_wkwebview: ^3.12.0
-=======
-  webview_flutter_android: ^3.14.0
-  webview_flutter_platform_interface: ^2.10.0
-  webview_flutter_wkwebview: ^3.11.0
->>>>>>> fe7d52d7
 
 dev_dependencies:
   build_runner: ^2.1.5
