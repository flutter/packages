<<<<<<< HEAD
## 4.1.0

* Adds support to receive permission requests. See `WebViewController.setOnPermissionRequest`.
=======
## NEXT

* Updates minimum Flutter version to 3.3.
>>>>>>> 1502ac0e

## 4.0.7

* Updates the README with the migration of `WebView.initialCookies` and Hybrid Composition on
  Android.

## 4.0.6

* Updates iOS minimum version in README.

## 4.0.5

* Updates links for the merge of flutter/plugins into flutter/packages.

## 4.0.4

* Adds examples of accessing platform-specific features for each class.

## 4.0.3

* Updates example code for `use_build_context_synchronously` lint.

## 4.0.2

* Updates code for stricter lint checks.

## 4.0.1

* Exposes `WebResourceErrorType` from platform interface.

## 4.0.0

* **BREAKING CHANGE** Updates implementation to use the `2.0.0` release of
  `webview_flutter_platform_interface`. See `Usage` section in the README for updated usage. See
  `Migrating from 3.0 to 4.0` section in the README for details on migrating to this version.
* Updates minimum Flutter version to 3.0.0.
* Updates code for new analysis options.
* Updates references to the obsolete master branch.

## 3.0.4

* Minor fixes for new analysis options.

## 3.0.3

* Removes unnecessary imports.
* Fixes library_private_types_in_public_api, sort_child_properties_last and use_key_in_widget_constructors
  lint warnings.

## 3.0.2

* Migrates deprecated `Scaffold.showSnackBar` to `ScaffoldMessenger` in example app.
* Adds OS version support information to README.

## 3.0.1

* Removes a duplicate Android-specific integration test.
* Fixes an integration test race condition.
* Fixes comments (accidentally mixed // with ///).

## 3.0.0

* **BREAKING CHANGE**: On Android, hybrid composition (SurfaceAndroidWebView)
  is now the default. The previous default, virtual display, can be specified
  with `WebView.platform = AndroidWebView()`

## 2.8.0

* Adds support for the `loadFlutterAsset` method.

## 2.7.0

* Adds `setCookie` to CookieManager.
* CreationParams now supports setting `initialCookies`.

## 2.6.0

* Adds support for the `loadRequest` method.

## 2.5.0

* Adds an option to set the background color of the webview.

## 2.4.0

* Adds support for the `loadFile` and `loadHtmlString` methods.
* Updates example app Android compileSdkVersion to 31.
* Integration test fixes.
* Updates code for new analysis options.

## 2.3.1

* Add iOS-specific note to set `JavascriptMode.unrestricted` in order to set `zoomEnabled: false`.

## 2.3.0

* Add ability to enable/disable zoom functionality.

## 2.2.0

* Added `runJavascript` and `runJavascriptForResult` to supersede `evaluateJavascript`.
* Deprecated `evaluateJavascript`.

## 2.1.2

* Fix typos in the README.

## 2.1.1

* Fixed `_CastError` that was thrown when running the example App.

## 2.1.0

* Migrated to fully federated architecture.

## 2.0.14

* Update minimum Flutter SDK to 2.5 and iOS deployment target to 9.0.

## 2.0.13

* Send URL of File to download to the NavigationDelegate on Android just like it is already done on iOS.
* Updated Android lint settings.

## 2.0.12

* Improved the documentation on using the different Android Platform View modes.
* So that Android and iOS behave the same, `onWebResourceError` is now only called for the main
  page.

## 2.0.11

* Remove references to the Android V1 embedding.

## 2.0.10

* Fix keyboard issues link in the README.

## 2.0.9

* Add iOS UI integration test target.
* Suppress deprecation warning for iOS APIs deprecated in iOS 9.

## 2.0.8

* Migrate maven repository from jcenter to mavenCentral.

## 2.0.7

* Republished 2.0.6 with Flutter 2.2 to avoid https://github.com/dart-lang/pub/issues/3001

## 2.0.6

* WebView requires at least Android 19 if you are using
hybrid composition ([flutter/issues/59894](https://github.com/flutter/flutter/issues/59894)).

## 2.0.5

* Example app observes `uiMode`, so the WebView isn't reattached when the UI mode changes. (e.g. switching to Dark mode).

## 2.0.4

* Fix a bug where `allowsInlineMediaPlayback` is not respected on iOS.

## 2.0.3

* Fixes bug where scroll bars on the Android non-hybrid WebView are rendered on
the wrong side of the screen.

## 2.0.2

* Fixes bug where text fields are hidden behind the keyboard
when hybrid composition is used [flutter/issues/75667](https://github.com/flutter/flutter/issues/75667).

## 2.0.1

* Run CocoaPods iOS tests in RunnerUITests target

## 2.0.0

* Migration to null-safety.
* Added support for progress tracking.
* Add section to the wiki explaining how to use Material components.
* Update integration test to workaround an iOS 14 issue with `evaluateJavascript`.
* Fix `onWebResourceError` on iOS.
* Fix outdated links across a number of markdown files ([#3276](https://github.com/flutter/plugins/pull/3276))
* Added `allowsInlineMediaPlayback` property.

## 1.0.8

* Update Flutter SDK constraint.

## 1.0.7

* Minor documentation update to indicate known issue on iOS 13.4 and 13.5.
  * See: https://github.com/flutter/flutter/issues/53490

## 1.0.6

* Invoke the WebView.onWebResourceError on iOS when the webview content process crashes.

## 1.0.5

* Fix example in the readme.

## 1.0.4

* Suppress the `deprecated_member_use` warning in the example app for `ScaffoldMessenger.showSnackBar`.

## 1.0.3

* Update android compileSdkVersion to 29.

## 1.0.2

* Android Code Inspection and Clean up.

## 1.0.1

* Add documentation for `WebViewPlatformCreatedCallback`.

## 1.0.0 - Out of developer preview 🎉.

* Bumped the minimal Flutter SDK to 1.22 where platform views are out of developer preview, and
performing better on iOS. Flutter 1.22 no longer requires adding the
`io.flutter.embedded_views_preview` flag to `Info.plist`.

* Added support for Hybrid Composition on Android (see opt-in instructions in [README](https://github.com/flutter/plugins/blob/main/packages/webview_flutter/README.md#android))
  * Lowered the required Android API to 19 (was previously 20): [#23728](https://github.com/flutter/flutter/issues/23728).
  * Fixed the following issues:
    * 🎹 Keyboard: [#41089](https://github.com/flutter/flutter/issues/41089), [#36478](https://github.com/flutter/flutter/issues/36478), [#51254](https://github.com/flutter/flutter/issues/51254), [#50716](https://github.com/flutter/flutter/issues/50716), [#55724](https://github.com/flutter/flutter/issues/55724),  [#56513](https://github.com/flutter/flutter/issues/56513), [#56515](https://github.com/flutter/flutter/issues/56515), [#61085](https://github.com/flutter/flutter/issues/61085), [#62205](https://github.com/flutter/flutter/issues/62205), [#62547](https://github.com/flutter/flutter/issues/62547), [#58943](https://github.com/flutter/flutter/issues/58943), [#56361](https://github.com/flutter/flutter/issues/56361), [#56361](https://github.com/flutter/flutter/issues/42902), [#40716](https://github.com/flutter/flutter/issues/40716), [#37989](https://github.com/flutter/flutter/issues/37989), [#27924](https://github.com/flutter/flutter/issues/27924).
    * ♿️ Accessibility: [#50716](https://github.com/flutter/flutter/issues/50716).
    * ⚡️ Performance: [#61280](https://github.com/flutter/flutter/issues/61280), [#31243](https://github.com/flutter/flutter/issues/31243),  [#52211](https://github.com/flutter/flutter/issues/52211).
    * 📹 Video: [#5191](https://github.com/flutter/flutter/issues/5191).

## 0.3.24

* Keep handling deprecated Android v1 classes for backward compatibility.

## 0.3.23

* Handle WebView multi-window support.

## 0.3.22+2

* Update package:e2e reference to use the local version in the flutter/plugins
  repository.

## 0.3.22+1

* Update the `setAndGetScrollPosition` to use hard coded values and add a `pumpAndSettle` call.

## 0.3.22

* Add support for passing a failing url.

## 0.3.21

* Enable programmatic scrolling using Android's WebView.scrollTo & iOS WKWebView.scrollView.contentOffset.

## 0.3.20+2

* Fix CocoaPods podspec lint warnings.

## 0.3.20+1

* OCMock module import -> #import, unit tests compile generated as library.
* Fix select drop down crash on old Android tablets (https://github.com/flutter/flutter/issues/54164).

## 0.3.20

* Added support for receiving web resource loading errors. See `WebView.onWebResourceError`.

## 0.3.19+10

* Replace deprecated `getFlutterEngine` call on Android.

## 0.3.19+9

* Remove example app's iOS workspace settings.

## 0.3.19+8

* Make the pedantic dev_dependency explicit.

## 0.3.19+7

* Remove the Flutter SDK constraint upper bound.

## 0.3.19+6

* Enable opening links that target the "_blank" window (links open in same window).

## 0.3.19+5

* On iOS, always keep contentInsets of the WebView to be 0.
* Fix XCTest case to follow XCTest naming convention.

## 0.3.19+4

* On iOS, fix the scroll view content inset is automatically adjusted. After the fix, the content position of the WebView is customizable by Flutter.
* Fix an iOS 13 bug where the scroll indicator shows at random location.

## 0.3.19+3

* Setup XCTests.

## 0.3.19+2

* Migrate from deprecated BinaryMessages to ServicesBinding.instance.defaultBinaryMessenger.

## 0.3.19+1

* Raise min Flutter SDK requirement to the latest stable. v2 embedding apps no
  longer need to special case their Flutter SDK requirement like they have
  since v0.3.15+3.

## 0.3.19

* Add setting for iOS to allow gesture based navigation.

## 0.3.18+1

* Be explicit that keyboard is not ready for production in README.md.

## 0.3.18

* Add support for onPageStarted event.
* Remove the deprecated `author:` field from pubspec.yaml
* Migrate to the new pubspec platforms manifest.
* Require Flutter SDK 1.10.0 or greater.

## 0.3.17

* Fix pedantic lint errors. Added missing documentation and awaited some futures
  in tests and the example app.

## 0.3.16

* Add support for async NavigationDelegates. Synchronous NavigationDelegates
  should still continue to function without any change in behavior.

## 0.3.15+3

* Re-land support for the v2 Android embedding. This correctly sets the minimum
  SDK to the latest stable and avoid any compile errors. *WARNING:* the V2
  embedding itself still requires the current Flutter master channel
  (flutter/flutter@1d4d63a) for text input to work properly on all Android
  versions.

## 0.3.15+2

* Remove AndroidX warnings.

## 0.3.15+1

* Revert the prior embedding support add since it requires an API that hasn't
  rolled to stable.

## 0.3.15

* Add support for the v2 Android embedding. This shouldn't affect existing
  functionality. Plugin authors who use the V2 embedding can now register the
  plugin and expect that it correctly responds to app lifecycle changes.

## 0.3.14+2

* Define clang module for iOS.

## 0.3.14+1

* Allow underscores anywhere for Javascript Channel name.

## 0.3.14

* Added a getTitle getter to WebViewController.

## 0.3.13

* Add an optional `userAgent` property to set a custom User Agent.

## 0.3.12+1

* Temporarily revert getTitle (doing this as a patch bump shortly after publishing).

## 0.3.12

* Added a getTitle getter to WebViewController.

## 0.3.11+6

* Calling destroy on Android webview when flutter webview is getting disposed.

## 0.3.11+5

* Reduce compiler warnings regarding iOS9 compatibility by moving a single
  method back into a `@available` block.

## 0.3.11+4

* Removed noisy log messages on iOS.

## 0.3.11+3

* Apply the display listeners workaround that was shipped in 0.3.11+1 on
  all Android versions prior to P.

## 0.3.11+2

* Add fix for input connection being dropped after a screen resize on certain
  Android devices.

## 0.3.11+1

* Work around a bug in old Android WebView versions that was causing a crash
  when resizing the webview on old devices.

## 0.3.11

* Add an initialAutoMediaPlaybackPolicy setting for controlling how auto media
  playback is restricted.

## 0.3.10+5

* Add dependency on `androidx.annotation:annotation:1.0.0`.

## 0.3.10+4

* Add keyboard text to README.

## 0.3.10+3

* Don't log an unknown setting key error for 'debuggingEnabled' on iOS.

## 0.3.10+2

* Fix InputConnection being lost when combined with route transitions.

## 0.3.10+1

* Add support for simultaenous Flutter `TextInput` and WebView text fields.

## 0.3.10

* Add partial WebView keyboard support for Android versions prior to N. Support
  for UIs that also have Flutter `TextInput` fields is still pending. This basic
  support currently only works with Flutter `master`. The keyboard will still
  appear when it previously did not when run with older versions of Flutter. But
  if the WebView is resized while showing the keyboard the text field will need
  to be focused multiple times for any input to be registered.

## 0.3.9+2

* Update Dart code to conform to current Dart formatter.

## 0.3.9+1

* Add missing template type parameter to `invokeMethod` calls.
* Bump minimum Flutter version to 1.5.0.
* Replace invokeMethod with invokeMapMethod wherever necessary.

## 0.3.9

* Allow external packages to provide webview implementations for new platforms.

## 0.3.8+1

* Suppress deprecation warning for BinaryMessages. See: https://github.com/flutter/flutter/issues/33446

## 0.3.8

* Add `debuggingEnabled` property.

## 0.3.7+1

* Fix an issue where JavaScriptChannel messages weren't sent from the platform thread on Android.

## 0.3.7

* Fix loadUrlWithHeaders flaky test.

## 0.3.6+1

* Remove un-used method params in webview\_flutter

## 0.3.6

* Add an optional `headers` field to the controller.

## 0.3.5+5

* Fixed error in documentation of `javascriptChannels`.

## 0.3.5+4

* Fix bugs in the example app by updating it to use a `StatefulWidget`.

## 0.3.5+3

* Make sure to post javascript channel messages from the platform thread.

## 0.3.5+2

* Fix crash from `NavigationDelegate` on later versions of Android.

## 0.3.5+1

* Fix a bug where updates to onPageFinished were ignored.

## 0.3.5

* Added an onPageFinished callback.

## 0.3.4

* Support specifying navigation delegates that can prevent navigations from being executed.

## 0.3.3+2

* Exclude LongPress handler from semantics tree since it does nothing.

## 0.3.3+1

* Fixed a memory leak on Android - the WebView was not properly disposed.

## 0.3.3

* Add clearCache method to WebView controller.

## 0.3.2+1

* Log a more detailed warning at build time about the previous AndroidX
  migration.

## 0.3.2

* Added CookieManager to interface with WebView cookies. Currently has the ability to clear cookies.

## 0.3.1

* Added JavaScript channels to facilitate message passing from JavaScript code running inside
  the WebView to the Flutter app's Dart code.

## 0.3.0

* **Breaking change**. Migrate from the deprecated original Android Support
  Library to AndroidX. This shouldn't result in any functional changes, but it
  requires any Android apps using this plugin to [also
  migrate](https://developer.android.com/jetpack/androidx/migrate) if they're
  using the original support library.

## 0.2.0

* Added a evaluateJavascript method to WebView controller.
* (BREAKING CHANGE) Renamed the `JavaScriptMode` enum to `JavascriptMode`, and the WebView `javasScriptMode` parameter to `javascriptMode`.

## 0.1.2

* Added a reload method to the WebView controller.

## 0.1.1

* Added a `currentUrl` accessor for the WebView controller to look up what URL
  is being displayed.

## 0.1.0+1

* Fix null crash when initialUrl is unset on iOS.

## 0.1.0

* Add goBack, goForward, canGoBack, and canGoForward methods to the WebView controller.

## 0.0.1+1

* Fix case for "FLTWebViewFlutterPlugin" (iOS was failing to buld on case-sensitive file systems).

## 0.0.1

* Initial release.<|MERGE_RESOLUTION|>--- conflicted
+++ resolved
@@ -1,12 +1,7 @@
-<<<<<<< HEAD
 ## 4.1.0
 
 * Adds support to receive permission requests. See `WebViewController.setOnPermissionRequest`.
-=======
-## NEXT
-
 * Updates minimum Flutter version to 3.3.
->>>>>>> 1502ac0e
 
 ## 4.0.7
 
