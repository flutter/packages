<<<<<<< HEAD
## 4.7.1

* Adds support for detecting web view render process termination on Android via navigation delegate. See
  `NavigationDelegate.onWebViewRenderProcessTerminated`. 
  Calling application should return `true` if termination was handled by the app, otherwise `false`.
  For more details see: https://developer.android.com/reference/android/webkit/WebViewClient#onRenderProcessGone(android.webkit.WebView,%20android.webkit.RenderProcessGoneDetail)

=======
## 4.8.1

* Adds support for detecting web view render process termination on Android via navigation delegate. See
  `NavigationDelegate.onWebViewRenderProcessTerminated`.
  Calling application should return `true` if termination was handled by the app, otherwise `false`.
  For more details see: https://developer.android.com/reference/android/webkit/WebViewClient#onRenderProcessGone(android.webkit.WebView,%20android.webkit.RenderProcessGoneDetail)

## 4.8.0

* Adds `onHttpError` callback to `NavigationDelegate` to catch HTTP error status codes.

>>>>>>> 06aef2f5
## 4.7.0

* Adds support to track scroll position changes.
* Updates minimum supported SDK version to Flutter 3.16.6/Dart 3.2.3.

## 4.6.0

* Adds support for custom handling of JavaScript dialogs. See
  `WebViewController.setOnJavaScriptAlertDialog`, `WebViewController.setOnJavaScriptConfirmDialog`
  and `WebViewController.setOnJavaScriptTextInputDialog`.
* Updates minimum Dart version to 3.2.3 and minimum Flutter version to 3.16.6.

## 4.5.0

* Adds support for HTTP basic authentication. See `NavigationDelegate(onReceivedHttpAuthRequest)`.
* Updates support matrix in README to indicate that iOS 11 is no longer supported.
* Clients on versions of Flutter that still support iOS 11 can continue to use this
  package with iOS 11, but will not receive any further updates to the iOS implementation.

## 4.4.4

* Updates minimum required plugin_platform_interface version to 2.1.7.

## 4.4.3

* Updates minimum supported SDK version to Flutter 3.10/Dart 3.0.
* Fixes new lint warnings.

## 4.4.2

* Fixes `use_build_context_synchronously` lint violations in the example app.

## 4.4.1

* Exposes `JavaScriptLogLevel` from platform interface.

## 4.4.0

* Adds support to register a callback to receive JavaScript console messages. See `WebViewController.setOnConsoleMessage`.

## 4.3.0

* Adds support to retrieve the user agent. See `WebViewController.getUserAgent`.

## 4.2.4

* Adds pub topics to package metadata.

## 4.2.3

* Fixes the code sample in the dartdocs for `WebViewController.addJavaScriptChannel`.
* Updates minimum supported SDK version to Flutter 3.7/Dart 2.19.

## 4.2.2

* Fixes documentation typo.

## 4.2.1

* Removes obsolete null checks on non-nullable values.

## 4.2.0

* Adds support to receive permission requests. See `WebViewController(onPermissionRequest)`.

## 4.1.0

* Adds support to track URL changes. See `NavigationDelegate(onUrlChange)`.
* Updates minimum Flutter version to 3.3.
* Fixes common typos in tests and documentation.
* Fixes documentation for `WebViewController` and `WebViewCookieManager`.

## 4.0.7

* Updates the README with the migration of `WebView.initialCookies` and Hybrid Composition on
  Android.

## 4.0.6

* Updates iOS minimum version in README.

## 4.0.5

* Updates links for the merge of flutter/plugins into flutter/packages.

## 4.0.4

* Adds examples of accessing platform-specific features for each class.

## 4.0.3

* Updates example code for `use_build_context_synchronously` lint.

## 4.0.2

* Updates code for stricter lint checks.

## 4.0.1

* Exposes `WebResourceErrorType` from platform interface.

## 4.0.0

* **BREAKING CHANGE** Updates implementation to use the `2.0.0` release of
  `webview_flutter_platform_interface`. See `Usage` section in the README for updated usage. See
  `Migrating from 3.0 to 4.0` section in the README for details on migrating to this version.
* Updates minimum Flutter version to 3.0.0.
* Updates code for new analysis options.
* Updates references to the obsolete master branch.

## 3.0.4

* Minor fixes for new analysis options.

## 3.0.3

* Removes unnecessary imports.
* Fixes library_private_types_in_public_api, sort_child_properties_last and use_key_in_widget_constructors
  lint warnings.

## 3.0.2

* Migrates deprecated `Scaffold.showSnackBar` to `ScaffoldMessenger` in example app.
* Adds OS version support information to README.

## 3.0.1

* Removes a duplicate Android-specific integration test.
* Fixes an integration test race condition.
* Fixes comments (accidentally mixed // with ///).

## 3.0.0

* **BREAKING CHANGE**: On Android, hybrid composition (SurfaceAndroidWebView)
  is now the default. The previous default, virtual display, can be specified
  with `WebView.platform = AndroidWebView()`

## 2.8.0

* Adds support for the `loadFlutterAsset` method.

## 2.7.0

* Adds `setCookie` to CookieManager.
* CreationParams now supports setting `initialCookies`.

## 2.6.0

* Adds support for the `loadRequest` method.

## 2.5.0

* Adds an option to set the background color of the webview.

## 2.4.0

* Adds support for the `loadFile` and `loadHtmlString` methods.
* Updates example app Android compileSdkVersion to 31.
* Integration test fixes.
* Updates code for new analysis options.

## 2.3.1

* Add iOS-specific note to set `JavascriptMode.unrestricted` in order to set `zoomEnabled: false`.

## 2.3.0

* Add ability to enable/disable zoom functionality.

## 2.2.0

* Added `runJavascript` and `runJavascriptForResult` to supersede `evaluateJavascript`.
* Deprecated `evaluateJavascript`.

## 2.1.2

* Fix typos in the README.

## 2.1.1

* Fixed `_CastError` that was thrown when running the example App.

## 2.1.0

* Migrated to fully federated architecture.

## 2.0.14

* Update minimum Flutter SDK to 2.5 and iOS deployment target to 9.0.

## 2.0.13

* Send URL of File to download to the NavigationDelegate on Android just like it is already done on iOS.
* Updated Android lint settings.

## 2.0.12

* Improved the documentation on using the different Android Platform View modes.
* So that Android and iOS behave the same, `onWebResourceError` is now only called for the main
  page.

## 2.0.11

* Remove references to the Android V1 embedding.

## 2.0.10

* Fix keyboard issues link in the README.

## 2.0.9

* Add iOS UI integration test target.
* Suppress deprecation warning for iOS APIs deprecated in iOS 9.

## 2.0.8

* Migrate maven repository from jcenter to mavenCentral.

## 2.0.7

* Republished 2.0.6 with Flutter 2.2 to avoid https://github.com/dart-lang/pub/issues/3001

## 2.0.6

* WebView requires at least Android 19 if you are using
hybrid composition ([flutter/issues/59894](https://github.com/flutter/flutter/issues/59894)).

## 2.0.5

* Example app observes `uiMode`, so the WebView isn't reattached when the UI mode changes. (e.g. switching to Dark mode).

## 2.0.4

* Fix a bug where `allowsInlineMediaPlayback` is not respected on iOS.

## 2.0.3

* Fixes bug where scroll bars on the Android non-hybrid WebView are rendered on
the wrong side of the screen.

## 2.0.2

* Fixes bug where text fields are hidden behind the keyboard
when hybrid composition is used [flutter/issues/75667](https://github.com/flutter/flutter/issues/75667).

## 2.0.1

* Run CocoaPods iOS tests in RunnerUITests target

## 2.0.0

* Migration to null-safety.
* Added support for progress tracking.
* Add section to the wiki explaining how to use Material components.
* Update integration test to workaround an iOS 14 issue with `evaluateJavascript`.
* Fix `onWebResourceError` on iOS.
* Fix outdated links across a number of markdown files ([#3276](https://github.com/flutter/plugins/pull/3276))
* Added `allowsInlineMediaPlayback` property.

## 1.0.8

* Update Flutter SDK constraint.

## 1.0.7

* Minor documentation update to indicate known issue on iOS 13.4 and 13.5.
  * See: https://github.com/flutter/flutter/issues/53490

## 1.0.6

* Invoke the WebView.onWebResourceError on iOS when the webview content process crashes.

## 1.0.5

* Fix example in the readme.

## 1.0.4

* Suppress the `deprecated_member_use` warning in the example app for `ScaffoldMessenger.showSnackBar`.

## 1.0.3

* Update android compileSdkVersion to 29.

## 1.0.2

* Android Code Inspection and Clean up.

## 1.0.1

* Add documentation for `WebViewPlatformCreatedCallback`.

## 1.0.0 - Out of developer preview 🎉.

* Bumped the minimal Flutter SDK to 1.22 where platform views are out of developer preview, and
performing better on iOS. Flutter 1.22 no longer requires adding the
`io.flutter.embedded_views_preview` flag to `Info.plist`.

* Added support for Hybrid Composition on Android (see opt-in instructions in [README](https://github.com/flutter/plugins/blob/main/packages/webview_flutter/README.md#android))
  * Lowered the required Android API to 19 (was previously 20): [#23728](https://github.com/flutter/flutter/issues/23728).
  * Fixed the following issues:
    * 🎹 Keyboard: [#41089](https://github.com/flutter/flutter/issues/41089), [#36478](https://github.com/flutter/flutter/issues/36478), [#51254](https://github.com/flutter/flutter/issues/51254), [#50716](https://github.com/flutter/flutter/issues/50716), [#55724](https://github.com/flutter/flutter/issues/55724),  [#56513](https://github.com/flutter/flutter/issues/56513), [#56515](https://github.com/flutter/flutter/issues/56515), [#61085](https://github.com/flutter/flutter/issues/61085), [#62205](https://github.com/flutter/flutter/issues/62205), [#62547](https://github.com/flutter/flutter/issues/62547), [#58943](https://github.com/flutter/flutter/issues/58943), [#56361](https://github.com/flutter/flutter/issues/56361), [#56361](https://github.com/flutter/flutter/issues/42902), [#40716](https://github.com/flutter/flutter/issues/40716), [#37989](https://github.com/flutter/flutter/issues/37989), [#27924](https://github.com/flutter/flutter/issues/27924).
    * ♿️ Accessibility: [#50716](https://github.com/flutter/flutter/issues/50716).
    * ⚡️ Performance: [#61280](https://github.com/flutter/flutter/issues/61280), [#31243](https://github.com/flutter/flutter/issues/31243),  [#52211](https://github.com/flutter/flutter/issues/52211).
    * 📹 Video: [#5191](https://github.com/flutter/flutter/issues/5191).

## 0.3.24

* Keep handling deprecated Android v1 classes for backward compatibility.

## 0.3.23

* Handle WebView multi-window support.

## 0.3.22+2

* Update package:e2e reference to use the local version in the flutter/plugins
  repository.

## 0.3.22+1

* Update the `setAndGetScrollPosition` to use hard coded values and add a `pumpAndSettle` call.

## 0.3.22

* Add support for passing a failing url.

## 0.3.21

* Enable programmatic scrolling using Android's WebView.scrollTo & iOS WKWebView.scrollView.contentOffset.

## 0.3.20+2

* Fix CocoaPods podspec lint warnings.

## 0.3.20+1

* OCMock module import -> #import, unit tests compile generated as library.
* Fix select drop down crash on old Android tablets (https://github.com/flutter/flutter/issues/54164).

## 0.3.20

* Added support for receiving web resource loading errors. See `WebView.onWebResourceError`.

## 0.3.19+10

* Replace deprecated `getFlutterEngine` call on Android.

## 0.3.19+9

* Remove example app's iOS workspace settings.

## 0.3.19+8

* Make the pedantic dev_dependency explicit.

## 0.3.19+7

* Remove the Flutter SDK constraint upper bound.

## 0.3.19+6

* Enable opening links that target the "_blank" window (links open in same window).

## 0.3.19+5

* On iOS, always keep contentInsets of the WebView to be 0.
* Fix XCTest case to follow XCTest naming convention.

## 0.3.19+4

* On iOS, fix the scroll view content inset is automatically adjusted. After the fix, the content position of the WebView is customizable by Flutter.
* Fix an iOS 13 bug where the scroll indicator shows at random location.

## 0.3.19+3

* Setup XCTests.

## 0.3.19+2

* Migrate from deprecated BinaryMessages to ServicesBinding.instance.defaultBinaryMessenger.

## 0.3.19+1

* Raise min Flutter SDK requirement to the latest stable. v2 embedding apps no
  longer need to special case their Flutter SDK requirement like they have
  since v0.3.15+3.

## 0.3.19

* Add setting for iOS to allow gesture based navigation.

## 0.3.18+1

* Be explicit that keyboard is not ready for production in README.md.

## 0.3.18

* Add support for onPageStarted event.
* Remove the deprecated `author:` field from pubspec.yaml
* Migrate to the new pubspec platforms manifest.
* Require Flutter SDK 1.10.0 or greater.

## 0.3.17

* Fix pedantic lint errors. Added missing documentation and awaited some futures
  in tests and the example app.

## 0.3.16

* Add support for async NavigationDelegates. Synchronous NavigationDelegates
  should still continue to function without any change in behavior.

## 0.3.15+3

* Re-land support for the v2 Android embedding. This correctly sets the minimum
  SDK to the latest stable and avoid any compile errors. *WARNING:* the V2
  embedding itself still requires the current Flutter master channel
  (flutter/flutter@1d4d63a) for text input to work properly on all Android
  versions.

## 0.3.15+2

* Remove AndroidX warnings.

## 0.3.15+1

* Revert the prior embedding support add since it requires an API that hasn't
  rolled to stable.

## 0.3.15

* Add support for the v2 Android embedding. This shouldn't affect existing
  functionality. Plugin authors who use the V2 embedding can now register the
  plugin and expect that it correctly responds to app lifecycle changes.

## 0.3.14+2

* Define clang module for iOS.

## 0.3.14+1

* Allow underscores anywhere for Javascript Channel name.

## 0.3.14

* Added a getTitle getter to WebViewController.

## 0.3.13

* Add an optional `userAgent` property to set a custom User Agent.

## 0.3.12+1

* Temporarily revert getTitle (doing this as a patch bump shortly after publishing).

## 0.3.12

* Added a getTitle getter to WebViewController.

## 0.3.11+6

* Calling destroy on Android webview when flutter webview is getting disposed.

## 0.3.11+5

* Reduce compiler warnings regarding iOS9 compatibility by moving a single
  method back into a `@available` block.

## 0.3.11+4

* Removed noisy log messages on iOS.

## 0.3.11+3

* Apply the display listeners workaround that was shipped in 0.3.11+1 on
  all Android versions prior to P.

## 0.3.11+2

* Add fix for input connection being dropped after a screen resize on certain
  Android devices.

## 0.3.11+1

* Work around a bug in old Android WebView versions that was causing a crash
  when resizing the webview on old devices.

## 0.3.11

* Add an initialAutoMediaPlaybackPolicy setting for controlling how auto media
  playback is restricted.

## 0.3.10+5

* Add dependency on `androidx.annotation:annotation:1.0.0`.

## 0.3.10+4

* Add keyboard text to README.

## 0.3.10+3

* Don't log an unknown setting key error for 'debuggingEnabled' on iOS.

## 0.3.10+2

* Fix InputConnection being lost when combined with route transitions.

## 0.3.10+1

* Add support for simultaenous Flutter `TextInput` and WebView text fields.

## 0.3.10

* Add partial WebView keyboard support for Android versions prior to N. Support
  for UIs that also have Flutter `TextInput` fields is still pending. This basic
  support currently only works with Flutter `master`. The keyboard will still
  appear when it previously did not when run with older versions of Flutter. But
  if the WebView is resized while showing the keyboard the text field will need
  to be focused multiple times for any input to be registered.

## 0.3.9+2

* Update Dart code to conform to current Dart formatter.

## 0.3.9+1

* Add missing template type parameter to `invokeMethod` calls.
* Bump minimum Flutter version to 1.5.0.
* Replace invokeMethod with invokeMapMethod wherever necessary.

## 0.3.9

* Allow external packages to provide webview implementations for new platforms.

## 0.3.8+1

* Suppress deprecation warning for BinaryMessages. See: https://github.com/flutter/flutter/issues/33446

## 0.3.8

* Add `debuggingEnabled` property.

## 0.3.7+1

* Fix an issue where JavaScriptChannel messages weren't sent from the platform thread on Android.

## 0.3.7

* Fix loadUrlWithHeaders flaky test.

## 0.3.6+1

* Remove un-used method params in webview\_flutter

## 0.3.6

* Add an optional `headers` field to the controller.

## 0.3.5+5

* Fixed error in documentation of `javascriptChannels`.

## 0.3.5+4

* Fix bugs in the example app by updating it to use a `StatefulWidget`.

## 0.3.5+3

* Make sure to post javascript channel messages from the platform thread.

## 0.3.5+2

* Fix crash from `NavigationDelegate` on later versions of Android.

## 0.3.5+1

* Fix a bug where updates to onPageFinished were ignored.

## 0.3.5

* Added an onPageFinished callback.

## 0.3.4

* Support specifying navigation delegates that can prevent navigations from being executed.

## 0.3.3+2

* Exclude LongPress handler from semantics tree since it does nothing.

## 0.3.3+1

* Fixed a memory leak on Android - the WebView was not properly disposed.

## 0.3.3

* Add clearCache method to WebView controller.

## 0.3.2+1

* Log a more detailed warning at build time about the previous AndroidX
  migration.

## 0.3.2

* Added CookieManager to interface with WebView cookies. Currently has the ability to clear cookies.

## 0.3.1

* Added JavaScript channels to facilitate message passing from JavaScript code running inside
  the WebView to the Flutter app's Dart code.

## 0.3.0

* **Breaking change**. Migrate from the deprecated original Android Support
  Library to AndroidX. This shouldn't result in any functional changes, but it
  requires any Android apps using this plugin to [also
  migrate](https://developer.android.com/jetpack/androidx/migrate) if they're
  using the original support library.

## 0.2.0

* Added a evaluateJavascript method to WebView controller.
* (BREAKING CHANGE) Renamed the `JavaScriptMode` enum to `JavascriptMode`, and the WebView `javasScriptMode` parameter to `javascriptMode`.

## 0.1.2

* Added a reload method to the WebView controller.

## 0.1.1

* Added a `currentUrl` accessor for the WebView controller to look up what URL
  is being displayed.

## 0.1.0+1

* Fix null crash when initialUrl is unset on iOS.

## 0.1.0

* Add goBack, goForward, canGoBack, and canGoForward methods to the WebView controller.

## 0.0.1+1

* Fix case for "FLTWebViewFlutterPlugin" (iOS was failing to buld on case-sensitive file systems).

## 0.0.1

* Initial release.<|MERGE_RESOLUTION|>--- conflicted
+++ resolved
@@ -1,12 +1,3 @@
-<<<<<<< HEAD
-## 4.7.1
-
-* Adds support for detecting web view render process termination on Android via navigation delegate. See
-  `NavigationDelegate.onWebViewRenderProcessTerminated`. 
-  Calling application should return `true` if termination was handled by the app, otherwise `false`.
-  For more details see: https://developer.android.com/reference/android/webkit/WebViewClient#onRenderProcessGone(android.webkit.WebView,%20android.webkit.RenderProcessGoneDetail)
-
-=======
 ## 4.8.1
 
 * Adds support for detecting web view render process termination on Android via navigation delegate. See
@@ -18,7 +9,6 @@
 
 * Adds `onHttpError` callback to `NavigationDelegate` to catch HTTP error status codes.
 
->>>>>>> 06aef2f5
 ## 4.7.0
 
 * Adds support to track scroll position changes.
