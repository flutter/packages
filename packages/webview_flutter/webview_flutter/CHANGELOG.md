## 4.1.0

<<<<<<< HEAD
* Adds support to receive permission requests. See `WebViewController(onPermissionRequest)`.
=======
* Adds support to track URL changes. See `NavigationDelegate(onUrlChange)`.
>>>>>>> 9342f5e9
* Updates minimum Flutter version to 3.3.
* Fixes common typos in tests and documentation.
* Fixes documentation for `WebViewController` and `WebViewCookieManager`.

## 4.0.7

* Updates the README with the migration of `WebView.initialCookies` and Hybrid Composition on
  Android.

## 4.0.6

* Updates iOS minimum version in README.

## 4.0.5

* Updates links for the merge of flutter/plugins into flutter/packages.

## 4.0.4

* Adds examples of accessing platform-specific features for each class.

## 4.0.3

* Updates example code for `use_build_context_synchronously` lint.

## 4.0.2

* Updates code for stricter lint checks.

## 4.0.1

* Exposes `WebResourceErrorType` from platform interface.

## 4.0.0

* **BREAKING CHANGE** Updates implementation to use the `2.0.0` release of
  `webview_flutter_platform_interface`. See `Usage` section in the README for updated usage. See
  `Migrating from 3.0 to 4.0` section in the README for details on migrating to this version.
* Updates minimum Flutter version to 3.0.0.
* Updates code for new analysis options.
* Updates references to the obsolete master branch.

## 3.0.4

* Minor fixes for new analysis options.

## 3.0.3

* Removes unnecessary imports.
* Fixes library_private_types_in_public_api, sort_child_properties_last and use_key_in_widget_constructors
  lint warnings.

## 3.0.2

* Migrates deprecated `Scaffold.showSnackBar` to `ScaffoldMessenger` in example app.
* Adds OS version support information to README.

## 3.0.1

* Removes a duplicate Android-specific integration test.
* Fixes an integration test race condition.
* Fixes comments (accidentally mixed // with ///).

## 3.0.0

* **BREAKING CHANGE**: On Android, hybrid composition (SurfaceAndroidWebView)
  is now the default. The previous default, virtual display, can be specified
  with `WebView.platform = AndroidWebView()`

## 2.8.0

* Adds support for the `loadFlutterAsset` method.

## 2.7.0

* Adds `setCookie` to CookieManager.
* CreationParams now supports setting `initialCookies`.

## 2.6.0

* Adds support for the `loadRequest` method.

## 2.5.0

* Adds an option to set the background color of the webview.

## 2.4.0

* Adds support for the `loadFile` and `loadHtmlString` methods.
* Updates example app Android compileSdkVersion to 31.
* Integration test fixes.
* Updates code for new analysis options.

## 2.3.1

* Add iOS-specific note to set `JavascriptMode.unrestricted` in order to set `zoomEnabled: false`.

## 2.3.0

* Add ability to enable/disable zoom functionality.

## 2.2.0

* Added `runJavascript` and `runJavascriptForResult` to supersede `evaluateJavascript`.
* Deprecated `evaluateJavascript`.

## 2.1.2

* Fix typos in the README.

## 2.1.1

* Fixed `_CastError` that was thrown when running the example App.

## 2.1.0

* Migrated to fully federated architecture.

## 2.0.14

* Update minimum Flutter SDK to 2.5 and iOS deployment target to 9.0.

## 2.0.13

* Send URL of File to download to the NavigationDelegate on Android just like it is already done on iOS.
* Updated Android lint settings.

## 2.0.12

* Improved the documentation on using the different Android Platform View modes.
* So that Android and iOS behave the same, `onWebResourceError` is now only called for the main
  page.

## 2.0.11

* Remove references to the Android V1 embedding.

## 2.0.10

* Fix keyboard issues link in the README.

## 2.0.9

* Add iOS UI integration test target.
* Suppress deprecation warning for iOS APIs deprecated in iOS 9.

## 2.0.8

* Migrate maven repository from jcenter to mavenCentral.

## 2.0.7

* Republished 2.0.6 with Flutter 2.2 to avoid https://github.com/dart-lang/pub/issues/3001

## 2.0.6

* WebView requires at least Android 19 if you are using
hybrid composition ([flutter/issues/59894](https://github.com/flutter/flutter/issues/59894)).

## 2.0.5

* Example app observes `uiMode`, so the WebView isn't reattached when the UI mode changes. (e.g. switching to Dark mode).

## 2.0.4

* Fix a bug where `allowsInlineMediaPlayback` is not respected on iOS.

## 2.0.3

* Fixes bug where scroll bars on the Android non-hybrid WebView are rendered on
the wrong side of the screen.

## 2.0.2

* Fixes bug where text fields are hidden behind the keyboard
when hybrid composition is used [flutter/issues/75667](https://github.com/flutter/flutter/issues/75667).

## 2.0.1

* Run CocoaPods iOS tests in RunnerUITests target

## 2.0.0

* Migration to null-safety.
* Added support for progress tracking.
* Add section to the wiki explaining how to use Material components.
* Update integration test to workaround an iOS 14 issue with `evaluateJavascript`.
* Fix `onWebResourceError` on iOS.
* Fix outdated links across a number of markdown files ([#3276](https://github.com/flutter/plugins/pull/3276))
* Added `allowsInlineMediaPlayback` property.

## 1.0.8

* Update Flutter SDK constraint.

## 1.0.7

* Minor documentation update to indicate known issue on iOS 13.4 and 13.5.
  * See: https://github.com/flutter/flutter/issues/53490

## 1.0.6

* Invoke the WebView.onWebResourceError on iOS when the webview content process crashes.

## 1.0.5

* Fix example in the readme.

## 1.0.4

* Suppress the `deprecated_member_use` warning in the example app for `ScaffoldMessenger.showSnackBar`.

## 1.0.3

* Update android compileSdkVersion to 29.

## 1.0.2

* Android Code Inspection and Clean up.

## 1.0.1

* Add documentation for `WebViewPlatformCreatedCallback`.

## 1.0.0 - Out of developer preview 🎉.

* Bumped the minimal Flutter SDK to 1.22 where platform views are out of developer preview, and
performing better on iOS. Flutter 1.22 no longer requires adding the
`io.flutter.embedded_views_preview` flag to `Info.plist`.

* Added support for Hybrid Composition on Android (see opt-in instructions in [README](https://github.com/flutter/plugins/blob/main/packages/webview_flutter/README.md#android))
  * Lowered the required Android API to 19 (was previously 20): [#23728](https://github.com/flutter/flutter/issues/23728).
  * Fixed the following issues:
    * 🎹 Keyboard: [#41089](https://github.com/flutter/flutter/issues/41089), [#36478](https://github.com/flutter/flutter/issues/36478), [#51254](https://github.com/flutter/flutter/issues/51254), [#50716](https://github.com/flutter/flutter/issues/50716), [#55724](https://github.com/flutter/flutter/issues/55724),  [#56513](https://github.com/flutter/flutter/issues/56513), [#56515](https://github.com/flutter/flutter/issues/56515), [#61085](https://github.com/flutter/flutter/issues/61085), [#62205](https://github.com/flutter/flutter/issues/62205), [#62547](https://github.com/flutter/flutter/issues/62547), [#58943](https://github.com/flutter/flutter/issues/58943), [#56361](https://github.com/flutter/flutter/issues/56361), [#56361](https://github.com/flutter/flutter/issues/42902), [#40716](https://github.com/flutter/flutter/issues/40716), [#37989](https://github.com/flutter/flutter/issues/37989), [#27924](https://github.com/flutter/flutter/issues/27924).
    * ♿️ Accessibility: [#50716](https://github.com/flutter/flutter/issues/50716).
    * ⚡️ Performance: [#61280](https://github.com/flutter/flutter/issues/61280), [#31243](https://github.com/flutter/flutter/issues/31243),  [#52211](https://github.com/flutter/flutter/issues/52211).
    * 📹 Video: [#5191](https://github.com/flutter/flutter/issues/5191).

## 0.3.24

* Keep handling deprecated Android v1 classes for backward compatibility.

## 0.3.23

* Handle WebView multi-window support.

## 0.3.22+2

* Update package:e2e reference to use the local version in the flutter/plugins
  repository.

## 0.3.22+1

* Update the `setAndGetScrollPosition` to use hard coded values and add a `pumpAndSettle` call.

## 0.3.22

* Add support for passing a failing url.

## 0.3.21

* Enable programmatic scrolling using Android's WebView.scrollTo & iOS WKWebView.scrollView.contentOffset.

## 0.3.20+2

* Fix CocoaPods podspec lint warnings.

## 0.3.20+1

* OCMock module import -> #import, unit tests compile generated as library.
* Fix select drop down crash on old Android tablets (https://github.com/flutter/flutter/issues/54164).

## 0.3.20

* Added support for receiving web resource loading errors. See `WebView.onWebResourceError`.

## 0.3.19+10

* Replace deprecated `getFlutterEngine` call on Android.

## 0.3.19+9

* Remove example app's iOS workspace settings.

## 0.3.19+8

* Make the pedantic dev_dependency explicit.

## 0.3.19+7

* Remove the Flutter SDK constraint upper bound.

## 0.3.19+6

* Enable opening links that target the "_blank" window (links open in same window).

## 0.3.19+5

* On iOS, always keep contentInsets of the WebView to be 0.
* Fix XCTest case to follow XCTest naming convention.

## 0.3.19+4

* On iOS, fix the scroll view content inset is automatically adjusted. After the fix, the content position of the WebView is customizable by Flutter.
* Fix an iOS 13 bug where the scroll indicator shows at random location.

## 0.3.19+3

* Setup XCTests.

## 0.3.19+2

* Migrate from deprecated BinaryMessages to ServicesBinding.instance.defaultBinaryMessenger.

## 0.3.19+1

* Raise min Flutter SDK requirement to the latest stable. v2 embedding apps no
  longer need to special case their Flutter SDK requirement like they have
  since v0.3.15+3.

## 0.3.19

* Add setting for iOS to allow gesture based navigation.

## 0.3.18+1

* Be explicit that keyboard is not ready for production in README.md.

## 0.3.18

* Add support for onPageStarted event.
* Remove the deprecated `author:` field from pubspec.yaml
* Migrate to the new pubspec platforms manifest.
* Require Flutter SDK 1.10.0 or greater.

## 0.3.17

* Fix pedantic lint errors. Added missing documentation and awaited some futures
  in tests and the example app.

## 0.3.16

* Add support for async NavigationDelegates. Synchronous NavigationDelegates
  should still continue to function without any change in behavior.

## 0.3.15+3

* Re-land support for the v2 Android embedding. This correctly sets the minimum
  SDK to the latest stable and avoid any compile errors. *WARNING:* the V2
  embedding itself still requires the current Flutter master channel
  (flutter/flutter@1d4d63a) for text input to work properly on all Android
  versions.

## 0.3.15+2

* Remove AndroidX warnings.

## 0.3.15+1

* Revert the prior embedding support add since it requires an API that hasn't
  rolled to stable.

## 0.3.15

* Add support for the v2 Android embedding. This shouldn't affect existing
  functionality. Plugin authors who use the V2 embedding can now register the
  plugin and expect that it correctly responds to app lifecycle changes.

## 0.3.14+2

* Define clang module for iOS.

## 0.3.14+1

* Allow underscores anywhere for Javascript Channel name.

## 0.3.14

* Added a getTitle getter to WebViewController.

## 0.3.13

* Add an optional `userAgent` property to set a custom User Agent.

## 0.3.12+1

* Temporarily revert getTitle (doing this as a patch bump shortly after publishing).

## 0.3.12

* Added a getTitle getter to WebViewController.

## 0.3.11+6

* Calling destroy on Android webview when flutter webview is getting disposed.

## 0.3.11+5

* Reduce compiler warnings regarding iOS9 compatibility by moving a single
  method back into a `@available` block.

## 0.3.11+4

* Removed noisy log messages on iOS.

## 0.3.11+3

* Apply the display listeners workaround that was shipped in 0.3.11+1 on
  all Android versions prior to P.

## 0.3.11+2

* Add fix for input connection being dropped after a screen resize on certain
  Android devices.

## 0.3.11+1

* Work around a bug in old Android WebView versions that was causing a crash
  when resizing the webview on old devices.

## 0.3.11

* Add an initialAutoMediaPlaybackPolicy setting for controlling how auto media
  playback is restricted.

## 0.3.10+5

* Add dependency on `androidx.annotation:annotation:1.0.0`.

## 0.3.10+4

* Add keyboard text to README.

## 0.3.10+3

* Don't log an unknown setting key error for 'debuggingEnabled' on iOS.

## 0.3.10+2

* Fix InputConnection being lost when combined with route transitions.

## 0.3.10+1

* Add support for simultaenous Flutter `TextInput` and WebView text fields.

## 0.3.10

* Add partial WebView keyboard support for Android versions prior to N. Support
  for UIs that also have Flutter `TextInput` fields is still pending. This basic
  support currently only works with Flutter `master`. The keyboard will still
  appear when it previously did not when run with older versions of Flutter. But
  if the WebView is resized while showing the keyboard the text field will need
  to be focused multiple times for any input to be registered.

## 0.3.9+2

* Update Dart code to conform to current Dart formatter.

## 0.3.9+1

* Add missing template type parameter to `invokeMethod` calls.
* Bump minimum Flutter version to 1.5.0.
* Replace invokeMethod with invokeMapMethod wherever necessary.

## 0.3.9

* Allow external packages to provide webview implementations for new platforms.

## 0.3.8+1

* Suppress deprecation warning for BinaryMessages. See: https://github.com/flutter/flutter/issues/33446

## 0.3.8

* Add `debuggingEnabled` property.

## 0.3.7+1

* Fix an issue where JavaScriptChannel messages weren't sent from the platform thread on Android.

## 0.3.7

* Fix loadUrlWithHeaders flaky test.

## 0.3.6+1

* Remove un-used method params in webview\_flutter

## 0.3.6

* Add an optional `headers` field to the controller.

## 0.3.5+5

* Fixed error in documentation of `javascriptChannels`.

## 0.3.5+4

* Fix bugs in the example app by updating it to use a `StatefulWidget`.

## 0.3.5+3

* Make sure to post javascript channel messages from the platform thread.

## 0.3.5+2

* Fix crash from `NavigationDelegate` on later versions of Android.

## 0.3.5+1

* Fix a bug where updates to onPageFinished were ignored.

## 0.3.5

* Added an onPageFinished callback.

## 0.3.4

* Support specifying navigation delegates that can prevent navigations from being executed.

## 0.3.3+2

* Exclude LongPress handler from semantics tree since it does nothing.

## 0.3.3+1

* Fixed a memory leak on Android - the WebView was not properly disposed.

## 0.3.3

* Add clearCache method to WebView controller.

## 0.3.2+1

* Log a more detailed warning at build time about the previous AndroidX
  migration.

## 0.3.2

* Added CookieManager to interface with WebView cookies. Currently has the ability to clear cookies.

## 0.3.1

* Added JavaScript channels to facilitate message passing from JavaScript code running inside
  the WebView to the Flutter app's Dart code.

## 0.3.0

* **Breaking change**. Migrate from the deprecated original Android Support
  Library to AndroidX. This shouldn't result in any functional changes, but it
  requires any Android apps using this plugin to [also
  migrate](https://developer.android.com/jetpack/androidx/migrate) if they're
  using the original support library.

## 0.2.0

* Added a evaluateJavascript method to WebView controller.
* (BREAKING CHANGE) Renamed the `JavaScriptMode` enum to `JavascriptMode`, and the WebView `javasScriptMode` parameter to `javascriptMode`.

## 0.1.2

* Added a reload method to the WebView controller.

## 0.1.1

* Added a `currentUrl` accessor for the WebView controller to look up what URL
  is being displayed.

## 0.1.0+1

* Fix null crash when initialUrl is unset on iOS.

## 0.1.0

* Add goBack, goForward, canGoBack, and canGoForward methods to the WebView controller.

## 0.0.1+1

* Fix case for "FLTWebViewFlutterPlugin" (iOS was failing to buld on case-sensitive file systems).

## 0.0.1

* Initial release.<|MERGE_RESOLUTION|>--- conflicted
+++ resolved
@@ -1,10 +1,10 @@
+## 4.2.0
+
+* Adds support to receive permission requests. See `WebViewController(onPermissionRequest)`.
+
 ## 4.1.0
 
-<<<<<<< HEAD
-* Adds support to receive permission requests. See `WebViewController(onPermissionRequest)`.
-=======
 * Adds support to track URL changes. See `NavigationDelegate(onUrlChange)`.
->>>>>>> 9342f5e9
 * Updates minimum Flutter version to 3.3.
 * Fixes common typos in tests and documentation.
 * Fixes documentation for `WebViewController` and `WebViewCookieManager`.
