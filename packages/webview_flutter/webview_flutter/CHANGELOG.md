--- conflicted
+++ resolved
@@ -1,15 +1,13 @@
-<<<<<<< HEAD
 ## 4.5.0
 
 * Adds support to intercept JavaScript dialog.
   Sees `WebViewController.setOnJavaScriptAlertDialog`,
   `WebViewController.setOnJavaScriptConfirmDialog`,
   `WebViewController.setOnJavaScriptPromptDialog`.
-=======
+
 ## 4.4.1
 
 * Exposes `JavaScriptLogLevel` from platform interface.
->>>>>>> cfe0c212
 
 ## 4.4.0
 
