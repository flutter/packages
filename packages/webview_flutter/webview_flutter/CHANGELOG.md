--- conflicted
+++ resolved
@@ -1,8 +1,6 @@
 ## 4.5.0
 
-<<<<<<< HEAD
 * Adds support for HTTP basic authentication. See `NavigationDelegate(onReceivedHttpAuthRequest)`.
-=======
 * Updates support matrix in README to indicate that iOS 11 is no longer supported.
 * Clients on versions of Flutter that still support iOS 11 can continue to use this
   package with iOS 11, but will not receive any further updates to the iOS implementation.
@@ -13,7 +11,6 @@
 
 ## 4.4.3
 
->>>>>>> a94ed293
 * Updates minimum supported SDK version to Flutter 3.10/Dart 3.0.
 * Fixes new lint warnings.
 
