<<<<<<< HEAD
## 4.5.0

* Adds support for HTTP basic authentication. See `NavigationDelegate(onReceivedHttpAuthRequest)`.
=======
## 4.4.2

* Fixes `use_build_context_synchronously` lint violations in the example app.
>>>>>>> 94c76238

## 4.4.1

* Exposes `JavaScriptLogLevel` from platform interface.

## 4.4.0

* Adds support to register a callback to receive JavaScript console messages. See `WebViewController.setOnConsoleMessage`.

## 4.3.0

* Adds support to retrieve the user agent. See `WebViewController.getUserAgent`.

## 4.2.4

* Adds pub topics to package metadata.

## 4.2.3

* Fixes the code sample in the dartdocs for `WebViewController.addJavaScriptChannel`.
* Updates minimum supported SDK version to Flutter 3.7/Dart 2.19.

## 4.2.2

* Fixes documentation typo.

## 4.2.1

* Removes obsolete null checks on non-nullable values.

## 4.2.0

* Adds support to receive permission requests. See `WebViewController(onPermissionRequest)`.

## 4.1.0

* Adds support to track URL changes. See `NavigationDelegate(onUrlChange)`.
* Updates minimum Flutter version to 3.3.
* Fixes common typos in tests and documentation.
* Fixes documentation for `WebViewController` and `WebViewCookieManager`.

## 4.0.7

* Updates the README with the migration of `WebView.initialCookies` and Hybrid Composition on
  Android.

## 4.0.6

* Updates iOS minimum version in README.

## 4.0.5

* Updates links for the merge of flutter/plugins into flutter/packages.

## 4.0.4

* Adds examples of accessing platform-specific features for each class.

## 4.0.3

* Updates example code for `use_build_context_synchronously` lint.

## 4.0.2

* Updates code for stricter lint checks.

## 4.0.1

* Exposes `WebResourceErrorType` from platform interface.

## 4.0.0

* **BREAKING CHANGE** Updates implementation to use the `2.0.0` release of
  `webview_flutter_platform_interface`. See `Usage` section in the README for updated usage. See
  `Migrating from 3.0 to 4.0` section in the README for details on migrating to this version.
* Updates minimum Flutter version to 3.0.0.
* Updates code for new analysis options.
* Updates references to the obsolete master branch.

## 3.0.4

* Minor fixes for new analysis options.

## 3.0.3

* Removes unnecessary imports.
* Fixes library_private_types_in_public_api, sort_child_properties_last and use_key_in_widget_constructors
  lint warnings.

## 3.0.2

* Migrates deprecated `Scaffold.showSnackBar` to `ScaffoldMessenger` in example app.
* Adds OS version support information to README.

## 3.0.1

* Removes a duplicate Android-specific integration test.
* Fixes an integration test race condition.
* Fixes comments (accidentally mixed // with ///).

## 3.0.0

* **BREAKING CHANGE**: On Android, hybrid composition (SurfaceAndroidWebView)
  is now the default. The previous default, virtual display, can be specified
  with `WebView.platform = AndroidWebView()`

## 2.8.0

* Adds support for the `loadFlutterAsset` method.

## 2.7.0

* Adds `setCookie` to CookieManager.
* CreationParams now supports setting `initialCookies`.

## 2.6.0

* Adds support for the `loadRequest` method.

## 2.5.0

* Adds an option to set the background color of the webview.

## 2.4.0

* Adds support for the `loadFile` and `loadHtmlString` methods.
* Updates example app Android compileSdkVersion to 31.
* Integration test fixes.
* Updates code for new analysis options.

## 2.3.1

* Add iOS-specific note to set `JavascriptMode.unrestricted` in order to set `zoomEnabled: false`.

## 2.3.0

* Add ability to enable/disable zoom functionality.

## 2.2.0

* Added `runJavascript` and `runJavascriptForResult` to supersede `evaluateJavascript`.
* Deprecated `evaluateJavascript`.

## 2.1.2

* Fix typos in the README.

## 2.1.1

* Fixed `_CastError` that was thrown when running the example App.

## 2.1.0

* Migrated to fully federated architecture.

## 2.0.14

* Update minimum Flutter SDK to 2.5 and iOS deployment target to 9.0.

## 2.0.13

* Send URL of File to download to the NavigationDelegate on Android just like it is already done on iOS.
* Updated Android lint settings.

## 2.0.12

* Improved the documentation on using the different Android Platform View modes.
* So that Android and iOS behave the same, `onWebResourceError` is now only called for the main
  page.

## 2.0.11

* Remove references to the Android V1 embedding.

## 2.0.10

* Fix keyboard issues link in the README.

## 2.0.9

* Add iOS UI integration test target.
* Suppress deprecation warning for iOS APIs deprecated in iOS 9.

## 2.0.8

* Migrate maven repository from jcenter to mavenCentral.

## 2.0.7

* Republished 2.0.6 with Flutter 2.2 to avoid https://github.com/dart-lang/pub/issues/3001

## 2.0.6

* WebView requires at least Android 19 if you are using
hybrid composition ([flutter/issues/59894](https://github.com/flutter/flutter/issues/59894)).

## 2.0.5

* Example app observes `uiMode`, so the WebView isn't reattached when the UI mode changes. (e.g. switching to Dark mode).

## 2.0.4

* Fix a bug where `allowsInlineMediaPlayback` is not respected on iOS.

## 2.0.3

* Fixes bug where scroll bars on the Android non-hybrid WebView are rendered on
the wrong side of the screen.

## 2.0.2

* Fixes bug where text fields are hidden behind the keyboard
when hybrid composition is used [flutter/issues/75667](https://github.com/flutter/flutter/issues/75667).

## 2.0.1

* Run CocoaPods iOS tests in RunnerUITests target

## 2.0.0

* Migration to null-safety.
* Added support for progress tracking.
* Add section to the wiki explaining how to use Material components.
* Update integration test to workaround an iOS 14 issue with `evaluateJavascript`.
* Fix `onWebResourceError` on iOS.
* Fix outdated links across a number of markdown files ([#3276](https://github.com/flutter/plugins/pull/3276))
* Added `allowsInlineMediaPlayback` property.

## 1.0.8

* Update Flutter SDK constraint.

## 1.0.7

* Minor documentation update to indicate known issue on iOS 13.4 and 13.5.
  * See: https://github.com/flutter/flutter/issues/53490

## 1.0.6

* Invoke the WebView.onWebResourceError on iOS when the webview content process crashes.

## 1.0.5

* Fix example in the readme.

## 1.0.4

* Suppress the `deprecated_member_use` warning in the example app for `ScaffoldMessenger.showSnackBar`.

## 1.0.3

* Update android compileSdkVersion to 29.

## 1.0.2

* Android Code Inspection and Clean up.

## 1.0.1

* Add documentation for `WebViewPlatformCreatedCallback`.

## 1.0.0 - Out of developer preview 🎉.

* Bumped the minimal Flutter SDK to 1.22 where platform views are out of developer preview, and
performing better on iOS. Flutter 1.22 no longer requires adding the
`io.flutter.embedded_views_preview` flag to `Info.plist`.

* Added support for Hybrid Composition on Android (see opt-in instructions in [README](https://github.com/flutter/plugins/blob/main/packages/webview_flutter/README.md#android))
  * Lowered the required Android API to 19 (was previously 20): [#23728](https://github.com/flutter/flutter/issues/23728).
  * Fixed the following issues:
    * 🎹 Keyboard: [#41089](https://github.com/flutter/flutter/issues/41089), [#36478](https://github.com/flutter/flutter/issues/36478), [#51254](https://github.com/flutter/flutter/issues/51254), [#50716](https://github.com/flutter/flutter/issues/50716), [#55724](https://github.com/flutter/flutter/issues/55724),  [#56513](https://github.com/flutter/flutter/issues/56513), [#56515](https://github.com/flutter/flutter/issues/56515), [#61085](https://github.com/flutter/flutter/issues/61085), [#62205](https://github.com/flutter/flutter/issues/62205), [#62547](https://github.com/flutter/flutter/issues/62547), [#58943](https://github.com/flutter/flutter/issues/58943), [#56361](https://github.com/flutter/flutter/issues/56361), [#56361](https://github.com/flutter/flutter/issues/42902), [#40716](https://github.com/flutter/flutter/issues/40716), [#37989](https://github.com/flutter/flutter/issues/37989), [#27924](https://github.com/flutter/flutter/issues/27924).
    * ♿️ Accessibility: [#50716](https://github.com/flutter/flutter/issues/50716).
    * ⚡️ Performance: [#61280](https://github.com/flutter/flutter/issues/61280), [#31243](https://github.com/flutter/flutter/issues/31243),  [#52211](https://github.com/flutter/flutter/issues/52211).
    * 📹 Video: [#5191](https://github.com/flutter/flutter/issues/5191).

## 0.3.24

* Keep handling deprecated Android v1 classes for backward compatibility.

## 0.3.23

* Handle WebView multi-window support.

## 0.3.22+2

* Update package:e2e reference to use the local version in the flutter/plugins
  repository.

## 0.3.22+1

* Update the `setAndGetScrollPosition` to use hard coded values and add a `pumpAndSettle` call.

## 0.3.22

* Add support for passing a failing url.

## 0.3.21

* Enable programmatic scrolling using Android's WebView.scrollTo & iOS WKWebView.scrollView.contentOffset.

## 0.3.20+2

* Fix CocoaPods podspec lint warnings.

## 0.3.20+1

* OCMock module import -> #import, unit tests compile generated as library.
* Fix select drop down crash on old Android tablets (https://github.com/flutter/flutter/issues/54164).

## 0.3.20

* Added support for receiving web resource loading errors. See `WebView.onWebResourceError`.

## 0.3.19+10

* Replace deprecated `getFlutterEngine` call on Android.

## 0.3.19+9

* Remove example app's iOS workspace settings.

## 0.3.19+8

* Make the pedantic dev_dependency explicit.

## 0.3.19+7

* Remove the Flutter SDK constraint upper bound.

## 0.3.19+6

* Enable opening links that target the "_blank" window (links open in same window).

## 0.3.19+5

* On iOS, always keep contentInsets of the WebView to be 0.
* Fix XCTest case to follow XCTest naming convention.

## 0.3.19+4

* On iOS, fix the scroll view content inset is automatically adjusted. After the fix, the content position of the WebView is customizable by Flutter.
* Fix an iOS 13 bug where the scroll indicator shows at random location.

## 0.3.19+3

* Setup XCTests.

## 0.3.19+2

* Migrate from deprecated BinaryMessages to ServicesBinding.instance.defaultBinaryMessenger.

## 0.3.19+1

* Raise min Flutter SDK requirement to the latest stable. v2 embedding apps no
  longer need to special case their Flutter SDK requirement like they have
  since v0.3.15+3.

## 0.3.19

* Add setting for iOS to allow gesture based navigation.

## 0.3.18+1

* Be explicit that keyboard is not ready for production in README.md.

## 0.3.18

* Add support for onPageStarted event.
* Remove the deprecated `author:` field from pubspec.yaml
* Migrate to the new pubspec platforms manifest.
* Require Flutter SDK 1.10.0 or greater.

## 0.3.17

* Fix pedantic lint errors. Added missing documentation and awaited some futures
  in tests and the example app.

## 0.3.16

* Add support for async NavigationDelegates. Synchronous NavigationDelegates
  should still continue to function without any change in behavior.

## 0.3.15+3

* Re-land support for the v2 Android embedding. This correctly sets the minimum
  SDK to the latest stable and avoid any compile errors. *WARNING:* the V2
  embedding itself still requires the current Flutter master channel
  (flutter/flutter@1d4d63a) for text input to work properly on all Android
  versions.

## 0.3.15+2

* Remove AndroidX warnings.

## 0.3.15+1

* Revert the prior embedding support add since it requires an API that hasn't
  rolled to stable.

## 0.3.15

* Add support for the v2 Android embedding. This shouldn't affect existing
  functionality. Plugin authors who use the V2 embedding can now register the
  plugin and expect that it correctly responds to app lifecycle changes.

## 0.3.14+2

* Define clang module for iOS.

## 0.3.14+1

* Allow underscores anywhere for Javascript Channel name.

## 0.3.14

* Added a getTitle getter to WebViewController.

## 0.3.13

* Add an optional `userAgent` property to set a custom User Agent.

## 0.3.12+1

* Temporarily revert getTitle (doing this as a patch bump shortly after publishing).

## 0.3.12

* Added a getTitle getter to WebViewController.

## 0.3.11+6

* Calling destroy on Android webview when flutter webview is getting disposed.

## 0.3.11+5

* Reduce compiler warnings regarding iOS9 compatibility by moving a single
  method back into a `@available` block.

## 0.3.11+4

* Removed noisy log messages on iOS.

## 0.3.11+3

* Apply the display listeners workaround that was shipped in 0.3.11+1 on
  all Android versions prior to P.

## 0.3.11+2

* Add fix for input connection being dropped after a screen resize on certain
  Android devices.

## 0.3.11+1

* Work around a bug in old Android WebView versions that was causing a crash
  when resizing the webview on old devices.

## 0.3.11

* Add an initialAutoMediaPlaybackPolicy setting for controlling how auto media
  playback is restricted.

## 0.3.10+5

* Add dependency on `androidx.annotation:annotation:1.0.0`.

## 0.3.10+4

* Add keyboard text to README.

## 0.3.10+3

* Don't log an unknown setting key error for 'debuggingEnabled' on iOS.

## 0.3.10+2

* Fix InputConnection being lost when combined with route transitions.

## 0.3.10+1

* Add support for simultaenous Flutter `TextInput` and WebView text fields.

## 0.3.10

* Add partial WebView keyboard support for Android versions prior to N. Support
  for UIs that also have Flutter `TextInput` fields is still pending. This basic
  support currently only works with Flutter `master`. The keyboard will still
  appear when it previously did not when run with older versions of Flutter. But
  if the WebView is resized while showing the keyboard the text field will need
  to be focused multiple times for any input to be registered.

## 0.3.9+2

* Update Dart code to conform to current Dart formatter.

## 0.3.9+1

* Add missing template type parameter to `invokeMethod` calls.
* Bump minimum Flutter version to 1.5.0.
* Replace invokeMethod with invokeMapMethod wherever necessary.

## 0.3.9

* Allow external packages to provide webview implementations for new platforms.

## 0.3.8+1

* Suppress deprecation warning for BinaryMessages. See: https://github.com/flutter/flutter/issues/33446

## 0.3.8

* Add `debuggingEnabled` property.

## 0.3.7+1

* Fix an issue where JavaScriptChannel messages weren't sent from the platform thread on Android.

## 0.3.7

* Fix loadUrlWithHeaders flaky test.

## 0.3.6+1

* Remove un-used method params in webview\_flutter

## 0.3.6

* Add an optional `headers` field to the controller.

## 0.3.5+5

* Fixed error in documentation of `javascriptChannels`.

## 0.3.5+4

* Fix bugs in the example app by updating it to use a `StatefulWidget`.

## 0.3.5+3

* Make sure to post javascript channel messages from the platform thread.

## 0.3.5+2

* Fix crash from `NavigationDelegate` on later versions of Android.

## 0.3.5+1

* Fix a bug where updates to onPageFinished were ignored.

## 0.3.5

* Added an onPageFinished callback.

## 0.3.4

* Support specifying navigation delegates that can prevent navigations from being executed.

## 0.3.3+2

* Exclude LongPress handler from semantics tree since it does nothing.

## 0.3.3+1

* Fixed a memory leak on Android - the WebView was not properly disposed.

## 0.3.3

* Add clearCache method to WebView controller.

## 0.3.2+1

* Log a more detailed warning at build time about the previous AndroidX
  migration.

## 0.3.2

* Added CookieManager to interface with WebView cookies. Currently has the ability to clear cookies.

## 0.3.1

* Added JavaScript channels to facilitate message passing from JavaScript code running inside
  the WebView to the Flutter app's Dart code.

## 0.3.0

* **Breaking change**. Migrate from the deprecated original Android Support
  Library to AndroidX. This shouldn't result in any functional changes, but it
  requires any Android apps using this plugin to [also
  migrate](https://developer.android.com/jetpack/androidx/migrate) if they're
  using the original support library.

## 0.2.0

* Added a evaluateJavascript method to WebView controller.
* (BREAKING CHANGE) Renamed the `JavaScriptMode` enum to `JavascriptMode`, and the WebView `javasScriptMode` parameter to `javascriptMode`.

## 0.1.2

* Added a reload method to the WebView controller.

## 0.1.1

* Added a `currentUrl` accessor for the WebView controller to look up what URL
  is being displayed.

## 0.1.0+1

* Fix null crash when initialUrl is unset on iOS.

## 0.1.0

* Add goBack, goForward, canGoBack, and canGoForward methods to the WebView controller.

## 0.0.1+1

* Fix case for "FLTWebViewFlutterPlugin" (iOS was failing to buld on case-sensitive file systems).

## 0.0.1

* Initial release.<|MERGE_RESOLUTION|>--- conflicted
+++ resolved
@@ -1,12 +1,10 @@
-<<<<<<< HEAD
 ## 4.5.0
 
 * Adds support for HTTP basic authentication. See `NavigationDelegate(onReceivedHttpAuthRequest)`.
-=======
+
 ## 4.4.2
 
 * Fixes `use_build_context_synchronously` lint violations in the example app.
->>>>>>> 94c76238
 
 ## 4.4.1
 
