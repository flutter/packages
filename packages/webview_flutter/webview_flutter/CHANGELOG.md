--- conflicted
+++ resolved
@@ -1,10 +1,6 @@
-<<<<<<< HEAD
 ## 4.1.0
 
 * Adds support to track URL changes. See `NavigationDelegate(onUrlChange)`.
-=======
-## NEXT
-
 * Updates minimum Flutter version to 3.3.
 
 ## 4.0.7
@@ -15,7 +11,6 @@
 ## 4.0.6
 
 * Updates iOS minimum version in README.
->>>>>>> 3f480616
 
 ## 4.0.5
 
