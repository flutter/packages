## 4.0.7

<<<<<<< HEAD
* Adds support for handling geolocation permissions.
* See `AndroidWebViewController.setOnGeolocationPermissionsShowPrompt`.
=======
* Updates the README with the migration of `WebView.initialCookies` and Hybrid Composition on
  Android.
>>>>>>> 68abc6ff

## 4.0.6

* Updates iOS minimum version in README.

## 4.0.5

* Updates links for the merge of flutter/plugins into flutter/packages.

## 4.0.4

* Adds examples of accessing platform-specific features for each class.

## 4.0.3

* Updates example code for `use_build_context_synchronously` lint.

## 4.0.2

* Updates code for stricter lint checks.

## 4.0.1

* Exposes `WebResourceErrorType` from platform interface.

## 4.0.0

* **BREAKING CHANGE** Updates implementation to use the `2.0.0` release of
  `webview_flutter_platform_interface`. See `Usage` section in the README for updated usage. See
  `Migrating from 3.0 to 4.0` section in the README for details on migrating to this version.
* Updates minimum Flutter version to 3.0.0.
* Updates code for new analysis options.
* Updates references to the obsolete master branch.

## 3.0.4

* Minor fixes for new analysis options.

## 3.0.3

* Removes unnecessary imports.
* Fixes library_private_types_in_public_api, sort_child_properties_last and use_key_in_widget_constructors
  lint warnings.

## 3.0.2

* Migrates deprecated `Scaffold.showSnackBar` to `ScaffoldMessenger` in example app.
* Adds OS version support information to README.

## 3.0.1

* Removes a duplicate Android-specific integration test.
* Fixes an integration test race condition.
* Fixes comments (accidentally mixed // with ///).

## 3.0.0

* **BREAKING CHANGE**: On Android, hybrid composition (SurfaceAndroidWebView)
  is now the default. The previous default, virtual display, can be specified
  with `WebView.platform = AndroidWebView()`

## 2.8.0

* Adds support for the `loadFlutterAsset` method.

## 2.7.0

* Adds `setCookie` to CookieManager.
* CreationParams now supports setting `initialCookies`.

## 2.6.0

* Adds support for the `loadRequest` method.

## 2.5.0

* Adds an option to set the background color of the webview.

## 2.4.0

* Adds support for the `loadFile` and `loadHtmlString` methods.
* Updates example app Android compileSdkVersion to 31.
* Integration test fixes.
* Updates code for new analysis options.

## 2.3.1

* Add iOS-specific note to set `JavascriptMode.unrestricted` in order to set `zoomEnabled: false`.

## 2.3.0

* Add ability to enable/disable zoom functionality.

## 2.2.0

* Added `runJavascript` and `runJavascriptForResult` to supersede `evaluateJavascript`.
* Deprecated `evaluateJavascript`.

## 2.1.2

* Fix typos in the README.

## 2.1.1

* Fixed `_CastError` that was thrown when running the example App.

## 2.1.0

* Migrated to fully federated architecture.

## 2.0.14

* Update minimum Flutter SDK to 2.5 and iOS deployment target to 9.0.

## 2.0.13

* Send URL of File to download to the NavigationDelegate on Android just like it is already done on iOS.
* Updated Android lint settings.

## 2.0.12

* Improved the documentation on using the different Android Platform View modes.
* So that Android and iOS behave the same, `onWebResourceError` is now only called for the main
  page.

## 2.0.11

* Remove references to the Android V1 embedding.

## 2.0.10

* Fix keyboard issues link in the README.

## 2.0.9

* Add iOS UI integration test target.
* Suppress deprecation warning for iOS APIs deprecated in iOS 9.

## 2.0.8

* Migrate maven repository from jcenter to mavenCentral.

## 2.0.7

* Republished 2.0.6 with Flutter 2.2 to avoid https://github.com/dart-lang/pub/issues/3001

## 2.0.6

* WebView requires at least Android 19 if you are using
hybrid composition ([flutter/issues/59894](https://github.com/flutter/flutter/issues/59894)).

## 2.0.5

* Example app observes `uiMode`, so the WebView isn't reattached when the UI mode changes. (e.g. switching to Dark mode).

## 2.0.4

* Fix a bug where `allowsInlineMediaPlayback` is not respected on iOS.

## 2.0.3

* Fixes bug where scroll bars on the Android non-hybrid WebView are rendered on
the wrong side of the screen.

## 2.0.2

* Fixes bug where text fields are hidden behind the keyboard
when hybrid composition is used [flutter/issues/75667](https://github.com/flutter/flutter/issues/75667).

## 2.0.1

* Run CocoaPods iOS tests in RunnerUITests target

## 2.0.0

* Migration to null-safety.
* Added support for progress tracking.
* Add section to the wiki explaining how to use Material components.
* Update integration test to workaround an iOS 14 issue with `evaluateJavascript`.
* Fix `onWebResourceError` on iOS.
* Fix outdated links across a number of markdown files ([#3276](https://github.com/flutter/plugins/pull/3276))
* Added `allowsInlineMediaPlayback` property.

## 1.0.8

* Update Flutter SDK constraint.

## 1.0.7

* Minor documentation update to indicate known issue on iOS 13.4 and 13.5.
  * See: https://github.com/flutter/flutter/issues/53490

## 1.0.6

* Invoke the WebView.onWebResourceError on iOS when the webview content process crashes.

## 1.0.5

* Fix example in the readme.

## 1.0.4

* Suppress the `deprecated_member_use` warning in the example app for `ScaffoldMessenger.showSnackBar`.

## 1.0.3

* Update android compileSdkVersion to 29.

## 1.0.2

* Android Code Inspection and Clean up.

## 1.0.1

* Add documentation for `WebViewPlatformCreatedCallback`.

## 1.0.0 - Out of developer preview 🎉.

* Bumped the minimal Flutter SDK to 1.22 where platform views are out of developer preview, and
performing better on iOS. Flutter 1.22 no longer requires adding the
`io.flutter.embedded_views_preview` flag to `Info.plist`.

* Added support for Hybrid Composition on Android (see opt-in instructions in [README](https://github.com/flutter/plugins/blob/main/packages/webview_flutter/README.md#android))
  * Lowered the required Android API to 19 (was previously 20): [#23728](https://github.com/flutter/flutter/issues/23728).
  * Fixed the following issues:
    * 🎹 Keyboard: [#41089](https://github.com/flutter/flutter/issues/41089), [#36478](https://github.com/flutter/flutter/issues/36478), [#51254](https://github.com/flutter/flutter/issues/51254), [#50716](https://github.com/flutter/flutter/issues/50716), [#55724](https://github.com/flutter/flutter/issues/55724),  [#56513](https://github.com/flutter/flutter/issues/56513), [#56515](https://github.com/flutter/flutter/issues/56515), [#61085](https://github.com/flutter/flutter/issues/61085), [#62205](https://github.com/flutter/flutter/issues/62205), [#62547](https://github.com/flutter/flutter/issues/62547), [#58943](https://github.com/flutter/flutter/issues/58943), [#56361](https://github.com/flutter/flutter/issues/56361), [#56361](https://github.com/flutter/flutter/issues/42902), [#40716](https://github.com/flutter/flutter/issues/40716), [#37989](https://github.com/flutter/flutter/issues/37989), [#27924](https://github.com/flutter/flutter/issues/27924).
    * ♿️ Accessibility: [#50716](https://github.com/flutter/flutter/issues/50716).
    * ⚡️ Performance: [#61280](https://github.com/flutter/flutter/issues/61280), [#31243](https://github.com/flutter/flutter/issues/31243),  [#52211](https://github.com/flutter/flutter/issues/52211).
    * 📹 Video: [#5191](https://github.com/flutter/flutter/issues/5191).

## 0.3.24

* Keep handling deprecated Android v1 classes for backward compatibility.

## 0.3.23

* Handle WebView multi-window support.

## 0.3.22+2

* Update package:e2e reference to use the local version in the flutter/plugins
  repository.

## 0.3.22+1

* Update the `setAndGetScrollPosition` to use hard coded values and add a `pumpAndSettle` call.

## 0.3.22

* Add support for passing a failing url.

## 0.3.21

* Enable programmatic scrolling using Android's WebView.scrollTo & iOS WKWebView.scrollView.contentOffset.

## 0.3.20+2

* Fix CocoaPods podspec lint warnings.

## 0.3.20+1

* OCMock module import -> #import, unit tests compile generated as library.
* Fix select drop down crash on old Android tablets (https://github.com/flutter/flutter/issues/54164).

## 0.3.20

* Added support for receiving web resource loading errors. See `WebView.onWebResourceError`.

## 0.3.19+10

* Replace deprecated `getFlutterEngine` call on Android.

## 0.3.19+9

* Remove example app's iOS workspace settings.

## 0.3.19+8

* Make the pedantic dev_dependency explicit.

## 0.3.19+7

* Remove the Flutter SDK constraint upper bound.

## 0.3.19+6

* Enable opening links that target the "_blank" window (links open in same window).

## 0.3.19+5

* On iOS, always keep contentInsets of the WebView to be 0.
* Fix XCTest case to follow XCTest naming convention.

## 0.3.19+4

* On iOS, fix the scroll view content inset is automatically adjusted. After the fix, the content position of the WebView is customizable by Flutter.
* Fix an iOS 13 bug where the scroll indicator shows at random location.

## 0.3.19+3

* Setup XCTests.

## 0.3.19+2

* Migrate from deprecated BinaryMessages to ServicesBinding.instance.defaultBinaryMessenger.

## 0.3.19+1

* Raise min Flutter SDK requirement to the latest stable. v2 embedding apps no
  longer need to special case their Flutter SDK requirement like they have
  since v0.3.15+3.

## 0.3.19

* Add setting for iOS to allow gesture based navigation.

## 0.3.18+1

* Be explicit that keyboard is not ready for production in README.md.

## 0.3.18

* Add support for onPageStarted event.
* Remove the deprecated `author:` field from pubspec.yaml
* Migrate to the new pubspec platforms manifest.
* Require Flutter SDK 1.10.0 or greater.

## 0.3.17

* Fix pedantic lint errors. Added missing documentation and awaited some futures
  in tests and the example app.

## 0.3.16

* Add support for async NavigationDelegates. Synchronous NavigationDelegates
  should still continue to function without any change in behavior.

## 0.3.15+3

* Re-land support for the v2 Android embedding. This correctly sets the minimum
  SDK to the latest stable and avoid any compile errors. *WARNING:* the V2
  embedding itself still requires the current Flutter master channel
  (flutter/flutter@1d4d63a) for text input to work properly on all Android
  versions.

## 0.3.15+2

* Remove AndroidX warnings.

## 0.3.15+1

* Revert the prior embedding support add since it requires an API that hasn't
  rolled to stable.

## 0.3.15

* Add support for the v2 Android embedding. This shouldn't affect existing
  functionality. Plugin authors who use the V2 embedding can now register the
  plugin and expect that it correctly responds to app lifecycle changes.

## 0.3.14+2

* Define clang module for iOS.

## 0.3.14+1

* Allow underscores anywhere for Javascript Channel name.

## 0.3.14

* Added a getTitle getter to WebViewController.

## 0.3.13

* Add an optional `userAgent` property to set a custom User Agent.

## 0.3.12+1

* Temporarily revert getTitle (doing this as a patch bump shortly after publishing).

## 0.3.12

* Added a getTitle getter to WebViewController.

## 0.3.11+6

* Calling destroy on Android webview when flutter webview is getting disposed.

## 0.3.11+5

* Reduce compiler warnings regarding iOS9 compatibility by moving a single
  method back into a `@available` block.

## 0.3.11+4

* Removed noisy log messages on iOS.

## 0.3.11+3

* Apply the display listeners workaround that was shipped in 0.3.11+1 on
  all Android versions prior to P.

## 0.3.11+2

* Add fix for input connection being dropped after a screen resize on certain
  Android devices.

## 0.3.11+1

* Work around a bug in old Android WebView versions that was causing a crash
  when resizing the webview on old devices.

## 0.3.11

* Add an initialAutoMediaPlaybackPolicy setting for controlling how auto media
  playback is restricted.

## 0.3.10+5

* Add dependency on `androidx.annotation:annotation:1.0.0`.

## 0.3.10+4

* Add keyboard text to README.

## 0.3.10+3

* Don't log an unknown setting key error for 'debuggingEnabled' on iOS.

## 0.3.10+2

* Fix InputConnection being lost when combined with route transitions.

## 0.3.10+1

* Add support for simultaenous Flutter `TextInput` and WebView text fields.

## 0.3.10

* Add partial WebView keyboard support for Android versions prior to N. Support
  for UIs that also have Flutter `TextInput` fields is still pending. This basic
  support currently only works with Flutter `master`. The keyboard will still
  appear when it previously did not when run with older versions of Flutter. But
  if the WebView is resized while showing the keyboard the text field will need
  to be focused multiple times for any input to be registered.

## 0.3.9+2

* Update Dart code to conform to current Dart formatter.

## 0.3.9+1

* Add missing template type parameter to `invokeMethod` calls.
* Bump minimum Flutter version to 1.5.0.
* Replace invokeMethod with invokeMapMethod wherever necessary.

## 0.3.9

* Allow external packages to provide webview implementations for new platforms.

## 0.3.8+1

* Suppress deprecation warning for BinaryMessages. See: https://github.com/flutter/flutter/issues/33446

## 0.3.8

* Add `debuggingEnabled` property.

## 0.3.7+1

* Fix an issue where JavaScriptChannel messages weren't sent from the platform thread on Android.

## 0.3.7

* Fix loadUrlWithHeaders flaky test.

## 0.3.6+1

* Remove un-used method params in webview\_flutter

## 0.3.6

* Add an optional `headers` field to the controller.

## 0.3.5+5

* Fixed error in documentation of `javascriptChannels`.

## 0.3.5+4

* Fix bugs in the example app by updating it to use a `StatefulWidget`.

## 0.3.5+3

* Make sure to post javascript channel messages from the platform thread.

## 0.3.5+2

* Fix crash from `NavigationDelegate` on later versions of Android.

## 0.3.5+1

* Fix a bug where updates to onPageFinished were ignored.

## 0.3.5

* Added an onPageFinished callback.

## 0.3.4

* Support specifying navigation delegates that can prevent navigations from being executed.

## 0.3.3+2

* Exclude LongPress handler from semantics tree since it does nothing.

## 0.3.3+1

* Fixed a memory leak on Android - the WebView was not properly disposed.

## 0.3.3

* Add clearCache method to WebView controller.

## 0.3.2+1

* Log a more detailed warning at build time about the previous AndroidX
  migration.

## 0.3.2

* Added CookieManager to interface with WebView cookies. Currently has the ability to clear cookies.

## 0.3.1

* Added JavaScript channels to facilitate message passing from JavaScript code running inside
  the WebView to the Flutter app's Dart code.

## 0.3.0

* **Breaking change**. Migrate from the deprecated original Android Support
  Library to AndroidX. This shouldn't result in any functional changes, but it
  requires any Android apps using this plugin to [also
  migrate](https://developer.android.com/jetpack/androidx/migrate) if they're
  using the original support library.

## 0.2.0

* Added a evaluateJavascript method to WebView controller.
* (BREAKING CHANGE) Renamed the `JavaScriptMode` enum to `JavascriptMode`, and the WebView `javasScriptMode` parameter to `javascriptMode`.

## 0.1.2

* Added a reload method to the WebView controller.

## 0.1.1

* Added a `currentUrl` accessor for the WebView controller to look up what URL
  is being displayed.

## 0.1.0+1

* Fix null crash when initialUrl is unset on iOS.

## 0.1.0

* Add goBack, goForward, canGoBack, and canGoForward methods to the WebView controller.

## 0.0.1+1

* Fix case for "FLTWebViewFlutterPlugin" (iOS was failing to buld on case-sensitive file systems).

## 0.0.1

* Initial release.<|MERGE_RESOLUTION|>--- conflicted
+++ resolved
@@ -1,12 +1,12 @@
-## 4.0.7
-
-<<<<<<< HEAD
+## 4.0.8
+
 * Adds support for handling geolocation permissions.
 * See `AndroidWebViewController.setOnGeolocationPermissionsShowPrompt`.
-=======
+
+## 4.0.7
+
 * Updates the README with the migration of `WebView.initialCookies` and Hybrid Composition on
   Android.
->>>>>>> 68abc6ff
 
 ## 4.0.6
 
