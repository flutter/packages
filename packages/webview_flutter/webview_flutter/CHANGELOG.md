## NEXT

<<<<<<< HEAD
* Fixes common typos in tests and documentation.
=======
* Updates minimum Flutter version to 3.3.
>>>>>>> 3f480616

## 4.0.7

* Updates the README with the migration of `WebView.initialCookies` and Hybrid Composition on
  Android.

## 4.0.6

* Updates iOS minimum version in README.

## 4.0.5

* Updates links for the merge of flutter/plugins into flutter/packages.

## 4.0.4

* Adds examples of accessing platform-specific features for each class.

## 4.0.3

* Updates example code for `use_build_context_synchronously` lint.

## 4.0.2

* Updates code for stricter lint checks.

## 4.0.1

* Exposes `WebResourceErrorType` from platform interface.

## 4.0.0

* **BREAKING CHANGE** Updates implementation to use the `2.0.0` release of
  `webview_flutter_platform_interface`. See `Usage` section in the README for updated usage. See
  `Migrating from 3.0 to 4.0` section in the README for details on migrating to this version.
* Updates minimum Flutter version to 3.0.0.
* Updates code for new analysis options.
* Updates references to the obsolete master branch.

## 3.0.4

* Minor fixes for new analysis options.

## 3.0.3

* Removes unnecessary imports.
* Fixes library_private_types_in_public_api, sort_child_properties_last and use_key_in_widget_constructors
  lint warnings.

## 3.0.2

* Migrates deprecated `Scaffold.showSnackBar` to `ScaffoldMessenger` in example app.
* Adds OS version support information to README.

## 3.0.1

* Removes a duplicate Android-specific integration test.
* Fixes an integration test race condition.
* Fixes comments (accidentally mixed // with ///).

## 3.0.0

* **BREAKING CHANGE**: On Android, hybrid composition (SurfaceAndroidWebView)
  is now the default. The previous default, virtual display, can be specified
  with `WebView.platform = AndroidWebView()`

## 2.8.0

* Adds support for the `loadFlutterAsset` method.

## 2.7.0

* Adds `setCookie` to CookieManager.
* CreationParams now supports setting `initialCookies`.

## 2.6.0

* Adds support for the `loadRequest` method.

## 2.5.0

* Adds an option to set the background color of the webview.

## 2.4.0

* Adds support for the `loadFile` and `loadHtmlString` methods.
* Updates example app Android compileSdkVersion to 31.
* Integration test fixes.
* Updates code for new analysis options.

## 2.3.1

* Add iOS-specific note to set `JavascriptMode.unrestricted` in order to set `zoomEnabled: false`.

## 2.3.0

* Add ability to enable/disable zoom functionality.

## 2.2.0

* Added `runJavascript` and `runJavascriptForResult` to supersede `evaluateJavascript`.
* Deprecated `evaluateJavascript`.

## 2.1.2

* Fix typos in the README.

## 2.1.1

* Fixed `_CastError` that was thrown when running the example App.

## 2.1.0

* Migrated to fully federated architecture.

## 2.0.14

* Update minimum Flutter SDK to 2.5 and iOS deployment target to 9.0.

## 2.0.13

* Send URL of File to download to the NavigationDelegate on Android just like it is already done on iOS.
* Updated Android lint settings.

## 2.0.12

* Improved the documentation on using the different Android Platform View modes.
* So that Android and iOS behave the same, `onWebResourceError` is now only called for the main
  page.

## 2.0.11

* Remove references to the Android V1 embedding.

## 2.0.10

* Fix keyboard issues link in the README.

## 2.0.9

* Add iOS UI integration test target.
* Suppress deprecation warning for iOS APIs deprecated in iOS 9.

## 2.0.8

* Migrate maven repository from jcenter to mavenCentral.

## 2.0.7

* Republished 2.0.6 with Flutter 2.2 to avoid https://github.com/dart-lang/pub/issues/3001

## 2.0.6

* WebView requires at least Android 19 if you are using
hybrid composition ([flutter/issues/59894](https://github.com/flutter/flutter/issues/59894)).

## 2.0.5

* Example app observes `uiMode`, so the WebView isn't reattached when the UI mode changes. (e.g. switching to Dark mode).

## 2.0.4

* Fix a bug where `allowsInlineMediaPlayback` is not respected on iOS.

## 2.0.3

* Fixes bug where scroll bars on the Android non-hybrid WebView are rendered on
the wrong side of the screen.

## 2.0.2

* Fixes bug where text fields are hidden behind the keyboard
when hybrid composition is used [flutter/issues/75667](https://github.com/flutter/flutter/issues/75667).

## 2.0.1

* Run CocoaPods iOS tests in RunnerUITests target

## 2.0.0

* Migration to null-safety.
* Added support for progress tracking.
* Add section to the wiki explaining how to use Material components.
* Update integration test to workaround an iOS 14 issue with `evaluateJavascript`.
* Fix `onWebResourceError` on iOS.
* Fix outdated links across a number of markdown files ([#3276](https://github.com/flutter/plugins/pull/3276))
* Added `allowsInlineMediaPlayback` property.

## 1.0.8

* Update Flutter SDK constraint.

## 1.0.7

* Minor documentation update to indicate known issue on iOS 13.4 and 13.5.
  * See: https://github.com/flutter/flutter/issues/53490

## 1.0.6

* Invoke the WebView.onWebResourceError on iOS when the webview content process crashes.

## 1.0.5

* Fix example in the readme.

## 1.0.4

* Suppress the `deprecated_member_use` warning in the example app for `ScaffoldMessenger.showSnackBar`.

## 1.0.3

* Update android compileSdkVersion to 29.

## 1.0.2

* Android Code Inspection and Clean up.

## 1.0.1

* Add documentation for `WebViewPlatformCreatedCallback`.

## 1.0.0 - Out of developer preview 🎉.

* Bumped the minimal Flutter SDK to 1.22 where platform views are out of developer preview, and
performing better on iOS. Flutter 1.22 no longer requires adding the
`io.flutter.embedded_views_preview` flag to `Info.plist`.

* Added support for Hybrid Composition on Android (see opt-in instructions in [README](https://github.com/flutter/plugins/blob/main/packages/webview_flutter/README.md#android))
  * Lowered the required Android API to 19 (was previously 20): [#23728](https://github.com/flutter/flutter/issues/23728).
  * Fixed the following issues:
    * 🎹 Keyboard: [#41089](https://github.com/flutter/flutter/issues/41089), [#36478](https://github.com/flutter/flutter/issues/36478), [#51254](https://github.com/flutter/flutter/issues/51254), [#50716](https://github.com/flutter/flutter/issues/50716), [#55724](https://github.com/flutter/flutter/issues/55724),  [#56513](https://github.com/flutter/flutter/issues/56513), [#56515](https://github.com/flutter/flutter/issues/56515), [#61085](https://github.com/flutter/flutter/issues/61085), [#62205](https://github.com/flutter/flutter/issues/62205), [#62547](https://github.com/flutter/flutter/issues/62547), [#58943](https://github.com/flutter/flutter/issues/58943), [#56361](https://github.com/flutter/flutter/issues/56361), [#56361](https://github.com/flutter/flutter/issues/42902), [#40716](https://github.com/flutter/flutter/issues/40716), [#37989](https://github.com/flutter/flutter/issues/37989), [#27924](https://github.com/flutter/flutter/issues/27924).
    * ♿️ Accessibility: [#50716](https://github.com/flutter/flutter/issues/50716).
    * ⚡️ Performance: [#61280](https://github.com/flutter/flutter/issues/61280), [#31243](https://github.com/flutter/flutter/issues/31243),  [#52211](https://github.com/flutter/flutter/issues/52211).
    * 📹 Video: [#5191](https://github.com/flutter/flutter/issues/5191).

## 0.3.24

* Keep handling deprecated Android v1 classes for backward compatibility.

## 0.3.23

* Handle WebView multi-window support.

## 0.3.22+2

* Update package:e2e reference to use the local version in the flutter/plugins
  repository.

## 0.3.22+1

* Update the `setAndGetScrollPosition` to use hard coded values and add a `pumpAndSettle` call.

## 0.3.22

* Add support for passing a failing url.

## 0.3.21

* Enable programmatic scrolling using Android's WebView.scrollTo & iOS WKWebView.scrollView.contentOffset.

## 0.3.20+2

* Fix CocoaPods podspec lint warnings.

## 0.3.20+1

* OCMock module import -> #import, unit tests compile generated as library.
* Fix select drop down crash on old Android tablets (https://github.com/flutter/flutter/issues/54164).

## 0.3.20

* Added support for receiving web resource loading errors. See `WebView.onWebResourceError`.

## 0.3.19+10

* Replace deprecated `getFlutterEngine` call on Android.

## 0.3.19+9

* Remove example app's iOS workspace settings.

## 0.3.19+8

* Make the pedantic dev_dependency explicit.

## 0.3.19+7

* Remove the Flutter SDK constraint upper bound.

## 0.3.19+6

* Enable opening links that target the "_blank" window (links open in same window).

## 0.3.19+5

* On iOS, always keep contentInsets of the WebView to be 0.
* Fix XCTest case to follow XCTest naming convention.

## 0.3.19+4

* On iOS, fix the scroll view content inset is automatically adjusted. After the fix, the content position of the WebView is customizable by Flutter.
* Fix an iOS 13 bug where the scroll indicator shows at random location.

## 0.3.19+3

* Setup XCTests.

## 0.3.19+2

* Migrate from deprecated BinaryMessages to ServicesBinding.instance.defaultBinaryMessenger.

## 0.3.19+1

* Raise min Flutter SDK requirement to the latest stable. v2 embedding apps no
  longer need to special case their Flutter SDK requirement like they have
  since v0.3.15+3.

## 0.3.19

* Add setting for iOS to allow gesture based navigation.

## 0.3.18+1

* Be explicit that keyboard is not ready for production in README.md.

## 0.3.18

* Add support for onPageStarted event.
* Remove the deprecated `author:` field from pubspec.yaml
* Migrate to the new pubspec platforms manifest.
* Require Flutter SDK 1.10.0 or greater.

## 0.3.17

* Fix pedantic lint errors. Added missing documentation and awaited some futures
  in tests and the example app.

## 0.3.16

* Add support for async NavigationDelegates. Synchronous NavigationDelegates
  should still continue to function without any change in behavior.

## 0.3.15+3

* Re-land support for the v2 Android embedding. This correctly sets the minimum
  SDK to the latest stable and avoid any compile errors. *WARNING:* the V2
  embedding itself still requires the current Flutter master channel
  (flutter/flutter@1d4d63a) for text input to work properly on all Android
  versions.

## 0.3.15+2

* Remove AndroidX warnings.

## 0.3.15+1

* Revert the prior embedding support add since it requires an API that hasn't
  rolled to stable.

## 0.3.15

* Add support for the v2 Android embedding. This shouldn't affect existing
  functionality. Plugin authors who use the V2 embedding can now register the
  plugin and expect that it correctly responds to app lifecycle changes.

## 0.3.14+2

* Define clang module for iOS.

## 0.3.14+1

* Allow underscores anywhere for Javascript Channel name.

## 0.3.14

* Added a getTitle getter to WebViewController.

## 0.3.13

* Add an optional `userAgent` property to set a custom User Agent.

## 0.3.12+1

* Temporarily revert getTitle (doing this as a patch bump shortly after publishing).

## 0.3.12

* Added a getTitle getter to WebViewController.

## 0.3.11+6

* Calling destroy on Android webview when flutter webview is getting disposed.

## 0.3.11+5

* Reduce compiler warnings regarding iOS9 compatibility by moving a single
  method back into a `@available` block.

## 0.3.11+4

* Removed noisy log messages on iOS.

## 0.3.11+3

* Apply the display listeners workaround that was shipped in 0.3.11+1 on
  all Android versions prior to P.

## 0.3.11+2

* Add fix for input connection being dropped after a screen resize on certain
  Android devices.

## 0.3.11+1

* Work around a bug in old Android WebView versions that was causing a crash
  when resizing the webview on old devices.

## 0.3.11

* Add an initialAutoMediaPlaybackPolicy setting for controlling how auto media
  playback is restricted.

## 0.3.10+5

* Add dependency on `androidx.annotation:annotation:1.0.0`.

## 0.3.10+4

* Add keyboard text to README.

## 0.3.10+3

* Don't log an unknown setting key error for 'debuggingEnabled' on iOS.

## 0.3.10+2

* Fix InputConnection being lost when combined with route transitions.

## 0.3.10+1

* Add support for simultaenous Flutter `TextInput` and WebView text fields.

## 0.3.10

* Add partial WebView keyboard support for Android versions prior to N. Support
  for UIs that also have Flutter `TextInput` fields is still pending. This basic
  support currently only works with Flutter `master`. The keyboard will still
  appear when it previously did not when run with older versions of Flutter. But
  if the WebView is resized while showing the keyboard the text field will need
  to be focused multiple times for any input to be registered.

## 0.3.9+2

* Update Dart code to conform to current Dart formatter.

## 0.3.9+1

* Add missing template type parameter to `invokeMethod` calls.
* Bump minimum Flutter version to 1.5.0.
* Replace invokeMethod with invokeMapMethod wherever necessary.

## 0.3.9

* Allow external packages to provide webview implementations for new platforms.

## 0.3.8+1

* Suppress deprecation warning for BinaryMessages. See: https://github.com/flutter/flutter/issues/33446

## 0.3.8

* Add `debuggingEnabled` property.

## 0.3.7+1

* Fix an issue where JavaScriptChannel messages weren't sent from the platform thread on Android.

## 0.3.7

* Fix loadUrlWithHeaders flaky test.

## 0.3.6+1

* Remove un-used method params in webview\_flutter

## 0.3.6

* Add an optional `headers` field to the controller.

## 0.3.5+5

* Fixed error in documentation of `javascriptChannels`.

## 0.3.5+4

* Fix bugs in the example app by updating it to use a `StatefulWidget`.

## 0.3.5+3

* Make sure to post javascript channel messages from the platform thread.

## 0.3.5+2

* Fix crash from `NavigationDelegate` on later versions of Android.

## 0.3.5+1

* Fix a bug where updates to onPageFinished were ignored.

## 0.3.5

* Added an onPageFinished callback.

## 0.3.4

* Support specifying navigation delegates that can prevent navigations from being executed.

## 0.3.3+2

* Exclude LongPress handler from semantics tree since it does nothing.

## 0.3.3+1

* Fixed a memory leak on Android - the WebView was not properly disposed.

## 0.3.3

* Add clearCache method to WebView controller.

## 0.3.2+1

* Log a more detailed warning at build time about the previous AndroidX
  migration.

## 0.3.2

* Added CookieManager to interface with WebView cookies. Currently has the ability to clear cookies.

## 0.3.1

* Added JavaScript channels to facilitate message passing from JavaScript code running inside
  the WebView to the Flutter app's Dart code.

## 0.3.0

* **Breaking change**. Migrate from the deprecated original Android Support
  Library to AndroidX. This shouldn't result in any functional changes, but it
  requires any Android apps using this plugin to [also
  migrate](https://developer.android.com/jetpack/androidx/migrate) if they're
  using the original support library.

## 0.2.0

* Added a evaluateJavascript method to WebView controller.
* (BREAKING CHANGE) Renamed the `JavaScriptMode` enum to `JavascriptMode`, and the WebView `javasScriptMode` parameter to `javascriptMode`.

## 0.1.2

* Added a reload method to the WebView controller.

## 0.1.1

* Added a `currentUrl` accessor for the WebView controller to look up what URL
  is being displayed.

## 0.1.0+1

* Fix null crash when initialUrl is unset on iOS.

## 0.1.0

* Add goBack, goForward, canGoBack, and canGoForward methods to the WebView controller.

## 0.0.1+1

* Fix case for "FLTWebViewFlutterPlugin" (iOS was failing to buld on case-sensitive file systems).

## 0.0.1

* Initial release.<|MERGE_RESOLUTION|>--- conflicted
+++ resolved
@@ -1,10 +1,7 @@
 ## NEXT
 
-<<<<<<< HEAD
+* Updates minimum Flutter version to 3.3.
 * Fixes common typos in tests and documentation.
-=======
-* Updates minimum Flutter version to 3.3.
->>>>>>> 3f480616
 
 ## 4.0.7
 
