--- conflicted
+++ resolved
@@ -1,12 +1,10 @@
-<<<<<<< HEAD
+## NEXT
+
+* Updates minimum supported SDK version to Flutter 3.7/Dart 2.19.
+
 ## 4.2.3
 
 * Fixes the code sample in the dartdocs for `WebViewController.addJavaScriptChannel`. 
-=======
-## NEXT
-
-* Updates minimum supported SDK version to Flutter 3.7/Dart 2.19.
->>>>>>> 609286f3
 
 ## 4.2.2
 
