--- conflicted
+++ resolved
@@ -1,10 +1,10 @@
 ## 4.4.2
 
-<<<<<<< HEAD
 * Adds support for the `allowsLinkPreview` property on iOS.
-=======
+
+## 4.4.3
+
 * Fixes `use_build_context_synchronously` lint violations in the example app.
->>>>>>> b69f54ee
 
 ## 4.4.1
 
