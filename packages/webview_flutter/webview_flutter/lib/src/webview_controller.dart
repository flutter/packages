--- conflicted
+++ resolved
@@ -354,7 +354,6 @@
     return platform.setUserAgent(userAgent);
   }
 
-<<<<<<< HEAD
   /// Sets a callback that notifies the host application on any log messages
   /// written to the JavaScript console.
   ///
@@ -369,11 +368,11 @@
   Future<void> setOnConsoleMessage(
       void Function(JavaScriptConsoleMessage message) onConsoleMessage) {
     return platform.setOnConsoleMessage(onConsoleMessage);
-=======
+  }
+
   /// Gets the value used for the HTTP `User-Agent:` request header.
   Future<String?> getUserAgent() {
     return platform.getUserAgent();
->>>>>>> f68661d3
   }
 }
 
