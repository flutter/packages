// Copyright 2013 The Flutter Authors. All rights reserved.
// Use of this source code is governed by a BSD-style license that can be
// found in the LICENSE file.

library webview_flutter;

export 'package:webview_flutter_platform_interface/webview_flutter_platform_interface.dart'
    show
        JavaScriptMessage,
        JavaScriptMode,
        LoadRequestMethod,
        NavigationDecision,
        NavigationRequest,
        NavigationRequestCallback,
        PageEventCallback,
        PlatformNavigationDelegateCreationParams,
        PlatformWebViewControllerCreationParams,
        PlatformWebViewCookieManagerCreationParams,
        PlatformWebViewWidgetCreationParams,
        ProgressCallback,
<<<<<<< HEAD
        WebViewPermissionResourceType,
=======
        UrlChange,
>>>>>>> 9342f5e9
        WebResourceError,
        WebResourceErrorCallback,
        WebResourceErrorType,
        WebViewCookie,
        WebViewPlatform;

export 'src/navigation_delegate.dart';
export 'src/webview_controller.dart';
export 'src/webview_cookie_manager.dart';
export 'src/webview_widget.dart';<|MERGE_RESOLUTION|>--- conflicted
+++ resolved
@@ -18,15 +18,12 @@
         PlatformWebViewCookieManagerCreationParams,
         PlatformWebViewWidgetCreationParams,
         ProgressCallback,
-<<<<<<< HEAD
-        WebViewPermissionResourceType,
-=======
         UrlChange,
->>>>>>> 9342f5e9
         WebResourceError,
         WebResourceErrorCallback,
         WebResourceErrorType,
         WebViewCookie,
+        WebViewPermissionResourceType,
         WebViewPlatform;
 
 export 'src/navigation_delegate.dart';
