--- conflicted
+++ resolved
@@ -17,13 +17,8 @@
     # The example app is bundled with the plugin so we use a path dependency on
     # the parent directory to use the current plugin's version.
     path: ../
-<<<<<<< HEAD
   webview_flutter_android: ^3.15.0
   webview_flutter_wkwebview: ^3.12.0
-=======
-  webview_flutter_android: ^3.14.0
-  webview_flutter_wkwebview: ^3.11.0
->>>>>>> fe7d52d7
 
 dev_dependencies:
   build_runner: ^2.1.5
@@ -32,11 +27,7 @@
     sdk: flutter
   integration_test:
     sdk: flutter
-<<<<<<< HEAD
-  webview_flutter_platform_interface: ^2.8.0
-=======
   webview_flutter_platform_interface: ^2.10.0
->>>>>>> fe7d52d7
 
 flutter:
   uses-material-design: true
