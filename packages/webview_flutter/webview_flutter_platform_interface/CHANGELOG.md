<<<<<<< HEAD
## 2.2.0

* Adds support to receive permission requests. See
  `PlatformWebViewController.setOnPlatformPermissionRequest`.
=======
## NEXT

* Updates minimum Flutter version to 3.3.
>>>>>>> 1502ac0e

## 2.1.0

* Adds support to track url changes. See `PlatformNavigationDelegate.setOnUrlChange`.
* Aligns Dart and Flutter SDK constraints.

## 2.0.2

* Updates links for the merge of flutter/plugins into flutter/packages.
* Updates minimum Flutter version to 3.0.

## 2.0.1

* Improves error message when a platform interface class is used before `WebViewPlatform.instance` has been set.

## 2.0.0

* **Breaking Change**: Releases new interface. See [documentation](https://pub.dev/documentation/webview_flutter_platform_interface/2.0.0/) and [design doc](https://flutter.dev/go/webview_flutter_4_interface)
  for more details.
* **Breaking Change**: Removes MethodChannel implementation of interface. All platform
  implementations will now need to create their own by implementing `WebViewPlatform`.

## 1.9.5

* Updates code for `no_leading_underscores_for_local_identifiers` lint.

## 1.9.4

* Updates imports for `prefer_relative_imports`.

## 1.9.3

* Updates minimum Flutter version to 2.10.
* Removes `BuildParams` from v4 interface and adds `layoutDirection` to the creation params.

## 1.9.2

* Fixes avoid_redundant_argument_values lint warnings and minor typos.
* Ignores unnecessary import warnings in preparation for [upcoming Flutter changes](https://github.com/flutter/flutter/pull/106316).
* Adds missing build params for v4 WebViewWidget interface.

## 1.9.1

* Ignores unnecessary import warnings in preparation for [upcoming Flutter changes](https://github.com/flutter/flutter/pull/104231).

## 1.9.0

* Adds the first iteration of the v4 webview_flutter interface implementation.
* Removes unnecessary imports.

## 1.8.2

* Migrates from `ui.hash*` to `Object.hash*`.
* Updates minimum Flutter version to 2.5.0.

## 1.8.1

* Update to use the `verify` method introduced in platform_plugin_interface 2.1.0.

## 1.8.0

* Adds the `loadFlutterAsset` method to the platform interface.

## 1.7.0

* Add an option to set the background color of the webview.

## 1.6.1

* Revert deprecation of `clearCookies` in WebViewPlatform for later deprecation.

## 1.6.0

* Adds platform interface for cookie manager.
* Deprecates `clearCookies` in WebViewPlatform in favour of `CookieManager#clearCookies`.
* Expanded `CreationParams` to include cookies to be set at webview creation.

## 1.5.2

* Mirgrates from analysis_options_legacy.yaml to the more strict analysis_options.yaml.

## 1.5.1

* Reverts the addition of `onUrlChanged`, which was unintentionally a breaking
  change.

## 1.5.0

* Added `onUrlChanged` callback to platform callback handler.

## 1.4.0

* Added `loadFile` and `loadHtml` interface methods.

## 1.3.0

* Added `loadRequest` method to platform interface.

## 1.2.0

* Added `runJavascript` and `runJavascriptReturningResult` interface methods to supersede `evaluateJavascript`.

## 1.1.0

* Add `zoomEnabled` functionality to `WebSettings`.

## 1.0.0

* Extracted platform interface from `webview_flutter`.<|MERGE_RESOLUTION|>--- conflicted
+++ resolved
@@ -1,13 +1,8 @@
-<<<<<<< HEAD
 ## 2.2.0
 
 * Adds support to receive permission requests. See
   `PlatformWebViewController.setOnPlatformPermissionRequest`.
-=======
-## NEXT
-
 * Updates minimum Flutter version to 3.3.
->>>>>>> 1502ac0e
 
 ## 2.1.0
 
