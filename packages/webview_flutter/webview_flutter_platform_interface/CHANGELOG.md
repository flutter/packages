<<<<<<< HEAD
## 2.5.0

* Adds support to track content offset changes. See `PlatformWebViewController.setOnContentOffsetChanged`.
=======
## NEXT

* Updates minimum supported SDK version to Flutter 3.7/Dart 2.19.

## 2.5.0

* Adds support to retrieve the user agent. See `PlatformWebViewController.getUserAgent`.
>>>>>>> c80df448

## 2.4.0

* Adds support to retrieve the url from a web resource loading error. See `WebResourceError.url`.

## 2.3.1

* Removes obsolete null checks on non-nullable values.

## 2.3.0

* Adds support to receive permission requests. See
  `PlatformWebViewController.setOnPlatformPermissionRequest`.

## 2.2.0

* Updates minimum Flutter version to 3.3.
* Fixes common typos in tests and documentation.
* Adds support for listening to HTTP errors. See
  `PlatformNavigationDelegate.setOnHttpError`.

## 2.1.0

* Adds support to track url changes. See `PlatformNavigationDelegate.setOnUrlChange`.
* Aligns Dart and Flutter SDK constraints.

## 2.0.2

* Updates links for the merge of flutter/plugins into flutter/packages.
* Updates minimum Flutter version to 3.0.

## 2.0.1

* Improves error message when a platform interface class is used before `WebViewPlatform.instance` has been set.

## 2.0.0

* **Breaking Change**: Releases new interface. See [documentation](https://pub.dev/documentation/webview_flutter_platform_interface/2.0.0/) and [design doc](https://flutter.dev/go/webview_flutter_4_interface)
  for more details.
* **Breaking Change**: Removes MethodChannel implementation of interface. All platform
  implementations will now need to create their own by implementing `WebViewPlatform`.

## 1.9.5

* Updates code for `no_leading_underscores_for_local_identifiers` lint.

## 1.9.4

* Updates imports for `prefer_relative_imports`.

## 1.9.3

* Updates minimum Flutter version to 2.10.
* Removes `BuildParams` from v4 interface and adds `layoutDirection` to the creation params.

## 1.9.2

* Fixes avoid_redundant_argument_values lint warnings and minor typos.
* Ignores unnecessary import warnings in preparation for [upcoming Flutter changes](https://github.com/flutter/flutter/pull/106316).
* Adds missing build params for v4 WebViewWidget interface.

## 1.9.1

* Ignores unnecessary import warnings in preparation for [upcoming Flutter changes](https://github.com/flutter/flutter/pull/104231).

## 1.9.0

* Adds the first iteration of the v4 webview_flutter interface implementation.
* Removes unnecessary imports.

## 1.8.2

* Migrates from `ui.hash*` to `Object.hash*`.
* Updates minimum Flutter version to 2.5.0.

## 1.8.1

* Update to use the `verify` method introduced in platform_plugin_interface 2.1.0.

## 1.8.0

* Adds the `loadFlutterAsset` method to the platform interface.

## 1.7.0

* Add an option to set the background color of the webview.

## 1.6.1

* Revert deprecation of `clearCookies` in WebViewPlatform for later deprecation.

## 1.6.0

* Adds platform interface for cookie manager.
* Deprecates `clearCookies` in WebViewPlatform in favour of `CookieManager#clearCookies`.
* Expanded `CreationParams` to include cookies to be set at webview creation.

## 1.5.2

* Mirgrates from analysis_options_legacy.yaml to the more strict analysis_options.yaml.

## 1.5.1

* Reverts the addition of `onUrlChanged`, which was unintentionally a breaking
  change.

## 1.5.0

* Added `onUrlChanged` callback to platform callback handler.

## 1.4.0

* Added `loadFile` and `loadHtml` interface methods.

## 1.3.0

* Added `loadRequest` method to platform interface.

## 1.2.0

* Added `runJavascript` and `runJavascriptReturningResult` interface methods to supersede `evaluateJavascript`.

## 1.1.0

* Add `zoomEnabled` functionality to `WebSettings`.

## 1.0.0

* Extracted platform interface from `webview_flutter`.<|MERGE_RESOLUTION|>--- conflicted
+++ resolved
@@ -1,16 +1,14 @@
-<<<<<<< HEAD
-## 2.5.0
-
-* Adds support to track content offset changes. See `PlatformWebViewController.setOnContentOffsetChanged`.
-=======
 ## NEXT
 
 * Updates minimum supported SDK version to Flutter 3.7/Dart 2.19.
 
+## 2.6.0
+
+* Adds support to track content offset changes. See `PlatformWebViewController.setOnContentOffsetChanged`.
+
 ## 2.5.0
 
 * Adds support to retrieve the user agent. See `PlatformWebViewController.getUserAgent`.
->>>>>>> c80df448
 
 ## 2.4.0
 
