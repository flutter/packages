--- conflicted
+++ resolved
@@ -1,10 +1,10 @@
+## 2.5.0
+
+* Adds support to track content offset changes. See `PlatformWebViewController.setOnContentOffsetChanged`.
+
 ## 2.4.0
 
-<<<<<<< HEAD
-* Adds support to track content offset changes. See `PlatformWebViewController.setOnContentOffsetChanged`.
-=======
 * Adds support to retrieve the url from a web resource loading error. See `WebResourceError.url`.
->>>>>>> 9e219221
 
 ## 2.3.1
 
