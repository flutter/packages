## 2.7.0

<<<<<<< HEAD
* Adds support for handling HTTP basic authentication requests. See `PlatformNavigationDelegate.setOnReceiveHttpAuthRequest`.
=======
* Adds support for handling HTTP basic authentication requests. See `PlatformNavigationDelegate.setOnHttpAuthRequest`.
* Updates minimum supported SDK version to Flutter 3.10/Dart 3.0.
>>>>>>> c9933fc0

## 2.6.0

* Adds support to register a callback to intercept messages that are written to
  the JavaScript console. See `PlatformWebViewController.setOnConsoleMessage`.

## 2.5.1

* Adds pub topics to package metadata.
* Updates minimum supported SDK version to Flutter 3.7/Dart 2.19.

## 2.5.0

* Adds support to retrieve the user agent. See `PlatformWebViewController.getUserAgent`.

## 2.4.0

* Adds support to retrieve the url from a web resource loading error. See `WebResourceError.url`.

## 2.3.1

* Removes obsolete null checks on non-nullable values.

## 2.3.0

* Adds support to receive permission requests. See
  `PlatformWebViewController.setOnPlatformPermissionRequest`.

## 2.2.0

* Updates minimum Flutter version to 3.3.
* Fixes common typos in tests and documentation.
* Adds support for listening to HTTP errors. See
  `PlatformNavigationDelegate.setOnHttpError`.

## 2.1.0

* Adds support to track url changes. See `PlatformNavigationDelegate.setOnUrlChange`.
* Aligns Dart and Flutter SDK constraints.

## 2.0.2

* Updates links for the merge of flutter/plugins into flutter/packages.
* Updates minimum Flutter version to 3.0.

## 2.0.1

* Improves error message when a platform interface class is used before `WebViewPlatform.instance` has been set.

## 2.0.0

* **Breaking Change**: Releases new interface. See [documentation](https://pub.dev/documentation/webview_flutter_platform_interface/2.0.0/) and [design doc](https://flutter.dev/go/webview_flutter_4_interface)
  for more details.
* **Breaking Change**: Removes MethodChannel implementation of interface. All platform
  implementations will now need to create their own by implementing `WebViewPlatform`.

## 1.9.5

* Updates code for `no_leading_underscores_for_local_identifiers` lint.

## 1.9.4

* Updates imports for `prefer_relative_imports`.

## 1.9.3

* Updates minimum Flutter version to 2.10.
* Removes `BuildParams` from v4 interface and adds `layoutDirection` to the creation params.

## 1.9.2

* Fixes avoid_redundant_argument_values lint warnings and minor typos.
* Ignores unnecessary import warnings in preparation for [upcoming Flutter changes](https://github.com/flutter/flutter/pull/106316).
* Adds missing build params for v4 WebViewWidget interface.

## 1.9.1

* Ignores unnecessary import warnings in preparation for [upcoming Flutter changes](https://github.com/flutter/flutter/pull/104231).

## 1.9.0

* Adds the first iteration of the v4 webview_flutter interface implementation.
* Removes unnecessary imports.

## 1.8.2

* Migrates from `ui.hash*` to `Object.hash*`.
* Updates minimum Flutter version to 2.5.0.

## 1.8.1

* Update to use the `verify` method introduced in platform_plugin_interface 2.1.0.

## 1.8.0

* Adds the `loadFlutterAsset` method to the platform interface.

## 1.7.0

* Add an option to set the background color of the webview.

## 1.6.1

* Revert deprecation of `clearCookies` in WebViewPlatform for later deprecation.

## 1.6.0

* Adds platform interface for cookie manager.
* Deprecates `clearCookies` in WebViewPlatform in favour of `CookieManager#clearCookies`.
* Expanded `CreationParams` to include cookies to be set at webview creation.

## 1.5.2

* Mirgrates from analysis_options_legacy.yaml to the more strict analysis_options.yaml.

## 1.5.1

* Reverts the addition of `onUrlChanged`, which was unintentionally a breaking
  change.

## 1.5.0

* Added `onUrlChanged` callback to platform callback handler.

## 1.4.0

* Added `loadFile` and `loadHtml` interface methods.

## 1.3.0

* Added `loadRequest` method to platform interface.

## 1.2.0

* Added `runJavascript` and `runJavascriptReturningResult` interface methods to supersede `evaluateJavascript`.

## 1.1.0

* Add `zoomEnabled` functionality to `WebSettings`.

## 1.0.0

* Extracted platform interface from `webview_flutter`.<|MERGE_RESOLUTION|>--- conflicted
+++ resolved
@@ -1,11 +1,7 @@
 ## 2.7.0
 
-<<<<<<< HEAD
-* Adds support for handling HTTP basic authentication requests. See `PlatformNavigationDelegate.setOnReceiveHttpAuthRequest`.
-=======
 * Adds support for handling HTTP basic authentication requests. See `PlatformNavigationDelegate.setOnHttpAuthRequest`.
 * Updates minimum supported SDK version to Flutter 3.10/Dart 3.0.
->>>>>>> c9933fc0
 
 ## 2.6.0
 
