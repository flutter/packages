<<<<<<< HEAD
## 2.1.0

* Adds support to track url changes. See `PlatformNavigationDelegate.setOnUrlChange`.
=======
## NEXT

* Updates minimum Flutter version to 3.3.

## 2.1.0

* Adds support to track url changes. See `PlatformNavigationDelegate.setOnUrlChange`.
* Aligns Dart and Flutter SDK constraints.
>>>>>>> 3f480616

## 2.0.2

* Updates links for the merge of flutter/plugins into flutter/packages.
* Updates minimum Flutter version to 3.0.

## 2.0.1

* Improves error message when a platform interface class is used before `WebViewPlatform.instance` has been set.

## 2.0.0

* **Breaking Change**: Releases new interface. See [documentation](https://pub.dev/documentation/webview_flutter_platform_interface/2.0.0/) and [design doc](https://flutter.dev/go/webview_flutter_4_interface)
  for more details.
* **Breaking Change**: Removes MethodChannel implementation of interface. All platform
  implementations will now need to create their own by implementing `WebViewPlatform`.

## 1.9.5

* Updates code for `no_leading_underscores_for_local_identifiers` lint.

## 1.9.4

* Updates imports for `prefer_relative_imports`.

## 1.9.3

* Updates minimum Flutter version to 2.10.
* Removes `BuildParams` from v4 interface and adds `layoutDirection` to the creation params.

## 1.9.2

* Fixes avoid_redundant_argument_values lint warnings and minor typos.
* Ignores unnecessary import warnings in preparation for [upcoming Flutter changes](https://github.com/flutter/flutter/pull/106316).
* Adds missing build params for v4 WebViewWidget interface.

## 1.9.1

* Ignores unnecessary import warnings in preparation for [upcoming Flutter changes](https://github.com/flutter/flutter/pull/104231).

## 1.9.0

* Adds the first iteration of the v4 webview_flutter interface implementation.
* Removes unnecessary imports.

## 1.8.2

* Migrates from `ui.hash*` to `Object.hash*`.
* Updates minimum Flutter version to 2.5.0.

## 1.8.1

* Update to use the `verify` method introduced in platform_plugin_interface 2.1.0.

## 1.8.0

* Adds the `loadFlutterAsset` method to the platform interface.

## 1.7.0

* Add an option to set the background color of the webview.

## 1.6.1

* Revert deprecation of `clearCookies` in WebViewPlatform for later deprecation.

## 1.6.0

* Adds platform interface for cookie manager.
* Deprecates `clearCookies` in WebViewPlatform in favour of `CookieManager#clearCookies`.
* Expanded `CreationParams` to include cookies to be set at webview creation.

## 1.5.2

* Mirgrates from analysis_options_legacy.yaml to the more strict analysis_options.yaml.

## 1.5.1

* Reverts the addition of `onUrlChanged`, which was unintentionally a breaking
  change.

## 1.5.0

* Added `onUrlChanged` callback to platform callback handler.

## 1.4.0

* Added `loadFile` and `loadHtml` interface methods.

## 1.3.0

* Added `loadRequest` method to platform interface.

## 1.2.0

* Added `runJavascript` and `runJavascriptReturningResult` interface methods to supersede `evaluateJavascript`.

## 1.1.0

* Add `zoomEnabled` functionality to `WebSettings`.

## 1.0.0

* Extracted platform interface from `webview_flutter`.<|MERGE_RESOLUTION|>--- conflicted
+++ resolved
@@ -1,8 +1,3 @@
-<<<<<<< HEAD
-## 2.1.0
-
-* Adds support to track url changes. See `PlatformNavigationDelegate.setOnUrlChange`.
-=======
 ## NEXT
 
 * Updates minimum Flutter version to 3.3.
@@ -11,7 +6,6 @@
 
 * Adds support to track url changes. See `PlatformNavigationDelegate.setOnUrlChange`.
 * Aligns Dart and Flutter SDK constraints.
->>>>>>> 3f480616
 
 ## 2.0.2
 
