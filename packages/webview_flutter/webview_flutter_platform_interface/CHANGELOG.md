<<<<<<< HEAD
## 2.5.0

* Adds support to register a callback to intercept messages that are written to
  the JavaScript console. See `PlatformWebViewController.setOnConsoleMessage`.
=======
## 2.5.1

* Adds pub topics to package metadata.
* Updates minimum supported SDK version to Flutter 3.7/Dart 2.19.

## 2.5.0

* Adds support to retrieve the user agent. See `PlatformWebViewController.getUserAgent`.
>>>>>>> b8b84b23

## 2.4.0

* Adds support to retrieve the url from a web resource loading error. See `WebResourceError.url`.

## 2.3.1

* Removes obsolete null checks on non-nullable values.

## 2.3.0

* Adds support to receive permission requests. See
  `PlatformWebViewController.setOnPlatformPermissionRequest`.

## 2.2.0

* Updates minimum Flutter version to 3.3.
* Fixes common typos in tests and documentation.
* Adds support for listening to HTTP errors. See
  `PlatformNavigationDelegate.setOnHttpError`.

## 2.1.0

* Adds support to track url changes. See `PlatformNavigationDelegate.setOnUrlChange`.
* Aligns Dart and Flutter SDK constraints.

## 2.0.2

* Updates links for the merge of flutter/plugins into flutter/packages.
* Updates minimum Flutter version to 3.0.

## 2.0.1

* Improves error message when a platform interface class is used before `WebViewPlatform.instance` has been set.

## 2.0.0

* **Breaking Change**: Releases new interface. See [documentation](https://pub.dev/documentation/webview_flutter_platform_interface/2.0.0/) and [design doc](https://flutter.dev/go/webview_flutter_4_interface)
  for more details.
* **Breaking Change**: Removes MethodChannel implementation of interface. All platform
  implementations will now need to create their own by implementing `WebViewPlatform`.

## 1.9.5

* Updates code for `no_leading_underscores_for_local_identifiers` lint.

## 1.9.4

* Updates imports for `prefer_relative_imports`.

## 1.9.3

* Updates minimum Flutter version to 2.10.
* Removes `BuildParams` from v4 interface and adds `layoutDirection` to the creation params.

## 1.9.2

* Fixes avoid_redundant_argument_values lint warnings and minor typos.
* Ignores unnecessary import warnings in preparation for [upcoming Flutter changes](https://github.com/flutter/flutter/pull/106316).
* Adds missing build params for v4 WebViewWidget interface.

## 1.9.1

* Ignores unnecessary import warnings in preparation for [upcoming Flutter changes](https://github.com/flutter/flutter/pull/104231).

## 1.9.0

* Adds the first iteration of the v4 webview_flutter interface implementation.
* Removes unnecessary imports.

## 1.8.2

* Migrates from `ui.hash*` to `Object.hash*`.
* Updates minimum Flutter version to 2.5.0.

## 1.8.1

* Update to use the `verify` method introduced in platform_plugin_interface 2.1.0.

## 1.8.0

* Adds the `loadFlutterAsset` method to the platform interface.

## 1.7.0

* Add an option to set the background color of the webview.

## 1.6.1

* Revert deprecation of `clearCookies` in WebViewPlatform for later deprecation.

## 1.6.0

* Adds platform interface for cookie manager.
* Deprecates `clearCookies` in WebViewPlatform in favour of `CookieManager#clearCookies`.
* Expanded `CreationParams` to include cookies to be set at webview creation.

## 1.5.2

* Mirgrates from analysis_options_legacy.yaml to the more strict analysis_options.yaml.

## 1.5.1

* Reverts the addition of `onUrlChanged`, which was unintentionally a breaking
  change.

## 1.5.0

* Added `onUrlChanged` callback to platform callback handler.

## 1.4.0

* Added `loadFile` and `loadHtml` interface methods.

## 1.3.0

* Added `loadRequest` method to platform interface.

## 1.2.0

* Added `runJavascript` and `runJavascriptReturningResult` interface methods to supersede `evaluateJavascript`.

## 1.1.0

* Add `zoomEnabled` functionality to `WebSettings`.

## 1.0.0

* Extracted platform interface from `webview_flutter`.<|MERGE_RESOLUTION|>--- conflicted
+++ resolved
@@ -1,9 +1,8 @@
-<<<<<<< HEAD
-## 2.5.0
+## 2.6.0
 
 * Adds support to register a callback to intercept messages that are written to
   the JavaScript console. See `PlatformWebViewController.setOnConsoleMessage`.
-=======
+
 ## 2.5.1
 
 * Adds pub topics to package metadata.
@@ -12,7 +11,6 @@
 ## 2.5.0
 
 * Adds support to retrieve the user agent. See `PlatformWebViewController.getUserAgent`.
->>>>>>> b8b84b23
 
 ## 2.4.0
 
