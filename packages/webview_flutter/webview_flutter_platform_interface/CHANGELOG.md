<<<<<<< HEAD
## 2.7.0

* Adds support to track scroll position changes. See `PlatformWebViewController.setOnScrollPositionChange`.

=======
## 2.8.0

* Adds support to track scroll position changes. See `PlatformWebViewController.setOnScrollPositionChange`.

## 2.7.0

* Adds support for handling HTTP basic authentication requests. See `PlatformNavigationDelegate.setOnHttpAuthRequest`.
* Updates minimum supported SDK version to Flutter 3.10/Dart 3.0.

>>>>>>> 80aa46a5
## 2.6.0

* Adds support to register a callback to intercept messages that are written to
  the JavaScript console. See `PlatformWebViewController.setOnConsoleMessage`.

## 2.5.1

* Adds pub topics to package metadata.
* Updates minimum supported SDK version to Flutter 3.7/Dart 2.19.

## 2.5.0

* Adds support to retrieve the user agent. See `PlatformWebViewController.getUserAgent`.

## 2.4.0

* Adds support to retrieve the url from a web resource loading error. See `WebResourceError.url`.

## 2.3.1

* Removes obsolete null checks on non-nullable values.

## 2.3.0

* Adds support to receive permission requests. See
  `PlatformWebViewController.setOnPlatformPermissionRequest`.

## 2.2.0

* Updates minimum Flutter version to 3.3.
* Fixes common typos in tests and documentation.
* Adds support for listening to HTTP errors. See
  `PlatformNavigationDelegate.setOnHttpError`.

## 2.1.0

* Adds support to track url changes. See `PlatformNavigationDelegate.setOnUrlChange`.
* Aligns Dart and Flutter SDK constraints.

## 2.0.2

* Updates links for the merge of flutter/plugins into flutter/packages.
* Updates minimum Flutter version to 3.0.

## 2.0.1

* Improves error message when a platform interface class is used before `WebViewPlatform.instance` has been set.

## 2.0.0

* **Breaking Change**: Releases new interface. See [documentation](https://pub.dev/documentation/webview_flutter_platform_interface/2.0.0/) and [design doc](https://flutter.dev/go/webview_flutter_4_interface)
  for more details.
* **Breaking Change**: Removes MethodChannel implementation of interface. All platform
  implementations will now need to create their own by implementing `WebViewPlatform`.

## 1.9.5

* Updates code for `no_leading_underscores_for_local_identifiers` lint.

## 1.9.4

* Updates imports for `prefer_relative_imports`.

## 1.9.3

* Updates minimum Flutter version to 2.10.
* Removes `BuildParams` from v4 interface and adds `layoutDirection` to the creation params.

## 1.9.2

* Fixes avoid_redundant_argument_values lint warnings and minor typos.
* Ignores unnecessary import warnings in preparation for [upcoming Flutter changes](https://github.com/flutter/flutter/pull/106316).
* Adds missing build params for v4 WebViewWidget interface.

## 1.9.1

* Ignores unnecessary import warnings in preparation for [upcoming Flutter changes](https://github.com/flutter/flutter/pull/104231).

## 1.9.0

* Adds the first iteration of the v4 webview_flutter interface implementation.
* Removes unnecessary imports.

## 1.8.2

* Migrates from `ui.hash*` to `Object.hash*`.
* Updates minimum Flutter version to 2.5.0.

## 1.8.1

* Update to use the `verify` method introduced in platform_plugin_interface 2.1.0.

## 1.8.0

* Adds the `loadFlutterAsset` method to the platform interface.

## 1.7.0

* Add an option to set the background color of the webview.

## 1.6.1

* Revert deprecation of `clearCookies` in WebViewPlatform for later deprecation.

## 1.6.0

* Adds platform interface for cookie manager.
* Deprecates `clearCookies` in WebViewPlatform in favour of `CookieManager#clearCookies`.
* Expanded `CreationParams` to include cookies to be set at webview creation.

## 1.5.2

* Mirgrates from analysis_options_legacy.yaml to the more strict analysis_options.yaml.

## 1.5.1

* Reverts the addition of `onUrlChanged`, which was unintentionally a breaking
  change.

## 1.5.0

* Added `onUrlChanged` callback to platform callback handler.

## 1.4.0

* Added `loadFile` and `loadHtml` interface methods.

## 1.3.0

* Added `loadRequest` method to platform interface.

## 1.2.0

* Added `runJavascript` and `runJavascriptReturningResult` interface methods to supersede `evaluateJavascript`.

## 1.1.0

* Add `zoomEnabled` functionality to `WebSettings`.

## 1.0.0

* Extracted platform interface from `webview_flutter`.<|MERGE_RESOLUTION|>--- conflicted
+++ resolved
@@ -1,9 +1,3 @@
-<<<<<<< HEAD
-## 2.7.0
-
-* Adds support to track scroll position changes. See `PlatformWebViewController.setOnScrollPositionChange`.
-
-=======
 ## 2.8.0
 
 * Adds support to track scroll position changes. See `PlatformWebViewController.setOnScrollPositionChange`.
@@ -13,7 +7,6 @@
 * Adds support for handling HTTP basic authentication requests. See `PlatformNavigationDelegate.setOnHttpAuthRequest`.
 * Updates minimum supported SDK version to Flutter 3.10/Dart 3.0.
 
->>>>>>> 80aa46a5
 ## 2.6.0
 
 * Adds support to register a callback to intercept messages that are written to
