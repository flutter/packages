--- conflicted
+++ resolved
@@ -1,13 +1,13 @@
+## 2.13.0
+
+* Adds support to respond to recoverable SSL certificate errors. See `PlatformNavigationDelegate.setOnSSlAuthError`.
+
 ## 2.12.0
 
-<<<<<<< HEAD
-* Adds support to respond to recoverable SSL certificate errors. See `PlatformNavigationDelegate.setOnSSlAuthError`.
-=======
 * Adds support to set whether to draw the scrollbar. See
   `PlatformWebViewController.setVerticalScrollBarEnabled`,
   `PlatformWebViewController.setHorizontalScrollBarEnabled`,
   `PlatformWebViewController.supportsSetScrollBarsEnabled`.
->>>>>>> 14685811
 
 ## 2.11.0
 
