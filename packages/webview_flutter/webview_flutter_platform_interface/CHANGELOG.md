--- conflicted
+++ resolved
@@ -1,12 +1,7 @@
-<<<<<<< HEAD
 ## 2.7.0
 
 * Adds support for handling HTTP basic authentication requests. See `PlatformNavigationDelegate.setOnHttpAuthRequest`.
-=======
-## NEXT
-
 * Updates minimum supported SDK version to Flutter 3.10/Dart 3.0.
->>>>>>> 2e010d84
 
 ## 2.6.0
 
