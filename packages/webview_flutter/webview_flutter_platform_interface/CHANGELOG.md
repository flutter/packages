--- conflicted
+++ resolved
@@ -1,12 +1,7 @@
-<<<<<<< HEAD
 ## 2.1.0
 
 * Adds support to track url changes. See `PlatformNavigationDelegate.setOnUrlChange`.
-=======
-## NEXT
-
 * Aligns Dart and Flutter SDK constraints.
->>>>>>> 789e3a72
 
 ## 2.0.2
 
