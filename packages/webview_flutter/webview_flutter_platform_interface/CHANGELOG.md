--- conflicted
+++ resolved
@@ -1,12 +1,10 @@
-<<<<<<< HEAD
 ## NEXT
 
 * Updates minimum supported SDK version to Flutter 3.24/Dart 3.5.
-=======
+
 ## 2.13.0
 
 * Adds support to respond to recoverable SSL certificate errors. See `PlatformNavigationDelegate.setOnSSlAuthError`.
->>>>>>> c2f8201e
 
 ## 2.12.0
 
