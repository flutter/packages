// Copyright 2013 The Flutter Authors. All rights reserved.
// Use of this source code is governed by a BSD-style license that can be
// found in the LICENSE file.

import 'package:plugin_platform_interface/plugin_platform_interface.dart';

import 'platform_navigation_delegate.dart';
import 'platform_webview_controller.dart';
import 'platform_webview_cookie_manager.dart';
import 'platform_webview_widget.dart';
import 'types/types.dart';

<<<<<<< HEAD
=======
// TODO(bparrishMines): This should be removed once webview_flutter_android and
// webview_flutter_wkwebview no longer depend on this file in tests.
export 'types/types.dart';

>>>>>>> 6e71978f
/// Interface for a platform implementation of a WebView.
abstract class WebViewPlatform extends PlatformInterface {
  /// Creates a new [WebViewPlatform].
  WebViewPlatform() : super(token: _token);

  static final Object _token = Object();

  static WebViewPlatform? _instance;

  /// The instance of [WebViewPlatform] to use.
  static WebViewPlatform? get instance => _instance;

  /// Platform-specific plugins should set this with their own platform-specific
  /// class that extends [WebViewPlatform] when they register themselves.
  static set instance(WebViewPlatform? instance) {
    if (instance == null) {
      throw AssertionError(
          'Platform interfaces can only be set to a non-null instance');
    }

    PlatformInterface.verify(instance, _token);
    _instance = instance;
  }

  /// Creates a new [PlatformWebViewCookieManager].
  ///
  /// This function should only be called by the app-facing package.
  /// Look at using [WebViewCookieManager] in `webview_flutter` instead.
  PlatformWebViewCookieManager createPlatformCookieManager(
    PlatformWebViewCookieManagerCreationParams params,
  ) {
    throw UnimplementedError(
        'createPlatformCookieManager is not implemented on the current platform.');
  }

  /// Creates a new [PlatformNavigationDelegate].
  ///
  /// This function should only be called by the app-facing package.
  /// Look at using [NavigationDelegate] in `webview_flutter` instead.
  PlatformNavigationDelegate createPlatformNavigationDelegate(
    PlatformNavigationDelegateCreationParams params,
  ) {
    throw UnimplementedError(
        'createPlatformNavigationDelegate is not implemented on the current platform.');
  }

  /// Create a new [PlatformWebViewController].
  ///
  /// This function should only be called by the app-facing package.
  /// Look at using [WebViewController] in `webview_flutter` instead.
  PlatformWebViewController createPlatformWebViewController(
    PlatformWebViewControllerCreationParams params,
  ) {
    throw UnimplementedError(
        'createPlatformWebViewController is not implemented on the current platform.');
  }

  /// Create a new [PlatformWebViewWidget].
  ///
  /// This function should only be called by the app-facing package.
  /// Look at using [WebViewWidget] in `webview_flutter` instead.
  PlatformWebViewWidget createPlatformWebViewWidget(
    PlatformWebViewWidgetCreationParams params,
  ) {
    throw UnimplementedError(
        'createPlatformWebViewWidget is not implemented on the current platform.');
  }
}<|MERGE_RESOLUTION|>--- conflicted
+++ resolved
@@ -10,13 +10,10 @@
 import 'platform_webview_widget.dart';
 import 'types/types.dart';
 
-<<<<<<< HEAD
-=======
 // TODO(bparrishMines): This should be removed once webview_flutter_android and
 // webview_flutter_wkwebview no longer depend on this file in tests.
 export 'types/types.dart';
 
->>>>>>> 6e71978f
 /// Interface for a platform implementation of a WebView.
 abstract class WebViewPlatform extends PlatformInterface {
   /// Creates a new [WebViewPlatform].
