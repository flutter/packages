// Copyright 2013 The Flutter Authors. All rights reserved.
// Use of this source code is governed by a BSD-style license that can be
// found in the LICENSE file.

import 'package:flutter/foundation.dart';
import 'package:flutter/painting.dart';
import 'package:plugin_platform_interface/plugin_platform_interface.dart';

import 'platform_navigation_delegate.dart';
import 'types/types.dart';
import 'webview_platform.dart' show WebViewPlatform;

/// Interface for a platform implementation of a web view controller.
///
/// Platform implementations should extend this class rather than implement it
/// as `webview_flutter` does not consider newly added methods to be breaking
/// changes. Extending this class (using `extends`) ensures that the subclass
/// will get the default implementation, while platform implementations that
/// `implements` this interface will be broken by newly added
/// [PlatformWebViewCookieManager] methods.
abstract class PlatformWebViewController extends PlatformInterface {
  /// Creates a new [PlatformWebViewController]
  factory PlatformWebViewController(
      PlatformWebViewControllerCreationParams params) {
    assert(
      WebViewPlatform.instance != null,
      'A platform implementation for `webview_flutter` has not been set. Please '
      'ensure that an implementation of `WebViewPlatform` has been set to '
      '`WebViewPlatform.instance` before use. For unit testing, '
      '`WebViewPlatform.instance` can be set with your own test implementation.',
    );
    final PlatformWebViewController webViewControllerDelegate =
        WebViewPlatform.instance!.createPlatformWebViewController(params);
    PlatformInterface.verify(webViewControllerDelegate, _token);
    return webViewControllerDelegate;
  }

  /// Used by the platform implementation to create a new [PlatformWebViewController].
  ///
  /// Should only be used by platform implementations because they can't extend
  /// a class that only contains a factory constructor.
  @protected
  PlatformWebViewController.implementation(this.params) : super(token: _token);

  static final Object _token = Object();

  /// The parameters used to initialize the [PlatformWebViewController].
  final PlatformWebViewControllerCreationParams params;

  /// Loads the file located on the specified [absoluteFilePath].
  ///
  /// The [absoluteFilePath] parameter should contain the absolute path to the
  /// file as it is stored on the device. For example:
  /// `/Users/username/Documents/www/index.html`.
  ///
  /// Throws an ArgumentError if the [absoluteFilePath] does not exist.
  Future<void> loadFile(
    String absoluteFilePath,
  ) {
    throw UnimplementedError(
        'loadFile is not implemented on the current platform');
  }

  /// Loads the Flutter asset specified in the pubspec.yaml file.
  ///
  /// Throws an ArgumentError if [key] is not part of the specified assets
  /// in the pubspec.yaml file.
  Future<void> loadFlutterAsset(
    String key,
  ) {
    throw UnimplementedError(
        'loadFlutterAsset is not implemented on the current platform');
  }

  /// Loads the supplied HTML string.
  ///
  /// The [baseUrl] parameter is used when resolving relative URLs within the
  /// HTML string.
  Future<void> loadHtmlString(
    String html, {
    String? baseUrl,
  }) {
    throw UnimplementedError(
        'loadHtmlString is not implemented on the current platform');
  }

  /// Makes a specific HTTP request ands loads the response in the webview.
  ///
  /// [WebViewRequest.method] must be one of the supported HTTP methods
  /// in [WebViewRequestMethod].
  ///
  /// If [WebViewRequest.headers] is not empty, its key-value pairs will be
  /// added as the headers for the request.
  ///
  /// If [WebViewRequest.body] is not null, it will be added as the body
  /// for the request.
  ///
  /// Throws an ArgumentError if [WebViewRequest.uri] has empty scheme.
  Future<void> loadRequest(
    LoadRequestParams params,
  ) {
    throw UnimplementedError(
        'loadRequest is not implemented on the current platform');
  }

  /// Accessor to the current URL that the WebView is displaying.
  ///
  /// If no URL was ever loaded, returns `null`.
  Future<String?> currentUrl() {
    throw UnimplementedError(
        'currentUrl is not implemented on the current platform');
  }

  /// Checks whether there's a back history item.
  Future<bool> canGoBack() {
    throw UnimplementedError(
        'canGoBack is not implemented on the current platform');
  }

  /// Checks whether there's a forward history item.
  Future<bool> canGoForward() {
    throw UnimplementedError(
        'canGoForward is not implemented on the current platform');
  }

  /// Goes back in the history of this WebView.
  ///
  /// If there is no back history item this is a no-op.
  Future<void> goBack() {
    throw UnimplementedError(
        'goBack is not implemented on the current platform');
  }

  /// Goes forward in the history of this WebView.
  ///
  /// If there is no forward history item this is a no-op.
  Future<void> goForward() {
    throw UnimplementedError(
        'goForward is not implemented on the current platform');
  }

  /// Reloads the current URL.
  Future<void> reload() {
    throw UnimplementedError(
        'reload is not implemented on the current platform');
  }

  /// Clears all caches used by the [WebView].
  ///
  /// The following caches are cleared:
  ///	1. Browser HTTP Cache.
  ///	2. [Cache API](https://developers.google.com/web/fundamentals/instant-and-offline/web-storage/cache-api) caches.
  ///    These are not yet supported in iOS WkWebView. Service workers tend to use this cache.
  ///	3. Application cache.
  Future<void> clearCache() {
    throw UnimplementedError(
        'clearCache is not implemented on the current platform');
  }

  /// Clears the local storage used by the [WebView].
  Future<void> clearLocalStorage() {
    throw UnimplementedError(
        'clearLocalStorage is not implemented on the current platform');
  }

  /// Sets the [PlatformNavigationDelegate] containing the callback methods that
  /// are called during navigation events.
  Future<void> setPlatformNavigationDelegate(
      PlatformNavigationDelegate handler) {
    throw UnimplementedError(
        'setPlatformNavigationDelegate is not implemented on the current platform');
  }

  /// Runs the given JavaScript in the context of the current page.
  ///
  /// The Future completes with an error if a JavaScript error occurred.
  Future<void> runJavaScript(String javaScript) {
    throw UnimplementedError(
        'runJavaScript is not implemented on the current platform');
  }

  /// Runs the given JavaScript in the context of the current page, and returns the result.
  ///
  /// The Future completes with an error if a JavaScript error occurred, or if the
  /// type the given expression evaluates to is unsupported. Unsupported values include
  /// certain non-primitive types on iOS, as well as `undefined` or `null` on iOS 14+.
  Future<Object> runJavaScriptReturningResult(String javaScript) {
    throw UnimplementedError(
        'runJavaScriptReturningResult is not implemented on the current platform');
  }

  /// Adds a new JavaScript channel to the set of enabled channels.
  Future<void> addJavaScriptChannel(
    JavaScriptChannelParams javaScriptChannelParams,
  ) {
    throw UnimplementedError(
        'addJavaScriptChannel is not implemented on the current platform');
  }

  /// Removes the JavaScript channel with the matching name from the set of
  /// enabled channels.
  ///
  /// This disables the channel with the matching name if it was previously
  /// enabled through the [addJavaScriptChannel].
  Future<void> removeJavaScriptChannel(String javaScriptChannelName) {
    throw UnimplementedError(
        'removeJavaScriptChannel is not implemented on the current platform');
  }

  /// Returns the title of the currently loaded page.
  Future<String?> getTitle() {
    throw UnimplementedError(
        'getTitle is not implemented on the current platform');
  }

  /// Set the scrolled position of this view.
  ///
  /// The parameters `x` and `y` specify the position to scroll to in WebView pixels.
  Future<void> scrollTo(int x, int y) {
    throw UnimplementedError(
        'scrollTo is not implemented on the current platform');
  }

  /// Move the scrolled position of this view.
  ///
  /// The parameters `x` and `y` specify the amount of WebView pixels to scroll by.
  Future<void> scrollBy(int x, int y) {
    throw UnimplementedError(
        'scrollBy is not implemented on the current platform');
  }

  /// Return the current scroll position of this view.
  ///
  /// Scroll position is measured from the top left.
  Future<Offset> getScrollPosition() {
    throw UnimplementedError(
        'getScrollPosition is not implemented on the current platform');
  }

  /// Whether to support zooming using its on-screen zoom controls and gestures.
  Future<void> enableZoom(bool enabled) {
    throw UnimplementedError(
        'enableZoom is not implemented on the current platform');
  }

  /// Set the current background color of this view.
  Future<void> setBackgroundColor(Color color) {
    throw UnimplementedError(
        'setBackgroundColor is not implemented on the current platform');
  }

  /// Sets the JavaScript execution mode to be used by the webview.
  Future<void> setJavaScriptMode(JavaScriptMode javaScriptMode) {
    throw UnimplementedError(
        'setJavaScriptMode is not implemented on the current platform');
  }

  /// Sets the value used for the HTTP `User-Agent:` request header.
  Future<void> setUserAgent(String? userAgent) {
    throw UnimplementedError(
        'setUserAgent is not implemented on the current platform');
  }

<<<<<<< HEAD
  /// Toggle the listener for content offset changes. Set to null to stop listening.
  Future<void> setOnContentOffsetChanged(
      void Function(int left, int top, int oldLeft, int oldTop)?
          onOffsetChange) {
    throw UnimplementedError(
        'setOnContentOffsetChanged is not implemented on the current platform');
=======
  /// Sets a callback that notifies the host application that web content is
  /// requesting permission to access the specified resources.
  Future<void> setOnPlatformPermissionRequest(
    void Function(PlatformWebViewPermissionRequest request) onPermissionRequest,
  ) {
    throw UnimplementedError(
      'setOnPermissionRequest is not implemented on the current platform',
    );
>>>>>>> b0173671
  }
}

/// Describes the parameters necessary for registering a JavaScript channel.
@immutable
class JavaScriptChannelParams {
  /// Creates a new [JavaScriptChannelParams] object.
  const JavaScriptChannelParams({
    required this.name,
    required this.onMessageReceived,
  });

  /// The name that identifies the JavaScript channel.
  final String name;

  /// The callback method that is invoked when a [JavaScriptMessage] is
  /// received.
  final void Function(JavaScriptMessage) onMessageReceived;
}<|MERGE_RESOLUTION|>--- conflicted
+++ resolved
@@ -261,14 +261,6 @@
         'setUserAgent is not implemented on the current platform');
   }
 
-<<<<<<< HEAD
-  /// Toggle the listener for content offset changes. Set to null to stop listening.
-  Future<void> setOnContentOffsetChanged(
-      void Function(int left, int top, int oldLeft, int oldTop)?
-          onOffsetChange) {
-    throw UnimplementedError(
-        'setOnContentOffsetChanged is not implemented on the current platform');
-=======
   /// Sets a callback that notifies the host application that web content is
   /// requesting permission to access the specified resources.
   Future<void> setOnPlatformPermissionRequest(
@@ -277,7 +269,14 @@
     throw UnimplementedError(
       'setOnPermissionRequest is not implemented on the current platform',
     );
->>>>>>> b0173671
+  }
+
+  /// Toggle the listener for content offset changes. Set to null to stop listening.
+  Future<void> setOnContentOffsetChanged(
+      void Function(int left, int top, int oldLeft, int oldTop)?
+      onOffsetChange) {
+    throw UnimplementedError(
+        'setOnContentOffsetChanged is not implemented on the current platform');
   }
 }
 
