--- conflicted
+++ resolved
@@ -400,8 +400,6 @@
       throwsUnimplementedError,
     );
   });
-<<<<<<< HEAD
-=======
 
   test(
       'Default implementation of setOnConsoleMessage should throw unimplemented error',
@@ -416,7 +414,6 @@
       throwsUnimplementedError,
     );
   });
->>>>>>> 275b76cc
 }
 
 class MockWebViewPlatformWithMixin extends MockWebViewPlatform
