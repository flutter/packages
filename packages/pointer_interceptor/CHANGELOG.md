## 0.9.1

* Removed `android` and `ios` directories from `example`, as the example doesn't
  build for those platforms.
<<<<<<< HEAD
* Marked `PointerInterceptor` as invisible, so it can be optimized by the engine.
=======
* Added `intercepting` field to allow for conditional pointer interception
>>>>>>> b8c9dab3

## 0.9.0+1

* Change sizing of HtmlElementView so it works well when slotted.

## 0.9.0

* Migrates to null safety.

## 0.8.0+2

* Use `ElevatedButton` instead of the deprecated `RaisedButton` in example and docs.

## 0.8.0+1

* Update README.md so images render in pub.dev

## 0.8.0

* Initial release of the `PointerInterceptor` widget.<|MERGE_RESOLUTION|>--- conflicted
+++ resolved
@@ -1,12 +1,12 @@
+## 0.9.2
+
+* Marked `PointerInterceptor` as invisible, so it can be optimized by the engine.
+
 ## 0.9.1
 
 * Removed `android` and `ios` directories from `example`, as the example doesn't
   build for those platforms.
-<<<<<<< HEAD
-* Marked `PointerInterceptor` as invisible, so it can be optimized by the engine.
-=======
 * Added `intercepting` field to allow for conditional pointer interception
->>>>>>> b8c9dab3
 
 ## 0.9.0+1
 
