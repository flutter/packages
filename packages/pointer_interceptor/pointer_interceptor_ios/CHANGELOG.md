## 0.10.0+1

<<<<<<< HEAD
* Adds privacy manifest.
=======
* Updates minimum required plugin_platform_interface version to 2.1.7.
>>>>>>> 378e7000

## 0.10.0

* Initial release.
<|MERGE_RESOLUTION|>--- conflicted
+++ resolved
@@ -1,10 +1,10 @@
+## 0.10.0+2
+
+* Adds privacy manifest.
+
 ## 0.10.0+1
 
-<<<<<<< HEAD
-* Adds privacy manifest.
-=======
 * Updates minimum required plugin_platform_interface version to 2.1.7.
->>>>>>> 378e7000
 
 ## 0.10.0
 
