--- conflicted
+++ resolved
@@ -1,38 +1,12 @@
 name: example
 description: A new Flutter project.
-
-# The following line prevents the package from being accidentally published to
-# pub.dev using `flutter pub publish`. This is preferred for private packages.
-publish_to: 'none' # Remove this line if you wish to publish to pub.dev
-
-# The following defines the version and build number for your application.
-# A version number is three numbers separated by dots, like 1.2.43
-# followed by an optional build number separated by a +.
-# Both the version and the builder number may be overridden in flutter
-# build by specifying --build-name and --build-number, respectively.
-# In Android, build-name is used as versionName while build-number used as versionCode.
-# Read more about Android versioning at https://developer.android.com/studio/publish/versioning
-# In iOS, build-name is used as CFBundleShortVersionString while build-number is used as CFBundleVersion.
-# Read more about iOS versioning at
-# https://developer.apple.com/library/archive/documentation/General/Reference/InfoPlistKeyReference/Articles/CoreFoundationKeys.html
-# In Windows, build-name is used as the major, minor, and patch parts
-# of the product and file versions while build-number is used as the build suffix.
+publish_to: 'none'
 version: 1.0.0+1
 
 environment:
-<<<<<<< HEAD
-  sdk: '>=2.17.0 <3.0.0'
-=======
   sdk: ">=2.12.0 <3.0.0"
   flutter: ">=3.0.0"
->>>>>>> d62b58db
 
-# Dependencies specify other packages that your package needs in order to work.
-# To automatically upgrade your package dependencies to the latest versions
-# consider running `flutter pub upgrade --major-versions`. Alternatively,
-# dependencies can be manually updated by changing the version numbers below to
-# the latest version available on pub.dev. To see which dependencies have newer
-# versions available, run `flutter pub outdated`.
 dependencies:
   adaptive_scaffold:
     path: ../../adaptive_scaffold
@@ -41,34 +15,18 @@
 
 
 
-  # The following adds the Cupertino Icons font to your application.
-  # Use with the CupertinoIcons class for iOS style icons.
   cupertino_icons: ^1.0.2
 
 dev_dependencies:
   flutter_test:
     sdk: flutter
 
-  # The "flutter_lints" package below contains a set of recommended lints to
-  # encourage good coding practices. The lint set provided by the package is
-  # activated in the `analysis_options.yaml` file located at the root of your
-  # package. See that file for information about deactivating specific lint
-  # rules and activating additional ones.
   flutter_lints: ^2.0.0
 
-# For information on the generic Dart part of this file, see the
-# following page: https://dart.dev/tools/pub/pubspec
+flutter:
 
-# The following section is specific to Flutter packages.
-flutter:
-<<<<<<< HEAD
-
-  # The following line ensures that the Material Icons font is
-  # included with your application, so that you can use the icons in
-  # the material Icons class.
   uses-material-design: true
 
-  # To add assets to your application, add an assets section, like this:
   assets:
     - images/noodles.png
     - images/plant-based.png
@@ -81,32 +39,4 @@
     - images/yoga.png
     - images/beauty.png
 
-  # An image asset can refer to one or more resolution-specific "variants", see
-  # https://flutter.dev/assets-and-images/#resolution-aware
-
-  # For details regarding adding assets from package dependencies, see
-  # https://flutter.dev/assets-and-images/#from-packages
-
-  # To add custom fonts to your application, add a fonts section here,
-  # in this "flutter" section. Each entry in this list should have a
-  # "family" key with the font family name, and a "fonts" key with a
-  # list giving the asset and other descriptors for the font. For
-  # example:
-  # fonts:
-  #   - family: Schyler
-  #     fonts:
-  #       - asset: fonts/Schyler-Regular.ttf
-  #       - asset: fonts/Schyler-Italic.ttf
-  #         style: italic
-  #   - family: Trajan Pro
-  #     fonts:
-  #       - asset: fonts/TrajanPro.ttf
-  #       - asset: fonts/TrajanPro_Bold.ttf
-  #         weight: 700
-  #
-  # For details regarding fonts from package dependencies,
-  # see https://flutter.dev/custom-fonts/#from-packages
-=======
-  uses-material-design: true
-  
->>>>>>> d62b58db
+  