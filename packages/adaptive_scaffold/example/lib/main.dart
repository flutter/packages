--- conflicted
+++ resolved
@@ -1,13 +1,9 @@
-<<<<<<< HEAD
-=======
 // Copyright 2013 The Flutter Authors. All rights reserved.
 // Use of this source code is governed by a BSD-style license that can be
 // found in the LICENSE file.
 
 import 'package:adaptive_scaffold/adaptive_scaffold.dart';
->>>>>>> d62b58db
 import 'package:flutter/material.dart';
-import 'package:adaptive_scaffold/adaptive_helper.dart';
 
 // A more functional demo of the usage of the adaptive layout helper widgets.
 // Modeled off of the example on the Material 3 page regarding adaptive layouts.
@@ -23,70 +19,15 @@
 /// or adaptive_scaffold_demo.dart
 
 void main() {
-<<<<<<< HEAD
-  runApp(const MyApp());
-}
-
-class MyApp extends StatelessWidget {
-  const MyApp({super.key});
-=======
   runApp(const _MyApp());
 }
 
 class _MyApp extends StatelessWidget {
   const _MyApp({Key? key}) : super(key: key);
->>>>>>> d62b58db
 
   @override
   Widget build(BuildContext context) {
     return MaterialApp(
-<<<<<<< HEAD
-      title: 'Flutter Demo',
-      theme: ThemeData(
-        primarySwatch: Colors.deepPurple,
-      ),
-      home: const MyHomePage(title: 'Flutter Demo Home Page'),
-    );
-  }
-}
-
-class ContextInformation extends InheritedWidget {
-  const ContextInformation({
-    Key? key,
-    required this.selected,
-    required this.displayed,
-    required Widget child,
-  }) : super(key: key, child: child);
-
-  final int? selected;
-  final bool displayed;
-
-  static ContextInformation of(BuildContext context) {
-    final ContextInformation? result =
-        context.dependOnInheritedWidgetOfExactType<ContextInformation>();
-    assert(result != null, 'No ContextInformation found in context');
-    return result!;
-  }
-
-  @override
-  bool updateShouldNotify(ContextInformation oldWidget) =>
-      selected != oldWidget.selected || displayed != displayed;
-}
-
-class MyHomePage extends StatefulWidget {
-  const MyHomePage({super.key, required this.title});
-
-  final String title;
-
-  @override
-  State<MyHomePage> createState() => _MyHomePageState();
-}
-
-class _MyHomePageState extends State<MyHomePage>
-    with TickerProviderStateMixin, ChangeNotifier {
-  ValueNotifier showGridView = ValueNotifier<bool>(false);
-
-=======
       title: 'Adaptive Layout Demo',
       routes: <String, Widget Function(BuildContext)>{
         _ExtractRouteArguments.routeName: (_) => const _ExtractRouteArguments()
@@ -113,7 +54,6 @@
   ValueNotifier<bool?> showGridView = ValueNotifier<bool?>(false);
 
   // The index of the selected mail card.
->>>>>>> d62b58db
   int? selected;
   void selectCard(int? index) {
     setState(() {
@@ -121,32 +61,14 @@
     });
   }
 
-<<<<<<< HEAD
-  bool displayed = false;
-  void setDisplayed(bool display) {
-    setState(() {
-      displayed = display;
-    });
-  }
-
-  int _selectedIndex = 0;
-
-=======
   // The index of the navigation screen. Only impacts body/secondaryBody
   int _navigationIndex = 0;
 
   // The controllers used for the staggered animation of the navigation elements.
->>>>>>> d62b58db
   late AnimationController _controller;
   late AnimationController _controller1;
   late AnimationController _controller2;
   late AnimationController _controller3;
-<<<<<<< HEAD
-  late AnimationController _controller4;
-  @override
-  void initState() {
-    showGridView.addListener(() {
-=======
   @override
   void initState() {
     showGridView.addListener(() {
@@ -155,7 +77,6 @@
       _controller
         ..reset()
         ..forward();
->>>>>>> d62b58db
       _controller1
         ..reset()
         ..forward();
@@ -165,12 +86,6 @@
       _controller3
         ..reset()
         ..forward();
-<<<<<<< HEAD
-      _controller4
-        ..reset()
-        ..forward();
-=======
->>>>>>> d62b58db
     });
     _controller = AnimationController(
       duration: const Duration(milliseconds: 1000),
@@ -188,32 +103,20 @@
       duration: const Duration(milliseconds: 1600),
       vsync: this,
     )..forward();
-<<<<<<< HEAD
-    _controller4 = AnimationController(
-      duration: const Duration(milliseconds: 1800),
-      vsync: this,
-    )..forward();
-
-=======
->>>>>>> d62b58db
     super.initState();
   }
 
   @override
   void dispose() {
     _controller.dispose();
-<<<<<<< HEAD
-=======
     _controller1.dispose();
     _controller2.dispose();
     _controller3.dispose();
->>>>>>> d62b58db
     super.dispose();
   }
 
   @override
   Widget build(BuildContext context) {
-<<<<<<< HEAD
     Widget trailingNavRail = Column(
       children: [
         const Divider(
@@ -321,6 +224,10 @@
       ],
     );
 
+    const Color iconColor = Color.fromARGB(255, 29, 25, 43);
+
+    // These are the destinations used within the AdaptiveScaffold navigation
+    // builders.
     const List<NavigationDestination> destinations = [
       NavigationDestination(
           label: 'Inbox', icon: Icon(Icons.inbox, color: Colors.black)),
@@ -340,7 +247,7 @@
           icon: SlideTransition(
               position: Tween(begin: const Offset(-1, 0), end: Offset.zero)
                   .animate(CurvedAnimation(
-                      parent: _controller1, curve: Curves.easeInOutCubic)),
+                      parent: _controller, curve: Curves.easeInOutCubic)),
               child: const Icon(
                 Icons.inbox,
               )),
@@ -349,147 +256,23 @@
           icon: SlideTransition(
               position: Tween(begin: const Offset(-2, 0), end: Offset.zero)
                   .animate(CurvedAnimation(
-                      parent: _controller2, curve: Curves.easeInOutCubic)),
+                      parent: _controller1, curve: Curves.easeInOutCubic)),
               child: const Icon(Icons.article_outlined)),
           label: 'Articles'),
       NavigationDestination(
           icon: SlideTransition(
               position: Tween(begin: const Offset(-3, 0), end: Offset.zero)
                   .animate(CurvedAnimation(
-                      parent: _controller3, curve: Curves.easeInOutCubic)),
+                      parent: _controller2, curve: Curves.easeInOutCubic)),
               child: const Icon(Icons.chat_bubble_outline)),
           label: 'Chat'),
       NavigationDestination(
           icon: SlideTransition(
               position: Tween(begin: const Offset(-4, 0), end: Offset.zero)
                   .animate(CurvedAnimation(
-                      parent: _controller4, curve: Curves.easeInOutCubic)),
+                      parent: _controller3, curve: Curves.easeInOutCubic)),
               child: const Icon(Icons.video_call_outlined)),
           label: 'Video'),
-    ];
-
-    showGridView.value = Breakpoints.medium.isActive(context);
-    return Scaffold(
-      backgroundColor: const Color.fromARGB(255, 236, 235, 243),
-      body: SafeArea(
-        child: ContextInformation(
-          selected: selected,
-          displayed: displayed,
-          child: Directionality(
-            textDirection: TextDirection.ltr,
-            // Adaptive Layout Helper Widgets use starting here:
-            child: AdaptiveLayout(
-              primaryNavigation: SlotLayout(
-                config: {
-                  Breakpoints.medium: SlotLayoutConfig(
-                      key: const Key('primaryNavigation'),
-                      builder: (_) => AdaptiveScaffold.toNavigationRail(
-                            onDestinationSelected: (int index) {
-                              setState(() {
-                                _selectedIndex = index;
-                              });
-                            },
-                            width: 72,
-                            selectedIndex: _selectedIndex,
-                            leading: ScaleTransition(
-                              scale: _controller1,
-                              child: const ComposeIcon(),
-                            ),
-                            backgroundColor:
-                                const Color.fromARGB(0, 255, 255, 255),
-                            labelType: NavigationRailLabelType.none,
-                            destinations: destinations2,
-                          )),
-                  Breakpoints.expanded: SlotLayoutConfig(
-                    key: const Key('primaryNavigation1'),
-                    inAnimation: AdaptiveScaffold.leftOutIn,
-                    builder: (_) => AdaptiveScaffold.toNavigationRail(
-                      leading: const ComposeButton(),
-                      trailing: trailingNavRail,
-                      backgroundColor: Colors.transparent,
-                      labelType: NavigationRailLabelType.none,
-                      selectedIndex: 0,
-                      extended: true,
-                      destinations: destinations,
-                    ),
-                  ),
-                },
-              ),
-              body: SlotLayout(
-                config: {
-                  Breakpoints.compact: SlotLayoutConfig(
-                    key: const Key('body'),
-                    builder: (_) => (_selectedIndex == 0)
-                        ? Padding(
-                            padding: const EdgeInsets.fromLTRB(0, 32, 0, 0),
-                            child: ItemList(
-                              items: allItems,
-                              selectCard: selectCard,
-                              setDisplayed: setDisplayed,
-                              showGridView: false,
-                            ),
-                          )
-                        : const ExamplePage(),
-                  ),
-                },
-              ),
-              secondaryBody: _selectedIndex == 0
-                  ? SlotLayout(
-                      config: {
-                        Breakpoints.medium: SlotLayoutConfig(
-                          outAnimation: AdaptiveScaffold.stayOnScreen,
-                          key: const Key('sb1'),
-                          builder: (_) =>
-                              DetailTile(item: allItems[selected ?? 0]),
-                        ),
-                        Breakpoints.expanded: SlotLayoutConfig(
-                          outAnimation: AdaptiveScaffold.stayOnScreen,
-                          key: const Key('sb1'),
-                          builder: (_) =>
-                              DetailTile(item: allItems[selected ?? 0]),
-                        ),
-                      },
-                    )
-                  : null,
-              bottomNavigation: SlotLayout(
-                config: {
-                  Breakpoints.compact: SlotLayoutConfig(
-                    key: const Key('bn'),
-                    outAnimation: AdaptiveScaffold.topToBottom,
-                    builder: (_) => AdaptiveScaffold.toBottomNavigationBar(
-                        destinations: destinations),
-                  ),
-                  Breakpoints.medium: SlotLayoutConfig.empty(),
-                  Breakpoints.expanded: SlotLayoutConfig.empty(),
-                },
-              ),
-            ),
-          ),
-        ),
-      ),
-    );
-  }
-}
-
-class ComposeIcon extends StatelessWidget {
-  const ComposeIcon({
-=======
-    const Color iconColor = Color.fromARGB(255, 29, 25, 43);
-
-    // These are the destinations used within the AdaptiveScaffold navigation
-    // builders.
-    const List<NavigationDestination> destinations = <NavigationDestination>[
-      NavigationDestination(
-          label: 'Inbox', icon: Icon(Icons.inbox, color: iconColor)),
-      NavigationDestination(
-          label: 'Articles',
-          icon: Icon(Icons.article_outlined, color: iconColor)),
-      NavigationDestination(
-          label: 'Chat',
-          icon: Icon(Icons.chat_bubble_outline, color: iconColor)),
-      NavigationDestination(
-          label: 'Video',
-          icon: Icon(Icons.video_call_outlined, color: iconColor)),
     ];
 
     // Updating the listener value.
@@ -516,7 +299,7 @@
                 // Usually it would be easier to use a builder from
                 // AdaptiveScaffold for these types of navigations but this
                 // navigation has custom staggered item animations.
-                child: NavigationRail(
+                child: AdaptiveScaffold.toNavigationRail(
                   onDestinationSelected: (int index) {
                     setState(() {
                       _navigationIndex = index;
@@ -529,48 +312,7 @@
                   ),
                   backgroundColor: const Color.fromARGB(0, 255, 255, 255),
                   labelType: NavigationRailLabelType.none,
-                  destinations: <NavigationRailDestination>[
-                    NavigationRailDestination(
-                        icon: SlideTransition(
-                            position: Tween<Offset>(
-                                    begin: const Offset(-1, 0),
-                                    end: Offset.zero)
-                                .animate(CurvedAnimation(
-                                    parent: _controller,
-                                    curve: Curves.easeInOutCubic)),
-                            child: const Icon(Icons.inbox)),
-                        label: const Text('Inbox')),
-                    NavigationRailDestination(
-                        icon: SlideTransition(
-                            position: Tween<Offset>(
-                                    begin: const Offset(-2, 0),
-                                    end: Offset.zero)
-                                .animate(CurvedAnimation(
-                                    parent: _controller1,
-                                    curve: Curves.easeInOutCubic)),
-                            child: const Icon(Icons.article_outlined)),
-                        label: const Text('Articles')),
-                    NavigationRailDestination(
-                        icon: SlideTransition(
-                            position: Tween<Offset>(
-                                    begin: const Offset(-3, 0),
-                                    end: Offset.zero)
-                                .animate(CurvedAnimation(
-                                    parent: _controller2,
-                                    curve: Curves.easeInOutCubic)),
-                            child: const Icon(Icons.chat_bubble_outline)),
-                        label: const Text('Chat')),
-                    NavigationRailDestination(
-                        icon: SlideTransition(
-                            position: Tween<Offset>(
-                                    begin: const Offset(-4, 0),
-                                    end: Offset.zero)
-                                .animate(CurvedAnimation(
-                                    parent: _controller3,
-                                    curve: Curves.easeInOutCubic)),
-                            child: const Icon(Icons.video_call_outlined)),
-                        label: const Text('Video')),
-                  ],
+                  destinations: destinations2,
                 ),
               ),
             ),
@@ -586,6 +328,7 @@
                   });
                 },
                 selectedIndex: _navigationIndex,
+                trailing: trailingNavRail,
                 extended: true,
                 destinations: destinations,
               ),
@@ -604,7 +347,7 @@
                       padding: const EdgeInsets.fromLTRB(0, 32, 0, 0),
                       child: _ItemList(
                         selected: selected,
-                        items: _all_Items,
+                        items: allItems,
                         selectCard: selectCard,
                       ),
                     )
@@ -620,14 +363,12 @@
                     // disappearing as it is animating out.
                     outAnimation: AdaptiveScaffold.stayOnScreen,
                     key: const Key('sb1'),
-                    builder: (_) =>
-                        _DetailTile(item: _all_Items[selected ?? 0]),
+                    builder: (_) => _DetailTile(item: allItems[selected ?? 0]),
                   ),
                   Breakpoints.large: SlotLayout.from(
                     outAnimation: AdaptiveScaffold.stayOnScreen,
                     key: const Key('sb1'),
-                    builder: (_) =>
-                        _DetailTile(item: _all_Items[selected ?? 0]),
+                    builder: (_) => _DetailTile(item: allItems[selected ?? 0]),
                   ),
                 },
               )
@@ -651,13 +392,11 @@
 
 class _ComposeIcon extends StatelessWidget {
   const _ComposeIcon({
->>>>>>> d62b58db
     Key? key,
   }) : super(key: key);
 
   @override
   Widget build(BuildContext context) {
-<<<<<<< HEAD
     return Column(children: [
       Container(
         padding: const EdgeInsets.fromLTRB(0, 10, 0, 18),
@@ -686,46 +425,21 @@
   }
 }
 
-class ComposeButton extends StatelessWidget {
-  const ComposeButton({
-=======
-    return Container(
-      decoration: BoxDecoration(
-        color: const Color.fromARGB(255, 254, 215, 227),
-        borderRadius: const BorderRadius.all(Radius.circular(15)),
-        boxShadow: <BoxShadow>[
-          BoxShadow(
-            color: Colors.grey.withOpacity(0.5),
-            spreadRadius: 1,
-            blurRadius: 2,
-            offset: const Offset(0, 2),
-          ),
-        ],
-      ),
-      width: 50,
-      height: 50,
-      child: const Icon(Icons.edit_outlined),
-    );
-  }
-}
-
 class _ComposeButton extends StatelessWidget {
   const _ComposeButton({
->>>>>>> d62b58db
     Key? key,
   }) : super(key: key);
 
   @override
   Widget build(BuildContext context) {
     return Padding(
-<<<<<<< HEAD
       padding: const EdgeInsets.fromLTRB(8.0, 5, 0, 12),
-      child: Column(children: [
+      child: Column(children: <Widget>[
         Container(
-            padding: EdgeInsets.fromLTRB(6, 0, 0, 0),
+            padding: const EdgeInsets.fromLTRB(6, 0, 0, 0),
             child: Row(
               mainAxisAlignment: MainAxisAlignment.spaceBetween,
-              children: const [
+              children: const <Widget>[
                 Text(
                   "REPLY",
                   style: TextStyle(color: Colors.deepPurple, fontSize: 15),
@@ -744,14 +458,16 @@
           decoration: BoxDecoration(
             color: const Color.fromARGB(255, 255, 225, 231),
             borderRadius: const BorderRadius.all(Radius.circular(15)),
-            boxShadow: [
-              BoxShadow(
-                color: Colors.grey.withOpacity(0.5),
-                spreadRadius: 1,
-                blurRadius: 2,
-                offset: const Offset(0, 2),
-              ),
-            ],
+            boxShadow: Breakpoints.mediumAndUp.isActive(context)
+                ? null
+                : <BoxShadow>[
+                    BoxShadow(
+                      color: Colors.grey.withOpacity(0.5),
+                      spreadRadius: 1,
+                      blurRadius: 2,
+                      offset: const Offset(0, 2),
+                    ),
+                  ],
           ),
           width: 200,
           height: 50,
@@ -780,64 +496,15 @@
     required this.showGridView,
   }) : super(key: key);
 
-  final List<Item> items;
+  final List<_Item> items;
   final Function selectCard;
   final Function setDisplayed;
   final bool showGridView;
-=======
-      padding: const EdgeInsets.fromLTRB(8.0, 0, 0, 0),
-      child: Container(
-        alignment: Alignment.centerLeft,
-        decoration: BoxDecoration(
-          color: const Color.fromARGB(255, 255, 216, 228),
-          borderRadius: const BorderRadius.all(Radius.circular(15)),
-          boxShadow: Breakpoints.mediumAndUp.isActive(context)
-              ? null
-              : <BoxShadow>[
-                  BoxShadow(
-                    color: Colors.grey.withOpacity(0.5),
-                    spreadRadius: 1,
-                    blurRadius: 2,
-                    offset: const Offset(0, 2),
-                  ),
-                ],
-        ),
-        width: 200,
-        height: 50,
-        child: Padding(
-          padding: const EdgeInsets.fromLTRB(16.0, 0, 0, 0),
-          child: Row(
-            children: const <Widget>[
-              Icon(Icons.edit_outlined),
-              SizedBox(width: 20),
-              Center(child: Text('Compose')),
-            ],
-          ),
-        ),
-      ),
-    );
-  }
-}
-
-// ItemList creates the list of cards and the search bar.
-class _ItemList extends StatelessWidget {
-  const _ItemList({
-    Key? key,
-    required this.items,
-    required this.selectCard,
-    required this.selected,
-  }) : super(key: key);
-
-  final List<_Item> items;
-  final int? selected;
-  final Function selectCard;
->>>>>>> d62b58db
 
   @override
   Widget build(BuildContext context) {
     return Scaffold(
       backgroundColor: const Color.fromARGB(0, 0, 0, 0),
-<<<<<<< HEAD
       floatingActionButton: Breakpoints.medium.isActive(context)
           ? null
           : Container(
@@ -853,19 +520,61 @@
                   ),
                 ],
               ),
+              width: 200,
+              height: 50,
+              child: Padding(
+                padding: const EdgeInsets.fromLTRB(16.0, 0, 0, 0),
+                child: Row(
+                  children: const <Widget>[
+                    Icon(Icons.edit_outlined),
+                    SizedBox(width: 20),
+                    Center(child: Text('Compose')),
+                  ],
+                ),
+              ),
+            ),
+    );
+  }
+}
+
+// ItemList creates the list of cards and the search bar.
+class _ItemList extends StatelessWidget {
+  const _ItemList({
+    Key? key,
+    required this.items,
+    required this.selectCard,
+    required this.selected,
+  }) : super(key: key);
+
+  final List<_Item> items;
+  final int? selected;
+  final Function selectCard;
+
+  @override
+  Widget build(BuildContext context) {
+    return Scaffold(
+      backgroundColor: const Color.fromARGB(0, 0, 0, 0),
+      floatingActionButton: Breakpoints.mediumAndUp.isActive(context)
+          ? null
+          : Container(
+              decoration: BoxDecoration(
+                color: const Color.fromARGB(255, 254, 215, 227),
+                borderRadius: const BorderRadius.all(Radius.circular(15)),
+                boxShadow: <BoxShadow>[
+                  BoxShadow(
+                    color: Colors.grey.withOpacity(0.5),
+                    spreadRadius: 1,
+                    blurRadius: 2,
+                    offset: const Offset(0, 2),
+                  ),
+                ],
+              ),
               width: 50,
               height: 50,
               child: const Icon(Icons.edit_outlined),
             ),
       body: Column(
-        children: [
-=======
-      floatingActionButton: Breakpoints.mediumAndUp.isActive(context)
-          ? null
-          : const _ComposeIcon(),
-      body: Column(
         children: <Widget>[
->>>>>>> d62b58db
           Padding(
             padding: const EdgeInsets.all(8.0),
             child: TextField(
@@ -877,12 +586,8 @@
                 suffixIcon: Padding(
                   padding: const EdgeInsets.fromLTRB(20, 0, 20, 0),
                   child: CircleAvatar(
-<<<<<<< HEAD
                     radius: 18,
                     child: Image.asset('images/woman.png'),
-=======
-                    backgroundImage: NetworkImage(_all_Items[0].image),
->>>>>>> d62b58db
                   ),
                 ),
                 border: OutlineInputBorder(
@@ -893,11 +598,7 @@
                 contentPadding: const EdgeInsets.all(25),
                 hintStyle:
                     const TextStyle(color: Color.fromARGB(255, 135, 129, 138)),
-<<<<<<< HEAD
-                hintText: "Search replies",
-=======
                 hintText: 'Search replies',
->>>>>>> d62b58db
                 fillColor: Colors.white,
               ),
             ),
@@ -905,13 +606,13 @@
           Expanded(
             child: ListView.builder(
               itemCount: items.length,
-<<<<<<< HEAD
-              itemBuilder: (context, index) => ItemListTile(
+              itemBuilder: (BuildContext context, int index) => _ItemListTile(
                 item: items[index],
                 email: items[index].emails![0],
                 selectCard: selectCard,
-                showGridView: showGridView,
-                setDisplayed: setDisplayed,
+                selected: selected,
+                //showGridView: showGridView,
+                //setDisplayed: setDisplayed,
               ),
             ),
           ),
@@ -921,69 +622,17 @@
   }
 }
 
-class ItemListTile extends StatelessWidget {
-  const ItemListTile({
+class _ItemListTile extends StatelessWidget {
+  const _ItemListTile({
     Key? key,
     required this.item,
     required this.email,
     required this.selectCard,
-    required this.showGridView,
-    required this.setDisplayed,
-  }) : super(key: key);
-
-  final Item item;
-  final Email email;
-  final Function selectCard;
-  final Function setDisplayed;
-  final bool showGridView;
-
-  @override
-  Widget build(BuildContext context) {
-    final int index = allItems.indexOf(item);
-    final bool isSelected = ContextInformation.of(context).selected == index;
-
-    return GestureDetector(
-      onTap: (() {
-        selectCard(index);
-        if (!showGridView) {
-          setDisplayed(true);
-          Navigator.push<dynamic>(
-            context,
-            MaterialPageRoute<dynamic>(
-              builder: (context) => SafeArea(
-                child: RouteDetailView(
-                  item: item,
-                  selectCard: selectCard,
-                  setDisplayed: setDisplayed,
-                ),
-              ),
-            ),
-          );
-        }
-      }),
-=======
-              itemBuilder: (_, int index) => _ItemListTile(
-                selected: selected,
-                item: items[index],
-                selectCard: selectCard,
-              ),
-            ),
-          ),
-        ],
-      ),
-    );
-  }
-}
-
-class _ItemListTile extends StatelessWidget {
-  const _ItemListTile({
-    Key? key,
-    required this.item,
-    required this.selectCard,
     required this.selected,
   }) : super(key: key);
 
   final _Item item;
+  final _Email email;
   final int? selected;
   final Function selectCard;
 
@@ -1002,57 +651,34 @@
           );
         }
       },
->>>>>>> d62b58db
       child: Padding(
         padding: const EdgeInsets.all(8.0),
         child: Container(
           decoration: BoxDecoration(
-<<<<<<< HEAD
-              color: isSelected
+              color: selected == allItems.indexOf(item)
                   ? const Color.fromARGB(255, 237, 221, 255)
                   : const Color.fromARGB(255, 245, 241, 248),
-=======
-              color: selected == _all_Items.indexOf(item)
-                  ? const Color.fromARGB(255, 234, 222, 255)
-                  : const Color.fromARGB(255, 243, 237, 247),
->>>>>>> d62b58db
               borderRadius: const BorderRadius.all(Radius.circular(10))),
           child: Padding(
             padding: const EdgeInsets.all(16.0),
             child: Column(
               crossAxisAlignment: CrossAxisAlignment.start,
-<<<<<<< HEAD
               children: [
                 Row(
                   children: [
                     CircleAvatar(
                       radius: 18,
                       child: Image.asset(email.image),
-=======
-              children: <Widget>[
-                Row(
-                  children: <Widget>[
-                    CircleAvatar(
-                      backgroundImage: NetworkImage(item.image),
->>>>>>> d62b58db
                     ),
                     const SizedBox(width: 8),
                     Column(
                       crossAxisAlignment: CrossAxisAlignment.start,
-<<<<<<< HEAD
                       children: [
                         Text(email.sender,
                             style: TextStyle(
                                 color: Colors.grey[850], fontSize: 13)),
                         const SizedBox(height: 3),
                         Text('${email.time} ago',
-=======
-                      children: <Widget>[
-                        Text(item.name,
-                            style: Theme.of(context).textTheme.bodyText1),
-                        const SizedBox(height: 3),
-                        Text('${item.time} ago',
->>>>>>> d62b58db
                             style: Theme.of(context).textTheme.caption),
                       ],
                     ),
@@ -1062,7 +688,6 @@
                       decoration: const BoxDecoration(
                           color: Colors.white,
                           borderRadius: BorderRadius.all(Radius.circular(50))),
-<<<<<<< HEAD
                       child: Icon(
                         Icons.star_outline,
                         color: Colors.grey[500],
@@ -1092,46 +717,18 @@
   }
 }
 
-class DetailTile extends StatelessWidget {
-  const DetailTile({
-    required this.item,
-    Key? key,
-  }) : super(key: key);
-  final Item item;
-=======
-                      child: const Icon(Icons.star_outline),
-                    ),
-                  ],
-                ),
-                const SizedBox(height: 10),
-                Text(item.title,
-                    style: Theme.of(context).textTheme.titleMedium),
-                const SizedBox(height: 4),
-                Text(item.body.replaceRange(80, item.body.length, '...'),
-                    style: Theme.of(context).textTheme.bodyText1),
-              ],
-            ),
-          ),
-        ),
-      ),
-    );
-  }
-}
-
 class _DetailTile extends StatelessWidget {
   const _DetailTile({
     required this.item,
     Key? key,
   }) : super(key: key);
   final _Item item;
->>>>>>> d62b58db
 
   @override
   Widget build(BuildContext context) {
     return Padding(
       padding: const EdgeInsets.all(8.0),
       child: SizedBox(
-<<<<<<< HEAD
         height: MediaQuery.of(context).size.height,
         child: Container(
           decoration: const BoxDecoration(
@@ -1198,8 +795,8 @@
                 child: ListView.builder(
                     itemCount: item.emails!.length,
                     itemBuilder: (BuildContext context, int index) {
-                      final Email thisEmail = item.emails![index];
-                      return EmailTile(
+                      final _Email thisEmail = item.emails![index];
+                      return _EmailTile(
                         sender: thisEmail.sender,
                         time: thisEmail.time,
                         senderIcon: thisEmail.image,
@@ -1218,8 +815,8 @@
   }
 }
 
-class EmailTile extends StatelessWidget {
-  const EmailTile({
+class _EmailTile extends StatelessWidget {
+  const _EmailTile({
     required this.sender,
     required this.time,
     required this.senderIcon,
@@ -1248,9 +845,9 @@
           padding: const EdgeInsets.all(16.0),
           child: Column(
             crossAxisAlignment: CrossAxisAlignment.start,
-            children: [
+            children: <Widget>[
               Row(
-                children: [
+                children: <Widget>[
                   CircleAvatar(
                     radius: 18,
                     child: Image.asset(senderIcon),
@@ -1297,7 +894,7 @@
                 mainAxisAlignment: MainAxisAlignment.spaceAround,
                 children: [
                   SizedBox(
-                      width: 150,
+                      width: 126,
                       child: OutlinedButton(
                         onPressed: () {},
                         style: ButtonStyle(
@@ -1316,7 +913,7 @@
                         ),
                       )),
                   SizedBox(
-                      width: 150,
+                      width: 126,
                       child: OutlinedButton(
                         onPressed: () {},
                         style: ButtonStyle(
@@ -1344,42 +941,6 @@
   }
 }
 
-class RouteDetailView extends StatelessWidget {
-  const RouteDetailView(
-      {required this.item,
-      required this.selectCard,
-      required this.setDisplayed,
-      super.key});
-  final Item item;
-  final Function selectCard;
-  final Function setDisplayed;
-=======
-        height: 300,
-        child: Container(
-          decoration: const BoxDecoration(
-              color: Color.fromARGB(255, 255, 251, 254),
-              borderRadius: BorderRadius.all(Radius.circular(10))),
-          child: Padding(
-            padding: const EdgeInsets.all(16.0),
-            child: Column(
-              crossAxisAlignment: CrossAxisAlignment.start,
-              children: <Widget>[
-                Text(item.title, style: Theme.of(context).textTheme.titleLarge),
-                Text('3 Messages',
-                    style: Theme.of(context).textTheme.labelSmall),
-                const SizedBox(
-                  height: 20,
-                ),
-                Text(item.body, style: Theme.of(context).textTheme.bodyLarge),
-              ],
-            ),
-          ),
-        ),
-      ),
-    );
-  }
-}
-
 // The ScreenArguments used to pass arguments to the RouteDetailView as a named
 // route.
 class _ScreenArguments {
@@ -1414,45 +975,23 @@
 
   final _Item item;
   final Function selectCard;
->>>>>>> d62b58db
 
   @override
   Widget build(BuildContext context) {
     return Scaffold(
       body: Column(
-<<<<<<< HEAD
-        children: [
-=======
         children: <Widget>[
->>>>>>> d62b58db
           Align(
             alignment: Alignment.topLeft,
             child: TextButton(
               onPressed: () {
-<<<<<<< HEAD
-                Navigator.pop(context);
-                selectCard(null);
-                setDisplayed(false);
-=======
                 Navigator.popUntil(context,
                     (Route<dynamic> route) => route.settings.name == '/');
                 selectCard(null);
->>>>>>> d62b58db
               },
               child: const Icon(Icons.arrow_back),
             ),
           ),
-<<<<<<< HEAD
-          DetailTile(item: item),
-        ],
-      ),
-    );
-  }
-}
-
-class ExamplePage extends StatelessWidget {
-  const ExamplePage({super.key});
-=======
           _DetailTile(item: item),
         ],
       ),
@@ -1462,7 +1001,6 @@
 
 class _ExamplePage extends StatelessWidget {
   const _ExamplePage({Key? key}) : super(key: key);
->>>>>>> d62b58db
 
   @override
   Widget build(BuildContext context) {
@@ -1470,19 +1008,18 @@
   }
 }
 
-<<<<<<< HEAD
-class Item {
-  const Item({
+class _Item {
+  const _Item({
     required this.title,
     required this.emails,
   });
 
   final String title;
-  final List<Email>? emails;
-}
-
-class Email {
-  const Email({
+  final List<_Email>? emails;
+}
+
+class _Email {
+  const _Email({
     required this.sender,
     required this.recepients,
     required this.image,
@@ -1499,11 +1036,11 @@
   final String bodyImage;
 }
 
-const List<Item> allItems = [
-  Item(
+const List<_Item> allItems = <_Item>[
+  _Item(
     title: 'Dinner Club',
-    emails: [
-      Email(
+    emails: <_Email>[
+      _Email(
         sender: 'So Duri',
         recepients: 'me, Ziad and Lily',
         image: 'images/young-man.png',
@@ -1512,7 +1049,7 @@
             "I think it's time for us to finally try that new noodle shop downtown that doesn't use menus. I'm so intrigued by this idea of a noodle restaurant where no one gets to order for themselves - could be fun, or terrible, or both :)",
         bodyImage: '',
       ),
-      Email(
+      _Email(
           sender: 'Me',
           recepients: 'me, Ziad, and Lily',
           image: 'images/woman.png',
@@ -1520,7 +1057,7 @@
           body:
               'Yes! I forgot about that place! Im definitely up for taking a risk this week and handing control over to this mysterious noodle chef. I wonder what happens if you have allergies though? Lucky none of us have any otherwise Id be a bit concerned.',
           bodyImage: ''),
-      Email(
+      _Email(
           sender: 'Ziad Aouad',
           recepients: 'me, Ziad and Lily',
           image: 'images/man.png',
@@ -1530,131 +1067,32 @@
           bodyImage: ''),
     ],
   ),
-  Item(
+  _Item(
     title: '7 Best Yoga Poses for Strength Training',
     emails: [
-      Email(
+      _Email(
         sender: 'Elaine Howley',
         time: '2 hours',
         body:
-            "Though many people think of yoga as mostly a way to stretch out and relax, in actuality, it can provide a fantastic full-body workout that can even make you stronger.",
+            'Though many people think of yoga as mostly a way to stretch out and relax, in actuality, it can provide a fantastic full-body workout that can even make you stronger.',
         image: 'images/beauty.png',
         bodyImage: 'images/yoga.png',
         recepients: '',
       ),
     ],
   ),
-  Item(
+  _Item(
     title: 'A Programming Language for Hardware Accelerators',
     emails: [
-      Email(
+      _Email(
         sender: 'Laney Mansell',
         time: '10 min',
         body:
-            "Moore’s Law needs a hug. The days of stuffing transistors on little silicon computer chips are numbered, and their life rafts — hardware accelerators — come with a price. ",
+            'Moore’s Law needs a hug. The days of stuffing transistors on little silicon computer chips are numbered, and their life rafts — hardware accelerators — come with a price. ',
         image: 'images/woman2.png',
         bodyImage: '',
         recepients: '',
       ),
     ],
-=======
-class _Item {
-  const _Item({
-    required this.name,
-    required this.time,
-    required this.title,
-    required this.body,
-    required this.image,
-  });
-
-  final String name;
-  final String time;
-  final String title;
-  final String body;
-  final String image;
-}
-
-const List<_Item> _all_Items = <_Item>[
-  _Item(
-    name: 'So Duri',
-    time: '20 min',
-    title: 'Dinner Club',
-    body:
-        "I think it's time for us to finally try that new noodle shop downtown that doesn't use menus. Anyone else have other suggestions for dinner club this week? I'm so intruiged by this idea of a noodle restaurant where no one gets to order for themselves - could be fun, or terrible, or both :)",
-    image:
-        'https://images.unsplash.com/photo-1463453091185-61582044d556?ixlib=rb-1.2.1&ixid=MnwxMjA3fDB8MHxzZWFyY2h8MTJ8fHByb2ZpbGUlMjBwaWN0dXJlfGVufDB8fDB8fA%3D%3D&auto=format&fit=crop&w=400&q=60',
-  ),
-  _Item(
-    name: 'Lily Mac',
-    time: '2 hours',
-    title: 'This food show is made for you',
-    body:
-        "3I think it's time for us to finally try that new noodle shop downtown that doesn't use menus. Anyone else have other suggestions for dinner club this week? I'm so intruiged by this idea of a noodle restaurant where no one gets to order for themselves - could be fun, or terrible, or both :)",
-    image:
-        'https://images.unsplash.com/photo-1603415526960-f7e0328c63b1?ixlib=rb-1.2.1&ixid=MnwxMjA3fDB8MHxzZWFyY2h8M3x8cHJvZmlsZSUyMHBpY3R1cmV8ZW58MHx8MHx8&auto=format&fit=crop&w=400&q=60',
-  ),
-  _Item(
-    name: 'Lani Mansell',
-    time: '10 min',
-    title: 'Dinner Club 4',
-    body:
-        "4I think it's time for us to finally try that new noodle shop downtown that doesn't use menus. Anyone else have other suggestions for dinner club this week? I'm so intruiged by this idea of a noodle restaurant where no one gets to order for themselves - could be fun, or terrible, or both :)",
-    image:
-        'https://images.unsplash.com/photo-1629467057571-42d22d8f0cbd?ixlib=rb-1.2.1&ixid=MnwxMjA3fDB8MHxzZWFyY2h8MTN8fHByb2ZpbGUlMjBwaWN0dXJlfGVufDB8fDB8fA%3D%3D&auto=format&fit=crop&w=400&q=60',
-  ),
-  _Item(
-    name: 'Caitlyn Mars',
-    time: '10 min',
-    title: 'This food ',
-    body:
-        "1I think it's time for us to finally try that new noodle shop downtown that doesn't use menus. Anyone else have other suggestions for dinner club this week? I'm so intruiged by this idea of a noodle restaurant where no one gets to order for themselves - could be fun, or terrible, or both :)",
-    image:
-        'https://images.unsplash.com/photo-1619895862022-09114b41f16f?ixlib=rb-1.2.1&ixid=MnwxMjA3fDB8MHxzZWFyY2h8Nnx8cHJvZmlsZSUyMHBpY3R1cmV8ZW58MHx8MHx8&auto=format&fit=crop&w=400&q=60',
-  ),
-  _Item(
-    name: 'Robin Goff',
-    time: '10 min',
-    title: 'Dinner Club 5',
-    body:
-        "5I think it's time for us to finally try that new noodle shop downtown that doesn't use menus. Anyone else have other suggestions for dinner club this week? I'm so intruiged by this idea of a noodle restaurant where no one gets to order for themselves - could be fun, or terrible, or both :)",
-    image:
-        'https://images.unsplash.com/photo-1518020382113-a7e8fc38eac9?ixlib=rb-1.2.1&ixid=MnwxMjA3fDB8MHxzZWFyY2h8MTh8fHByb2ZpbGUlMjBwaWN0dXJlfGVufDB8fDB8fA%3D%3D&auto=format&fit=crop&w=400&q=60',
-  ),
-  _Item(
-    name: 'Klara Blan',
-    time: '10 min',
-    title: 'Dinner Club 6',
-    body:
-        "6I think it's time for us to finally try that new noodle shop downtown that doesn't use menus. Anyone else have other suggestions for dinner club this week? I'm so intruiged by this idea of a noodle restaurant where no one gets to order for themselves - could be fun, or terrible, or both :)",
-    image:
-        'https://images.unsplash.com/photo-1518020382113-a7e8fc38eac9?ixlib=rb-1.2.1&ixid=MnwxMjA3fDB8MHxzZWFyY2h8MTh8fHByb2ZpbGUlMjBwaWN0dXJlfGVufDB8fDB8fA%3D%3D&auto=format&fit=crop&w=400&q=60',
-  ),
-  _Item(
-    name: 'Bianka Bass',
-    time: '10 min',
-    title: 'Dinner Club 7',
-    body:
-        "7I think it's time for us to finally try that new noodle shop downtown that doesn't use menus. Anyone else have other suggestions for dinner club this week? I'm so intruiged by this idea of a noodle restaurant where no one gets to order for themselves - could be fun, or terrible, or both :)",
-    image:
-        'https://images.unsplash.com/photo-1518020382113-a7e8fc38eac9?ixlib=rb-1.2.1&ixid=MnwxMjA3fDB8MHxzZWFyY2h8MTh8fHByb2ZpbGUlMjBwaWN0dXJlfGVufDB8fDB8fA%3D%3D&auto=format&fit=crop&w=400&q=60',
-  ),
-  _Item(
-    name: 'Beau Kline',
-    time: '10 min',
-    title: 'Dinner Club 8',
-    body:
-        "8I think it's time for us to finally try that new noodle shop downtown that doesn't use menus. Anyone else have other suggestions for dinner club this week? I'm so intruiged by this idea of a noodle restaurant where no one gets to order for themselves - could be fun, or terrible, or both :)",
-    image:
-        'https://images.unsplash.com/photo-1518020382113-a7e8fc38eac9?ixlib=rb-1.2.1&ixid=MnwxMjA3fDB8MHxzZWFyY2h8MTh8fHByb2ZpbGUlMjBwaWN0dXJlfGVufDB8fDB8fA%3D%3D&auto=format&fit=crop&w=400&q=60',
-  ),
-  _Item(
-    name: 'Fran Martin',
-    time: '10 min',
-    title: 'Dinner Club 9',
-    body:
-        "9I think it's time for us to finally try that new noodle shop downtown that doesn't use menus. Anyone else have other suggestions for dinner club this week? I'm so intruiged by this idea of a noodle restaurant where no one gets to order for themselves - could be fun, or terrible, or both :)",
-    image:
-        'https://images.unsplash.com/photo-1518020382113-a7e8fc38eac9?ixlib=rb-1.2.1&ixid=MnwxMjA3fDB8MHxzZWFyY2h8MTh8fHByb2ZpbGUlMjBwaWN0dXJlfGVufDB8fDB8fA%3D%3D&auto=format&fit=crop&w=400&q=60',
->>>>>>> d62b58db
   ),
 ];