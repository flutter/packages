--- conflicted
+++ resolved
@@ -242,29 +242,6 @@
           icon: Icon(Icons.video_call_outlined, color: Colors.black)),
     ];
 
-    List<NavigationRailDestination> destinations2 = <NavigationRailDestination>[
-      SlideInNavigationItem(
-          begin: -1,
-          controller: _controller,
-          icon: Icons.inbox,
-          label: 'Inbox'),
-      SlideInNavigationItem(
-          begin: -2,
-          controller: _controller1,
-          icon: Icons.article_outlined,
-          label: 'Articles'),
-      SlideInNavigationItem(
-          begin: -3,
-          controller: _controller2,
-          icon: Icons.chat_bubble_outline,
-          label: 'Chat'),
-      SlideInNavigationItem(
-          begin: -4,
-          controller: _controller3,
-          icon: Icons.video_call_outlined,
-          label: 'Video')
-    ];
-
     // Updating the listener value.
     showGridView.value = Breakpoints.mediumAndUp.isActive(context);
 
@@ -302,9 +279,6 @@
                   ),
                   backgroundColor: const Color.fromARGB(0, 255, 255, 255),
                   labelType: NavigationRailLabelType.none,
-<<<<<<< HEAD
-                  destinations: destinations2,
-=======
                   destinations: <NavigationRailDestination>[
                     slideInNavigationItem(
                       begin: -1,
@@ -331,7 +305,6 @@
                       label: 'Video',
                     )
                   ],
->>>>>>> 6f90da42
                 ),
               ),
             ),
