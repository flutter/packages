// Copyright 2014 The Flutter Authors. All rights reserved.
// Use of this source code is governed by a BSD-style license that can be
// found in the LICENSE file.

<<<<<<< HEAD
import 'package:flutter/material.dart';
import 'package:adaptive_scaffold/src/adaptive_scaffold.dart';
import 'package:adaptive_scaffold/src/breakpoint.dart';
=======
import 'package:adaptive_scaffold/src/adaptive_scaffold.dart';
import 'package:adaptive_scaffold/src/breakpoints.dart';
import 'package:flutter/material.dart';
>>>>>>> d62b58db
import 'package:flutter_test/flutter_test.dart';

class TestBreakpoint0 extends Breakpoint {
  @override
  bool isActive(BuildContext context) {
<<<<<<< HEAD
    return MediaQuery.of(context).size.width >= 0;
=======
    return MediaQuery.of(context).size.width >= 0 &&
        MediaQuery.of(context).size.width < 800;
>>>>>>> d62b58db
  }
}

class TestBreakpoint800 extends Breakpoint {
  @override
  bool isActive(BuildContext context) {
<<<<<<< HEAD
    return MediaQuery.of(context).size.width >= 800;
=======
    return MediaQuery.of(context).size.width >= 800 &&
        MediaQuery.of(context).size.width < 1000;
>>>>>>> d62b58db
  }
}

class TestBreakpoint1000 extends Breakpoint {
  @override
  bool isActive(BuildContext context) {
    return MediaQuery.of(context).size.width >= 1000;
  }
}

<<<<<<< HEAD
=======
class NeverOnBreakpoint extends Breakpoint {
  @override
  bool isActive(BuildContext context) {
    return false;
  }
}

>>>>>>> d62b58db
Future<MaterialApp> scaffold({
  required double width,
  required WidgetTester tester,
  bool animations = true,
}) async {
  await tester.binding.setSurfaceSize(Size(width, 800));
  return MaterialApp(
    home: MediaQuery(
      data: MediaQueryData(size: Size(width, 800)),
      child: AdaptiveScaffold(
<<<<<<< HEAD
        internalAnimations: animations,
        breakpoints: <Breakpoint>[
          TestBreakpoint0(),
          TestBreakpoint800(),
          TestBreakpoint1000()
        ],
=======
        drawerBreakpoint: NeverOnBreakpoint(),
        internalAnimations: animations,
        smallBreakpoint: TestBreakpoint0(),
        mediumBreakpoint: TestBreakpoint800(),
        largeBreakpoint: TestBreakpoint1000(),
>>>>>>> d62b58db
        destinations: const <NavigationDestination>[
          NavigationDestination(icon: Icon(Icons.inbox), label: 'Inbox'),
          NavigationDestination(icon: Icon(Icons.article), label: 'Articles'),
          NavigationDestination(icon: Icon(Icons.chat), label: 'Chat'),
          NavigationDestination(icon: Icon(Icons.video_call), label: 'Video'),
        ],
        smallBody: (_) => Container(color: Colors.red),
        body: (_) => Container(color: Colors.green),
        largeBody: (_) => Container(color: Colors.blue),
        smallSecondaryBody: (_) => Container(color: Colors.red),
        secondaryBody: (_) => Container(color: Colors.green),
        largeSecondaryBody: (_) => Container(color: Colors.blue),
      ),
    ),
  );
}

void main() {
  testWidgets('adaptive scaffold lays out slots as expected',
      (WidgetTester tester) async {
    final Finder smallBody = find.byKey(const Key('smallBody'));
    final Finder body = find.byKey(const Key('body'));
    final Finder largeBody = find.byKey(const Key('largeBody'));
    final Finder smallSBody = find.byKey(const Key('smallSBody'));
    final Finder sBody = find.byKey(const Key('sBody'));
    final Finder largeSBody = find.byKey(const Key('largeSBody'));
    final Finder bnav = find.byKey(const Key('bottomNavigation'));
    final Finder pnav = find.byKey(const Key('primaryNavigation'));
    final Finder pnav1 = find.byKey(const Key('primaryNavigation1'));

    await tester.pumpWidget(await scaffold(width: 300, tester: tester));
    await tester.pumpAndSettle();

    expect(smallBody, findsOneWidget);
    expect(smallSBody, findsOneWidget);
    expect(bnav, findsOneWidget);
    expect(pnav, findsNothing);

    expect(tester.getTopLeft(smallBody), Offset.zero);
    expect(tester.getTopLeft(smallSBody), const Offset(150, 0));
    expect(tester.getTopLeft(bnav), const Offset(0, 744));

    await tester.pumpWidget(await scaffold(width: 900, tester: tester));
    await tester.pumpAndSettle();

<<<<<<< HEAD
    expect(body, findsNothing);
    expect(smallBody, findsOneWidget);
    expect(sBody, findsNothing);
    expect(smallSBody, findsOneWidget);
    expect(bnav, findsNothing);
    expect(pnav, findsOneWidget);

=======
>>>>>>> d62b58db
    expect(smallBody, findsNothing);
    expect(body, findsOneWidget);
    expect(smallSBody, findsNothing);
    expect(sBody, findsOneWidget);
    expect(bnav, findsNothing);
    expect(pnav, findsOneWidget);

    expect(tester.getTopLeft(body), const Offset(72, 0));
    expect(tester.getTopLeft(sBody), const Offset(450, 0));
    expect(tester.getTopLeft(pnav), Offset.zero);
    expect(tester.getBottomRight(pnav), const Offset(72, 800));

<<<<<<< HEAD
    expect(smallBody, findsNothing);
    expect(largeBody, findsOneWidget);
    expect(smallSBody, findsNothing);
    expect(largeSBody, findsOneWidget);
    expect(pnav, findsNothing);
    expect(pnav1, findsOneWidget);
=======
    await tester.pumpWidget(await scaffold(width: 1100, tester: tester));
    await tester.pumpAndSettle();
>>>>>>> d62b58db

    expect(body, findsNothing);
    expect(largeBody, findsOneWidget);
    expect(sBody, findsNothing);
    expect(largeSBody, findsOneWidget);
    expect(pnav, findsNothing);
    expect(pnav1, findsOneWidget);

    expect(tester.getTopLeft(largeBody), const Offset(192, 0));
    expect(tester.getTopLeft(largeSBody), const Offset(550, 0));
    expect(tester.getTopLeft(pnav1), Offset.zero);
    expect(tester.getBottomRight(pnav1), const Offset(192, 800));
  });
  testWidgets('adaptive scaffold animations work correctly',
      (WidgetTester tester) async {
    final Finder b = find.byKey(const Key('body'));
    final Finder sBody = find.byKey(const Key('sBody'));

    await tester.pumpWidget(await scaffold(width: 400, tester: tester));
    await tester.pumpWidget(await scaffold(width: 800, tester: tester));

    await tester.pump();
    await tester.pump(const Duration(milliseconds: 200));

    expect(tester.getTopLeft(b), const Offset(14.4, 0));
    expect(tester.getBottomRight(b),
        offsetMoreOrLessEquals(const Offset(778.2, 755.2), epsilon: 1.0));
    expect(tester.getTopLeft(sBody),
        offsetMoreOrLessEquals(const Offset(778.2, 0), epsilon: 1.0));
    expect(tester.getBottomRight(sBody),
        offsetMoreOrLessEquals(const Offset(1178.2, 755.2), epsilon: 1.0));

    await tester.pump();
    await tester.pump(const Duration(milliseconds: 600));

    expect(tester.getTopLeft(b), const Offset(57.6, 0));
    expect(tester.getBottomRight(b),
        offsetMoreOrLessEquals(const Offset(416.0, 788.8), epsilon: 1.0));
    expect(tester.getTopLeft(sBody),
        offsetMoreOrLessEquals(const Offset(416, 0), epsilon: 1.0));
    expect(tester.getBottomRight(sBody),
        offsetMoreOrLessEquals(const Offset(816, 788.8), epsilon: 1.0));

    await tester.pump();
    await tester.pump(const Duration(milliseconds: 200));

    expect(tester.getTopLeft(b), const Offset(72, 0));
    expect(tester.getBottomRight(b), const Offset(400, 800));
    expect(tester.getTopLeft(sBody), const Offset(400, 0));
    expect(tester.getBottomRight(sBody), const Offset(800, 800));
  });
  testWidgets('adaptive scaffold animations can be disabled',
      (WidgetTester tester) async {
    final Finder b = find.byKey(const Key('body'));
    final Finder sBody = find.byKey(const Key('sBody'));

    await tester.pumpWidget(
        await scaffold(width: 400, tester: tester, animations: false));
    await tester.pumpWidget(
        await scaffold(width: 800, tester: tester, animations: false));

    await tester.pump();
    await tester.pump(const Duration(milliseconds: 200));

    expect(tester.getTopLeft(b), const Offset(72, 0));
    expect(tester.getBottomRight(b), const Offset(400, 800));
    expect(tester.getTopLeft(sBody), const Offset(400, 0));
    expect(tester.getBottomRight(sBody), const Offset(800, 800));
  });
}<|MERGE_RESOLUTION|>--- conflicted
+++ resolved
@@ -2,38 +2,24 @@
 // Use of this source code is governed by a BSD-style license that can be
 // found in the LICENSE file.
 
-<<<<<<< HEAD
-import 'package:flutter/material.dart';
-import 'package:adaptive_scaffold/src/adaptive_scaffold.dart';
-import 'package:adaptive_scaffold/src/breakpoint.dart';
-=======
 import 'package:adaptive_scaffold/src/adaptive_scaffold.dart';
 import 'package:adaptive_scaffold/src/breakpoints.dart';
 import 'package:flutter/material.dart';
->>>>>>> d62b58db
 import 'package:flutter_test/flutter_test.dart';
 
 class TestBreakpoint0 extends Breakpoint {
   @override
   bool isActive(BuildContext context) {
-<<<<<<< HEAD
-    return MediaQuery.of(context).size.width >= 0;
-=======
     return MediaQuery.of(context).size.width >= 0 &&
         MediaQuery.of(context).size.width < 800;
->>>>>>> d62b58db
   }
 }
 
 class TestBreakpoint800 extends Breakpoint {
   @override
   bool isActive(BuildContext context) {
-<<<<<<< HEAD
-    return MediaQuery.of(context).size.width >= 800;
-=======
     return MediaQuery.of(context).size.width >= 800 &&
         MediaQuery.of(context).size.width < 1000;
->>>>>>> d62b58db
   }
 }
 
@@ -44,8 +30,6 @@
   }
 }
 
-<<<<<<< HEAD
-=======
 class NeverOnBreakpoint extends Breakpoint {
   @override
   bool isActive(BuildContext context) {
@@ -53,7 +37,6 @@
   }
 }
 
->>>>>>> d62b58db
 Future<MaterialApp> scaffold({
   required double width,
   required WidgetTester tester,
@@ -64,20 +47,11 @@
     home: MediaQuery(
       data: MediaQueryData(size: Size(width, 800)),
       child: AdaptiveScaffold(
-<<<<<<< HEAD
-        internalAnimations: animations,
-        breakpoints: <Breakpoint>[
-          TestBreakpoint0(),
-          TestBreakpoint800(),
-          TestBreakpoint1000()
-        ],
-=======
         drawerBreakpoint: NeverOnBreakpoint(),
         internalAnimations: animations,
         smallBreakpoint: TestBreakpoint0(),
         mediumBreakpoint: TestBreakpoint800(),
         largeBreakpoint: TestBreakpoint1000(),
->>>>>>> d62b58db
         destinations: const <NavigationDestination>[
           NavigationDestination(icon: Icon(Icons.inbox), label: 'Inbox'),
           NavigationDestination(icon: Icon(Icons.article), label: 'Articles'),
@@ -123,16 +97,6 @@
     await tester.pumpWidget(await scaffold(width: 900, tester: tester));
     await tester.pumpAndSettle();
 
-<<<<<<< HEAD
-    expect(body, findsNothing);
-    expect(smallBody, findsOneWidget);
-    expect(sBody, findsNothing);
-    expect(smallSBody, findsOneWidget);
-    expect(bnav, findsNothing);
-    expect(pnav, findsOneWidget);
-
-=======
->>>>>>> d62b58db
     expect(smallBody, findsNothing);
     expect(body, findsOneWidget);
     expect(smallSBody, findsNothing);
@@ -145,17 +109,8 @@
     expect(tester.getTopLeft(pnav), Offset.zero);
     expect(tester.getBottomRight(pnav), const Offset(72, 800));
 
-<<<<<<< HEAD
-    expect(smallBody, findsNothing);
-    expect(largeBody, findsOneWidget);
-    expect(smallSBody, findsNothing);
-    expect(largeSBody, findsOneWidget);
-    expect(pnav, findsNothing);
-    expect(pnav1, findsOneWidget);
-=======
     await tester.pumpWidget(await scaffold(width: 1100, tester: tester));
     await tester.pumpAndSettle();
->>>>>>> d62b58db
 
     expect(body, findsNothing);
     expect(largeBody, findsOneWidget);
