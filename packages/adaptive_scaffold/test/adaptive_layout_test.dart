// Copyright 2013 The Flutter Authors. All rights reserved.
// Use of this source code is governed by a BSD-style license that can be
// found in the LICENSE file.

import 'package:adaptive_scaffold/src/adaptive_layout.dart';
import 'package:adaptive_scaffold/src/adaptive_scaffold.dart';
import 'package:adaptive_scaffold/src/breakpoints.dart';
import 'package:adaptive_scaffold/src/slot_layout.dart';
import 'package:flutter/material.dart';
import 'package:flutter_test/flutter_test.dart';
import 'package:masonry_grid/masonry_grid.dart';

class TestBreakpoint0 extends Breakpoint {
  @override
  bool isActive(BuildContext context) {
    return MediaQuery.of(context).size.width >= 0;
  }
}

class TestBreakpoint400 extends Breakpoint {
  @override
  bool isActive(BuildContext context) {
    return MediaQuery.of(context).size.width > 400;
  }
}

class TestBreakpoint800 extends Breakpoint {
  @override
  bool isActive(BuildContext context) {
    return MediaQuery.of(context).size.width > 800;
  }
}

final Finder tnav = find.byKey(const Key('tnav'));
final Finder snav = find.byKey(const Key('snav'));
final Finder pnav = find.byKey(const Key('pnav'));
final Finder bnav = find.byKey(const Key('bnav'));
final Finder b = find.byKey(const Key('b'));
final Finder sb = find.byKey(const Key('sb'));

Widget on(BuildContext _) {
  return const SizedBox(width: 10, height: 10);
}

Future<MediaQuery> layout({
  required double width,
  required WidgetTester tester,
  Axis orientation = Axis.horizontal,
  TextDirection directionality = TextDirection.ltr,
  double? bodyRatio,
  bool animations = true,
}) async {
  await tester.binding.setSurfaceSize(Size(width, 800));
  return MediaQuery(
    data: MediaQueryData(size: Size(width, 800)),
    child: Directionality(
      textDirection: directionality,
      child: AdaptiveLayout(
        bodyOrientation: orientation,
        bodyRatio: bodyRatio,
        internalAnimations: animations,
        primaryNavigation: SlotLayout(
          config: <Breakpoint, SlotLayoutConfig>{
            TestBreakpoint0():
                SlotLayout.from(key: const Key('pnav'), builder: on),
            TestBreakpoint400():
                SlotLayout.from(key: const Key('pnav1'), builder: on),
            TestBreakpoint800():
                SlotLayout.from(key: const Key('pnav2'), builder: on),
          },
        ),
        secondaryNavigation: SlotLayout(
          config: <Breakpoint, SlotLayoutConfig>{
            TestBreakpoint0():
                SlotLayout.from(key: const Key('snav'), builder: on),
            TestBreakpoint400():
                SlotLayout.from(key: const Key('snav1'), builder: on),
            TestBreakpoint800():
                SlotLayout.from(key: const Key('snav2'), builder: on),
          },
        ),
        topNavigation: SlotLayout(
          config: <Breakpoint, SlotLayoutConfig>{
            TestBreakpoint0():
                SlotLayout.from(key: const Key('tnav'), builder: on),
            TestBreakpoint400():
                SlotLayout.from(key: const Key('tnav1'), builder: on),
            TestBreakpoint800():
                SlotLayout.from(key: const Key('tnav2'), builder: on),
          },
        ),
        bottomNavigation: SlotLayout(
          config: <Breakpoint, SlotLayoutConfig>{
            TestBreakpoint0():
                SlotLayout.from(key: const Key('bnav'), builder: on),
            TestBreakpoint400():
                SlotLayout.from(key: const Key('bnav1'), builder: on),
            TestBreakpoint800():
                SlotLayout.from(key: const Key('bnav2'), builder: on),
          },
        ),
        body: SlotLayout(
          config: <Breakpoint, SlotLayoutConfig>{
            TestBreakpoint0(): SlotLayout.from(
              key: const Key('b'),
              builder: (_) => Container(color: Colors.red),
            ),
            TestBreakpoint400(): SlotLayout.from(
              key: const Key('b1'),
              builder: (_) => Container(color: Colors.red),
            ),
            TestBreakpoint800(): SlotLayout.from(
              key: const Key('b2'),
              builder: (_) => Container(color: Colors.red),
            ),
          },
        ),
        secondaryBody: SlotLayout(
          config: <Breakpoint, SlotLayoutConfig>{
            TestBreakpoint0(): SlotLayout.from(
              key: const Key('sb'),
              builder: (_) => Container(color: Colors.blue),
            ),
            TestBreakpoint400(): SlotLayout.from(
              key: const Key('sb1'),
              builder: (_) => Container(color: Colors.blue),
            ),
            TestBreakpoint800(): SlotLayout.from(
              key: const Key('sb2'),
              builder: (_) => Container(color: Colors.blue),
            ),
          },
        ),
      ),
    ),
  );
}

Future<MaterialApp> layout2({
  required double width,
  required WidgetTester tester,
  bool orientation = true,
  TextDirection directionality = TextDirection.ltr,
  Axis bodyOrientation = Axis.horizontal,
  double? bodyRatio,
  bool animations = true,
}) async {
  await tester.binding.setSurfaceSize(Size(width, 800));
  return MaterialApp(
      home: MediaQuery(
    data: MediaQueryData(size: Size(width, 800)),
    child: Directionality(
      textDirection: directionality,
      child: AdaptiveLayout(
        bodyOrientation: bodyOrientation,
        bodyRatio: bodyRatio,
        internalAnimations: animations,
        primaryNavigation: SlotLayout(
          config: <Breakpoint, SlotLayoutConfig>{
            TestBreakpoint0(): SlotLayout.from(
                key: Key('pnav'),
                builder: (_) => AdaptiveScaffold.toRailFromDestinations(
                      destinations: navDestinations,
                      backgroundColor: Colors.amber,
                    )),
            TestBreakpoint400():
                SlotLayout.from(key: Key('pnav1'), builder: on),
            TestBreakpoint800():
                SlotLayout.from(key: Key('pnav2'), builder: on),
          },
        ),
        secondaryNavigation: SlotLayout(
          config: <Breakpoint, SlotLayoutConfig>{
            TestBreakpoint0(): SlotLayout.from(key: Key('snav'), builder: on),
            TestBreakpoint400():
                SlotLayout.from(key: Key('snav1'), builder: on),
            TestBreakpoint800():
                SlotLayout.from(key: Key('snav2'), builder: on),
          },
        ),
        topNavigation: SlotLayout(
          config: <Breakpoint, SlotLayoutConfig>{
            TestBreakpoint0(): SlotLayout.from(key: Key('tnav'), builder: on),
            TestBreakpoint400():
                SlotLayout.from(key: Key('tnav1'), builder: on),
            TestBreakpoint800():
                SlotLayout.from(key: Key('tnav2'), builder: on),
          },
        ),
        bottomNavigation: SlotLayout(
          config: <Breakpoint, SlotLayoutConfig>{
            TestBreakpoint0(): SlotLayout.from(
                key: Key('bnav'),
                builder: (_) => AdaptiveScaffold.toBottomNavigationBar(
                    destinations: navDestinations,
                    backgroundColor: Colors.amber,
                    iconSize: 26)),
            TestBreakpoint400():
                SlotLayout.from(key: Key('bnav1'), builder: on),
            TestBreakpoint800():
                SlotLayout.from(key: Key('bnav2'), builder: on),
          },
        ),
        body: SlotLayout(
          config: <Breakpoint, SlotLayoutConfig>{
            TestBreakpoint0(): SlotLayout.from(
                key: const Key('b'),
                builder: (_) => Container(
                      color: Colors.red,
                    )),
            TestBreakpoint400(): SlotLayout.from(
                key: const Key('b1'),
                builder: (_) => Container(color: Colors.red)),
            TestBreakpoint800(): SlotLayout.from(
                key: const Key('b2'),
                builder: (_) => Container(color: Colors.red)),
          },
        ),
        secondaryBody: SlotLayout(
          config: <Breakpoint, SlotLayoutConfig>{
            TestBreakpoint0(): SlotLayout.from(
                key: const Key('sb'),
                builder: (_) => Container(color: Colors.blue)),
            TestBreakpoint400(): SlotLayout.from(
                key: const Key('sb1'),
                builder: (_) => Container(color: Colors.blue)),
            TestBreakpoint800(): SlotLayout.from(
                key: const Key('sb2'),
                builder: (_) => Container(color: Colors.blue)),
          },
        ),
      ),
    ),
  ));
}

MaterialApp layout3({
  required double width,
  required WidgetTester tester,
  bool orientation = true,
  TextDirection directionality = TextDirection.ltr,
  Axis bodyOrientation = Axis.horizontal,
  double? bodyRatio,
  bool animations = true,
  required BuildContext context,
}) {
  return MaterialApp(
      home: MediaQuery(
    data: MediaQueryData(size: Size(width, 800)),
    child: Directionality(
      textDirection: directionality,
      child: AdaptiveLayout(
        bodyOrientation: bodyOrientation,
        bodyRatio: bodyRatio,
        internalAnimations: animations,
        primaryNavigation: SlotLayout(
          config: <Breakpoint, SlotLayoutConfig>{
            TestBreakpoint0(): SlotLayout.from(
                key: Key('pnav'),
                builder: (_) => AdaptiveScaffold.toRailFromDestinations(
                      destinations: navDestinations,
                      backgroundColor: Colors.amber,
                    )),
            TestBreakpoint400():
                SlotLayout.from(key: Key('pnav1'), builder: on),
            TestBreakpoint800():
                SlotLayout.from(key: Key('pnav2'), builder: on),
          },
        ),
        secondaryNavigation: SlotLayout(
          config: <Breakpoint, SlotLayoutConfig>{
            TestBreakpoint0(): SlotLayout.from(key: Key('snav'), builder: on),
            TestBreakpoint400():
                SlotLayout.from(key: Key('snav1'), builder: on),
            TestBreakpoint800():
                SlotLayout.from(key: Key('snav2'), builder: on),
          },
        ),
        topNavigation: SlotLayout(
          config: <Breakpoint, SlotLayoutConfig>{
            TestBreakpoint0(): SlotLayout.from(key: Key('tnav'), builder: on),
            TestBreakpoint400():
                SlotLayout.from(key: Key('tnav1'), builder: on),
            TestBreakpoint800():
                SlotLayout.from(key: Key('tnav2'), builder: on),
          },
        ),
        bottomNavigation: SlotLayout(
          config: <Breakpoint, SlotLayoutConfig>{
            TestBreakpoint0(): SlotLayout.from(
                key: Key('bnav'),
                builder: (_) => AdaptiveScaffold.toBottomNavigationBar(
                    destinations: navDestinations,
                    backgroundColor: Colors.amber,
                    iconSize: 26)),
            TestBreakpoint400():
                SlotLayout.from(key: Key('bnav1'), builder: on),
            TestBreakpoint800():
                SlotLayout.from(key: Key('bnav2'), builder: on),
          },
        ),
        body: SlotLayout(
          config: <Breakpoint, SlotLayoutConfig>{
            TestBreakpoint0(): SlotLayout.from(
                key: const Key('b'),
                builder: (_) => AdaptiveScaffold.toMaterialGrid(
                        context: context,
                        itemColumns: 2,
                        margin: 2,
                        thisWidgets: [
                          Container(
                            color: Colors.red,
                            child: const SizedBox(
                              width: 100,
                              height: 100,
                            ),
                          ),
                          Container(
                            color: Colors.red,
                            child: const SizedBox(
                              width: 100,
                              height: 100,
                            ),
                          )
                        ])),
            TestBreakpoint400(): SlotLayout.from(
                key: const Key('b1'),
                builder: (_) => Container(color: Colors.red)),
            TestBreakpoint800(): SlotLayout.from(
                key: const Key('b2'),
                builder: (_) => Container(color: Colors.red)),
          },
        ),
        secondaryBody: SlotLayout(
          config: <Breakpoint, SlotLayoutConfig>{
            TestBreakpoint0(): SlotLayout.from(
                key: const Key('sb'),
                builder: (_) => Container(color: Colors.blue)),
            TestBreakpoint400(): SlotLayout.from(
                key: const Key('sb1'),
                builder: (_) => Container(color: Colors.blue)),
            TestBreakpoint800(): SlotLayout.from(
                key: const Key('sb2'),
                builder: (_) => Container(color: Colors.blue)),
          },
        ),
      ),
    ),
  ));
}

AnimatedWidget leftOutIn(Widget child, Animation<double> animation) {
  return SlideTransition(
    key: Key('in-${child.key}'),
    position: Tween<Offset>(
      begin: const Offset(-1, 0),
      end: Offset.zero,
    ).animate(animation),
    child: child,
  );
}

AnimatedWidget leftInOut(Widget child, Animation<double> animation) {
  return SlideTransition(
    key: Key('out-${child.key}'),
    position: Tween<Offset>(
      begin: Offset.zero,
      end: const Offset(-1, 0),
    ).animate(animation),
    child: child,
  );
}

MediaQuery slot(double width) {
  return MediaQuery(
    data: MediaQueryData.fromWindow(WidgetsBinding.instance.window)
        .copyWith(size: Size(width, 800)),
    child: Directionality(
      textDirection: TextDirection.ltr,
      child: SlotLayout(
        config: <Breakpoint, SlotLayoutConfig>{
          TestBreakpoint0(): SlotLayout.from(
            inAnimation: leftOutIn,
            outAnimation: leftInOut,
            key: const Key('0'),
            builder: (_) => const SizedBox(width: 10, height: 10),
          ),
          TestBreakpoint400(): SlotLayout.from(
            inAnimation: leftOutIn,
            outAnimation: leftInOut,
            key: const Key('400'),
            builder: (_) => const SizedBox(width: 10, height: 10),
          ),
        },
      ),
    ),
  );
}

void main() {
  testWidgets(
      'adaptive layout bottom navigation displays with correct properties',
      (WidgetTester tester) async {
    await tester.pumpWidget(await layout2(width: 400, tester: tester));
    final BuildContext context = tester.element(find.byType(MaterialApp));
    await tester.pumpAndSettle();

    // Bottom Navigation Bar
    final findKey = find.byKey(const Key('bnav'));
    SlotLayoutConfig slotLayoutConfig =
        tester.firstWidget<SlotLayoutConfig>(findKey);
    WidgetBuilder? widgetBuilder = slotLayoutConfig.builder;
    Widget Function(BuildContext) widgetFunction =
        widgetBuilder as Widget Function(BuildContext);

    BottomNavigationBar bottomNavigationBar =
        ((widgetFunction(context) as Builder).builder(context) as Theme).child
            as BottomNavigationBar;
    expect(bottomNavigationBar.backgroundColor, Colors.amber);
    expect(bottomNavigationBar.iconSize, 26);
  });

  testWidgets(
      'adaptive layout navigation rail displays with correct properties',
      (WidgetTester tester) async {
    await tester.pumpWidget(await layout2(width: 400, tester: tester));
    final BuildContext context = tester.element(find.byType(AdaptiveLayout));

    await tester.pumpAndSettle();

    final findKey = find.byKey(const Key('pnav'));
    SlotLayoutConfig slotLayoutConfig =
        tester.firstWidget<SlotLayoutConfig>(findKey);
    WidgetBuilder? widgetBuilder = slotLayoutConfig.builder;
    Widget Function(BuildContext) widgetFunction =
        widgetBuilder as Widget Function(BuildContext);
    SizedBox sizedBox =
        ((widgetFunction(context) as Builder).builder(context) as Padding).child
            as SizedBox;
    expect(sizedBox.width, 72);
    ;
  });

  testWidgets('adaptive layout material grid displays with correct properties',
      (WidgetTester tester) async {
    await tester.pumpWidget(
      Builder(
        builder: ((context) {
          return layout3(width: 400, tester: tester, context: context);
        }),
      ),
    );

    final BuildContext context = tester.element(find.byType(AdaptiveLayout));

    final findKey = find.byKey(const Key('b'));
    SlotLayoutConfig slotLayoutConfig =
        tester.firstWidget<SlotLayoutConfig>(findKey);
    WidgetBuilder? widgetBuilder = slotLayoutConfig.builder;
    Widget Function(BuildContext) widgetFunction =
        widgetBuilder as Widget Function(BuildContext);
    Padding padding = (((widgetFunction(context) as Builder).builder(context)
                as CustomScrollView)
            .slivers[0] as SliverToBoxAdapter)
        .child as Padding;
    expect(padding.padding, const EdgeInsets.all(8));
    MasonryGrid masonryGrid = padding.child as MasonryGrid;
    expect(masonryGrid.column, 2);
    expect(masonryGrid.children.length, 2);
  });

  testWidgets(
      'slot layout dislays correct item of config based on screen width',
      (WidgetTester tester) async {
    MediaQuery slot(double width) {
      return MediaQuery(
        data: MediaQueryData.fromWindow(WidgetsBinding.instance.window)
            .copyWith(size: Size(width, 800)),
        child: Directionality(
          textDirection: TextDirection.ltr,
          child: SlotLayout(
            config: <Breakpoint, SlotLayoutConfig>{
              TestBreakpoint0(): SlotLayout.from(
                  key: const Key('0'), builder: (_) => const SizedBox()),
              TestBreakpoint400(): SlotLayout.from(
                  key: const Key('400'), builder: (_) => const SizedBox()),
              TestBreakpoint800(): SlotLayout.from(
                  key: const Key('800'), builder: (_) => const SizedBox()),
            },
          ),
        ),
      );
    }

    await tester.pumpWidget(slot(300));
    expect(find.byKey(const Key('0')), findsOneWidget);
    expect(find.byKey(const Key('400')), findsNothing);
    expect(find.byKey(const Key('800')), findsNothing);

    await tester.pumpWidget(slot(500));
    expect(find.byKey(const Key('0')), findsNothing);
    expect(find.byKey(const Key('400')), findsOneWidget);
    expect(find.byKey(const Key('800')), findsNothing);

    await tester.pumpWidget(slot(1000));
    expect(find.byKey(const Key('0')), findsNothing);
    expect(find.byKey(const Key('400')), findsNothing);
    expect(find.byKey(const Key('800')), findsOneWidget);
  });

  testWidgets('adaptive layout displays children in correct places',
      (WidgetTester tester) async {
    await tester.pumpWidget(await layout(width: 400, tester: tester));
    await tester.pumpAndSettle();
    expect(tester.getTopLeft(tnav), Offset.zero);
    expect(tester.getTopLeft(snav), const Offset(390, 10));
    expect(tester.getTopLeft(pnav), const Offset(0, 10));
    expect(tester.getTopLeft(bnav), const Offset(0, 790));
    expect(tester.getTopLeft(b), const Offset(10, 10));
    expect(tester.getBottomRight(b), const Offset(200, 790));
    expect(tester.getTopLeft(sb), const Offset(200, 10));
    expect(tester.getBottomRight(sb), const Offset(390, 790));
  });

  testWidgets('adaptive layout correct layout when body vertical',
      (WidgetTester tester) async {
    await tester.pumpWidget(
        await layout(width: 400, tester: tester, orientation: Axis.vertical));
    await tester.pumpAndSettle();
    expect(tester.getTopLeft(tnav), Offset.zero);
    expect(tester.getTopLeft(snav), const Offset(390, 10));
    expect(tester.getTopLeft(pnav), const Offset(0, 10));
    expect(tester.getTopLeft(bnav), const Offset(0, 790));
    expect(tester.getTopLeft(b), const Offset(10, 10));
    expect(tester.getBottomRight(b), const Offset(390, 400));
    expect(tester.getTopLeft(sb), const Offset(10, 400));
    expect(tester.getBottomRight(sb), const Offset(390, 790));
  });

  testWidgets('adaptive layout correct layout when rtl',
      (WidgetTester tester) async {
    await tester.pumpWidget(await layout(
        width: 400, tester: tester, directionality: TextDirection.rtl));
    await tester.pumpAndSettle();
    expect(tester.getTopLeft(tnav), Offset.zero);
    expect(tester.getTopLeft(snav), const Offset(0, 10));
    expect(tester.getTopLeft(pnav), const Offset(390, 10));
    expect(tester.getTopLeft(bnav), const Offset(0, 790));
    expect(tester.getTopLeft(b), const Offset(200, 10));
    expect(tester.getBottomRight(b), const Offset(390, 790));
    expect(tester.getTopLeft(sb), const Offset(10, 10));
    expect(tester.getBottomRight(sb), const Offset(200, 790));
  });

  testWidgets('adaptive layout correct layout when body ratio not default',
      (WidgetTester tester) async {
    await tester
        .pumpWidget(await layout(width: 400, tester: tester, bodyRatio: 1 / 3));
    await tester.pumpAndSettle();
    expect(tester.getTopLeft(tnav), Offset.zero);
    expect(tester.getTopLeft(snav), const Offset(390, 10));
    expect(tester.getTopLeft(pnav), const Offset(0, 10));
    expect(tester.getTopLeft(bnav), const Offset(0, 790));
    expect(tester.getTopLeft(b), const Offset(10, 10));
    expect(tester.getBottomRight(b),
        offsetMoreOrLessEquals(const Offset(136.7, 790), epsilon: 1.0));
    expect(tester.getTopLeft(sb),
        offsetMoreOrLessEquals(const Offset(136.7, 10), epsilon: 1.0));
    expect(tester.getBottomRight(sb), const Offset(390, 790));
  });

  final Finder begin = find.byKey(const Key('0'));
  final Finder end = find.byKey(const Key('400'));
  Finder slideIn(String key) => find.byKey(Key('in-${Key(key)}'));
  Finder slideOut(String key) => find.byKey(Key('out-${Key(key)}'));
  testWidgets(
      'slot layout properly switches between items with the appropriate animation',
      (WidgetTester tester) async {
    await tester.pumpWidget(slot(300));
    expect(begin, findsOneWidget);
    expect(end, findsNothing);

    await tester.pumpWidget(slot(500));
    await tester.pump();
    await tester.pump(const Duration(milliseconds: 500));
    expect(tester.widget<SlideTransition>(slideOut('0')).position.value,
        const Offset(-0.5, 0));
    expect(tester.widget<SlideTransition>(slideIn('400')).position.value,
        const Offset(-0.5, 0));
    await tester.pump();
    await tester.pump(const Duration(milliseconds: 500));
    expect(tester.widget<SlideTransition>(slideOut('0')).position.value,
        const Offset(-1.0, 0));
    expect(tester.widget<SlideTransition>(slideIn('400')).position.value,
        Offset.zero);

    await tester.pumpAndSettle();
    expect(begin, findsNothing);
    expect(end, findsOneWidget);
  });
  testWidgets('slot layout can tolerate rapid changes in breakpoints',
      (WidgetTester tester) async {
    await tester.pumpWidget(slot(300));
    expect(begin, findsOneWidget);
    expect(end, findsNothing);

    await tester.pumpWidget(slot(500));
    await tester.pump();
    await tester.pump(const Duration(milliseconds: 100));
    expect(tester.widget<SlideTransition>(slideOut('0')).position.value,
        offsetMoreOrLessEquals(const Offset(-0.1, 0), epsilon: 0.05));
    expect(tester.widget<SlideTransition>(slideIn('400')).position.value,
        offsetMoreOrLessEquals(const Offset(-0.9, 0), epsilon: 0.05));
    await tester.pumpWidget(slot(300));
    await tester.pumpAndSettle();
    expect(begin, findsOneWidget);
    expect(end, findsNothing);
  }, skip: true);

  // This test reflects the behavior of the internal animations of both the body
  // and secondary body and also the navigational items. This is reflected in
  // the changes in LTRB offsets from all sides instead of just LR for the body
  // animations.
  testWidgets('adaptive layout handles internal animations correctly',
      (WidgetTester tester) async {
    final Finder b = find.byKey(const Key('b'));
    final Finder sb = find.byKey(const Key('sb'));

    await tester.pumpWidget(await layout(width: 400, tester: tester));

    await tester.pump();
    await tester.pump(const Duration(milliseconds: 100));

    expect(tester.getTopLeft(b), const Offset(1, 1));
    expect(tester.getBottomRight(b),
        offsetMoreOrLessEquals(const Offset(395.8, 799), epsilon: 1.0));
    expect(tester.getTopLeft(sb),
        offsetMoreOrLessEquals(const Offset(395.8, 1.0), epsilon: 1.0));
    expect(tester.getBottomRight(sb),
        offsetMoreOrLessEquals(const Offset(594.8, 799.0), epsilon: 1.0));

    await tester.pump();
    await tester.pump(const Duration(milliseconds: 400));

    expect(tester.getTopLeft(b), const Offset(5, 5));
    expect(tester.getBottomRight(b),
        offsetMoreOrLessEquals(const Offset(294.2, 795), epsilon: 1.0));
    expect(tester.getTopLeft(sb),
        offsetMoreOrLessEquals(const Offset(294.2, 5.0), epsilon: 1.0));
    expect(tester.getBottomRight(sb),
        offsetMoreOrLessEquals(const Offset(489.2, 795.0), epsilon: 1.0));

    await tester.pump();
    await tester.pump(const Duration(milliseconds: 400));

    expect(tester.getTopLeft(b), const Offset(9, 9));
    expect(tester.getBottomRight(b),
        offsetMoreOrLessEquals(const Offset(201.7, 791), epsilon: 1.0));
    expect(tester.getTopLeft(sb),
        offsetMoreOrLessEquals(const Offset(201.7, 9.0), epsilon: 1.0));
    expect(tester.getBottomRight(sb),
        offsetMoreOrLessEquals(const Offset(392.7, 791), epsilon: 1.0));

    await tester.pump();
    await tester.pump(const Duration(milliseconds: 100));

    expect(tester.getTopLeft(b), const Offset(10, 10));
    expect(tester.getBottomRight(b), const Offset(200, 790));
    expect(tester.getTopLeft(sb), const Offset(200, 10));
    expect(tester.getBottomRight(sb), const Offset(390, 790));
  }, skip: true);

  testWidgets('adaptive layout does not animate when animations off',
      (WidgetTester tester) async {
    final Finder b = find.byKey(const Key('b'));
    final Finder sb = find.byKey(const Key('sb'));

    await tester.pumpWidget(
        await layout(width: 400, tester: tester, animations: false));

    await tester.pump();
    await tester.pump(const Duration(milliseconds: 100));

    expect(tester.getTopLeft(b), const Offset(10, 10));
    expect(tester.getBottomRight(b), const Offset(200, 790));
    expect(tester.getTopLeft(sb), const Offset(200, 10));
    expect(tester.getBottomRight(sb), const Offset(390, 790));
<<<<<<< HEAD
  });
}

const List<NavigationDestination> navDestinations = [
  NavigationDestination(
      label: 'Inbox', icon: Icon(Icons.inbox, color: Colors.black)),
  NavigationDestination(
      label: 'Articles',
      icon: Icon(Icons.article_outlined, color: Colors.black)),
  NavigationDestination(
      label: 'Chat',
      icon: Icon(Icons.chat_bubble_outline, color: Colors.black)),
  NavigationDestination(
      label: 'Video',
      icon: Icon(Icons.video_call_outlined, color: Colors.black)),
];
=======
  }, skip: true);
}
// Some animation related tests are temporarily disabled while waiting for the
// roll to packages to be fixed.
// TODO(serenabehera): remove the skip: true from the tests once they properly
// pass.
>>>>>>> a5bddf10
<|MERGE_RESOLUTION|>--- conflicted
+++ resolved
@@ -685,8 +685,7 @@
     expect(tester.getBottomRight(b), const Offset(200, 790));
     expect(tester.getTopLeft(sb), const Offset(200, 10));
     expect(tester.getBottomRight(sb), const Offset(390, 790));
-<<<<<<< HEAD
-  });
+  }, skip: true);
 }
 
 const List<NavigationDestination> navDestinations = [
@@ -702,11 +701,8 @@
       label: 'Video',
       icon: Icon(Icons.video_call_outlined, color: Colors.black)),
 ];
-=======
-  }, skip: true);
-}
+
 // Some animation related tests are temporarily disabled while waiting for the
 // roll to packages to be fixed.
 // TODO(serenabehera): remove the skip: true from the tests once they properly
-// pass.
->>>>>>> a5bddf10
+// pass.