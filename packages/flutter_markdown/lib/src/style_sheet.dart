--- conflicted
+++ resolved
@@ -59,11 +59,7 @@
     this.orderedListAlign = WrapAlignment.start,
     this.blockquoteAlign = WrapAlignment.start,
     this.codeblockAlign = WrapAlignment.start,
-<<<<<<< HEAD
-    this.textScaleFactor,
     this.superscriptFontFeatureTag,
-  }) : _styles = <String, TextStyle?>{
-=======
     @Deprecated('Use textScaler instead.') this.textScaleFactor,
     TextScaler? textScaler,
   })  : assert(
@@ -73,11 +69,8 @@
         textScaler = textScaler ??
             // Internally, only textScaler is used, so convert the scale factor
             // to a linear scaler.
-            (textScaleFactor == null
-                ? null
-                : TextScaler.linear(textScaleFactor)),
+            (textScaleFactor == null ? null : TextScaler.linear(textScaleFactor)),
         _styles = <String, TextStyle?>{
->>>>>>> b855307e
           'a': a,
           'p': p,
           'li': p,
@@ -171,9 +164,7 @@
     assert(theme.textTheme.textStyle.fontSize != null);
     return MarkdownStyleSheet(
       a: theme.textTheme.textStyle.copyWith(
-        color: theme.brightness == Brightness.dark
-            ? CupertinoColors.link.darkColor
-            : CupertinoColors.link.color,
+        color: theme.brightness == Brightness.dark ? CupertinoColors.link.darkColor : CupertinoColors.link.color,
       ),
       p: theme.textTheme.textStyle,
       pPadding: EdgeInsets.zero,
@@ -397,13 +388,9 @@
     WrapAlignment? orderedListAlign,
     WrapAlignment? blockquoteAlign,
     WrapAlignment? codeblockAlign,
-<<<<<<< HEAD
-    double? textScaleFactor,
     String? superscriptFontFeatureTag,
-=======
     @Deprecated('Use textScaler instead.') double? textScaleFactor,
     TextScaler? textScaler,
->>>>>>> b855307e
   }) {
     assert(
       textScaler == null || textScaleFactor == null,
@@ -411,10 +398,8 @@
     );
     // If either of textScaler or textScaleFactor is non-null, pass null for the
     // other instead of the previous value, since only one is allowed.
-    final TextScaler? newTextScaler =
-        textScaler ?? (textScaleFactor == null ? this.textScaler : null);
-    final double? nextTextScaleFactor =
-        textScaleFactor ?? (textScaler == null ? this.textScaleFactor : null);
+    final TextScaler? newTextScaler = textScaler ?? (textScaleFactor == null ? this.textScaler : null);
+    final double? nextTextScaleFactor = textScaleFactor ?? (textScaler == null ? this.textScaleFactor : null);
     return MarkdownStyleSheet(
       a: a ?? this.a,
       p: p ?? this.p,
@@ -449,14 +434,12 @@
       tableColumnWidth: tableColumnWidth ?? this.tableColumnWidth,
       tableCellsPadding: tableCellsPadding ?? this.tableCellsPadding,
       tableCellsDecoration: tableCellsDecoration ?? this.tableCellsDecoration,
-      tableVerticalAlignment:
-          tableVerticalAlignment ?? this.tableVerticalAlignment,
+      tableVerticalAlignment: tableVerticalAlignment ?? this.tableVerticalAlignment,
       blockquotePadding: blockquotePadding ?? this.blockquotePadding,
       blockquoteDecoration: blockquoteDecoration ?? this.blockquoteDecoration,
       codeblockPadding: codeblockPadding ?? this.codeblockPadding,
       codeblockDecoration: codeblockDecoration ?? this.codeblockDecoration,
-      horizontalRuleDecoration:
-          horizontalRuleDecoration ?? this.horizontalRuleDecoration,
+      horizontalRuleDecoration: horizontalRuleDecoration ?? this.horizontalRuleDecoration,
       textAlign: textAlign ?? this.textAlign,
       h1Align: h1Align ?? this.h1Align,
       h2Align: h2Align ?? this.h2Align,
@@ -468,14 +451,9 @@
       orderedListAlign: orderedListAlign ?? this.orderedListAlign,
       blockquoteAlign: blockquoteAlign ?? this.blockquoteAlign,
       codeblockAlign: codeblockAlign ?? this.codeblockAlign,
-<<<<<<< HEAD
-      textScaleFactor: textScaleFactor ?? this.textScaleFactor,
-      superscriptFontFeatureTag:
-          superscriptFontFeatureTag ?? this.superscriptFontFeatureTag,
-=======
+      superscriptFontFeatureTag: superscriptFontFeatureTag ?? this.superscriptFontFeatureTag,
       textScaler: newTextScaler,
       textScaleFactor: nextTextScaleFactor,
->>>>>>> b855307e
     );
   }
 
@@ -537,15 +515,12 @@
       blockquoteAlign: other.blockquoteAlign,
       codeblockAlign: other.codeblockAlign,
       textScaleFactor: other.textScaleFactor,
-<<<<<<< HEAD
       superscriptFontFeatureTag: other.superscriptFontFeatureTag,
-=======
       // Only one of textScaler and textScaleFactor can be passed. If
       // other.textScaleFactor is non-null, then the sheet was created with a
       // textScaleFactor and the textScaler was derived from that, so should be
       // ignored so that the textScaleFactor continues to be set.
       textScaler: other.textScaleFactor == null ? other.textScaler : null,
->>>>>>> b855307e
     );
   }
 
@@ -777,12 +752,8 @@
         other.orderedListAlign == orderedListAlign &&
         other.blockquoteAlign == blockquoteAlign &&
         other.codeblockAlign == codeblockAlign &&
-<<<<<<< HEAD
-        other.textScaleFactor == textScaleFactor &&
-        other.superscriptFontFeatureTag == superscriptFontFeatureTag;
-=======
+        other.superscriptFontFeatureTag == superscriptFontFeatureTag &&
         other.textScaler == textScaler;
->>>>>>> b855307e
   }
 
   @override
