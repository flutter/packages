--- conflicted
+++ resolved
@@ -247,7 +247,6 @@
   final List<_TableElement> _tables = <_TableElement>[];
   final List<_InlineElement> _inlines = <_InlineElement>[];
   final List<GestureRecognizer> _linkHandlers = <GestureRecognizer>[];
-<<<<<<< HEAD
   List<IndexedAnchorData> _anchorsWithIndex = <IndexedAnchorData>[];
 
   int? getIndexForAnchor(String anchorId) {
@@ -260,9 +259,7 @@
     return _anchorsWithIndex;
   }
 
-=======
   final ScrollController _preScrollController = ScrollController();
->>>>>>> e7d812ce
   String? _currentBlockTag;
   String? _lastVisitedTag;
   bool _isInBlockquote = false;
