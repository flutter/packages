// Copyright 2013 The Flutter Authors. All rights reserved.
// Use of this source code is governed by a BSD-style license that can be
// found in the LICENSE file.

import 'package:flutter/gestures.dart';
import 'package:flutter/material.dart';
import 'package:markdown/markdown.dart' as md;

import '_functions_io.dart' if (dart.library.html) '_functions_web.dart';
import 'style_sheet.dart';
import 'widget.dart';

const List<String> _kBlockTags = <String>[
  'p',
  'h1',
  'h2',
  'h3',
  'h4',
  'h5',
  'h6',
  'li',
  'blockquote',
  'pre',
  'ol',
  'ul',
  'hr',
  'table',
  'thead',
  'tbody',
  'tr'
];

const List<String> _kListTags = <String>['ul', 'ol'];

bool _isBlockTag(String? tag) => _kBlockTags.contains(tag);

bool _isListTag(String tag) => _kListTags.contains(tag);

class _BlockElement {
  _BlockElement(this.tag);

  final String? tag;
  final List<Widget> children = <Widget>[];

  int nextListIndex = 0;
}

class _TableElement {
  final List<TableRow> rows = <TableRow>[];
}

/// A collection of widgets that should be placed adjacent to (inline with)
/// other inline elements in the same parent block.
///
/// Inline elements can be textual (a/em/strong) represented by [RichText]
/// widgets or images (img) represented by [Image.network] widgets.
///
/// Inline elements can be nested within other inline elements, inheriting their
/// parent's style along with the style of the block they are in.
///
/// When laying out inline widgets, first, any adjacent RichText widgets are
/// merged, then, all inline widgets are enclosed in a parent [Wrap] widget.
class _InlineElement {
  _InlineElement(this.tag, {this.style});

  final String? tag;

  /// Created by merging the style defined for this element's [tag] in the
  /// delegate's [MarkdownStyleSheet] with the style of its parent.
  final TextStyle? style;

  final List<Widget> children = <Widget>[];
}

/// A delegate used by [MarkdownBuilder] to control the widgets it creates.
abstract class MarkdownBuilderDelegate {
  /// Returns a gesture recognizer to use for an `a` element with the given
  /// text, `href` attribute, and title.
  GestureRecognizer createLink(String text, String? href, String title);

  /// Returns formatted text to use to display the given contents of a `pre`
  /// element.
  ///
  /// The `styleSheet` is the value of [MarkdownBuilder.styleSheet].
  TextSpan formatText(MarkdownStyleSheet styleSheet, String code);
}

/// Builds a [Widget] tree from parsed Markdown.
///
/// See also:
///
///  * [Markdown], which is a widget that parses and displays Markdown.
class MarkdownBuilder implements md.NodeVisitor {
  /// Creates an object that builds a [Widget] tree from parsed Markdown.
  MarkdownBuilder({
    required this.delegate,
    required this.selectable,
    required this.styleSheet,
    required this.imageDirectory,
    required this.imageBuilder,
    required this.checkboxBuilder,
    required this.bulletBuilder,
    required this.builders,
    required this.paddingBuilders,
    required this.listItemCrossAxisAlignment,
    this.fitContent = false,
    this.onTapText,
    this.softLineBreak = false,
  });

  /// A delegate that controls how link and `pre` elements behave.
  final MarkdownBuilderDelegate delegate;

  /// If true, the text is selectable.
  ///
  /// Defaults to false.
  final bool selectable;

  /// Defines which [TextStyle] objects to use for each type of element.
  final MarkdownStyleSheet styleSheet;

  /// The base directory holding images referenced by Img tags with local or network file paths.
  final String? imageDirectory;

  /// Call when build an image widget.
  final MarkdownImageBuilder? imageBuilder;

  /// Call when build a checkbox widget.
  final MarkdownCheckboxBuilder? checkboxBuilder;

  /// Called when building a custom bullet.
  final MarkdownBulletBuilder? bulletBuilder;

  /// Call when build a custom widget.
  final Map<String, MarkdownElementBuilder> builders;

  /// Call when build a padding for widget.
  final Map<String, MarkdownPaddingBuilder> paddingBuilders;

  /// Whether to allow the widget to fit the child content.
  final bool fitContent;

  /// Controls the cross axis alignment for the bullet and list item content
  /// in lists.
  ///
  /// Defaults to [MarkdownListItemCrossAxisAlignment.baseline], which
  /// does not allow for intrinsic height measurements.
  final MarkdownListItemCrossAxisAlignment listItemCrossAxisAlignment;

  /// Default tap handler used when [selectable] is set to true
  final VoidCallback? onTapText;

  /// The soft line break is used to identify the spaces at the end of aline of
  /// text and the leading spaces in the immediately following the line of text.
  ///
  /// Default these spaces are removed in accordance with the Markdown
  /// specification on soft line breaks when lines of text are joined.
  final bool softLineBreak;

  final List<String> _listIndents = <String>[];
  final List<_BlockElement> _blocks = <_BlockElement>[];
  final List<_TableElement> _tables = <_TableElement>[];
  final List<_InlineElement> _inlines = <_InlineElement>[];
  final List<GestureRecognizer> _linkHandlers = <GestureRecognizer>[];
  String? _currentBlockTag;
  String? _lastVisitedTag;
  bool _isInBlockquote = false;

  /// Returns widgets that display the given Markdown nodes.
  ///
  /// The returned widgets are typically used as children in a [ListView].
  List<Widget> build(List<md.Node> nodes) {
    _listIndents.clear();
    _blocks.clear();
    _tables.clear();
    _inlines.clear();
    _linkHandlers.clear();
    _isInBlockquote = false;

    _blocks.add(_BlockElement(null));

    for (final md.Node node in nodes) {
      assert(_blocks.length == 1);
      node.accept(this);
    }

    assert(_tables.isEmpty);
    assert(_inlines.isEmpty);
    assert(!_isInBlockquote);
    return _blocks.single.children;
  }

  @override
  bool visitElementBefore(md.Element element) {
    final String tag = element.tag;
    _currentBlockTag ??= tag;
    _lastVisitedTag = tag;

    if (builders.containsKey(tag)) {
      builders[tag]!.visitElementBefore(element);
    }

    if (paddingBuilders.containsKey(tag)) {
      paddingBuilders[tag]!.visitElementBefore(element);
    }

    int? start;
    if (_isBlockTag(tag)) {
      _addAnonymousBlockIfNeeded();
      if (_isListTag(tag)) {
        _listIndents.add(tag);
        if (element.attributes['start'] != null) {
          start = int.parse(element.attributes['start']!) - 1;
        }
      } else if (tag == 'blockquote') {
        _isInBlockquote = true;
      } else if (tag == 'table') {
        _tables.add(_TableElement());
      } else if (tag == 'tr') {
        final int length = _tables.single.rows.length;
        BoxDecoration? decoration =
            styleSheet.tableCellsDecoration as BoxDecoration?;
        if (length == 0 || length.isOdd) {
          decoration = null;
        }
        _tables.single.rows.add(TableRow(
          decoration: decoration,
          // TODO(stuartmorgan): This should be fixed, not suppressed; enabling
          // this lint warning exposed that the builder is modifying the
          // children of TableRows, even though they are @immutable.
          // ignore: prefer_const_literals_to_create_immutables
          children: <Widget>[],
        ));
      }
      final _BlockElement bElement = _BlockElement(tag);
      if (start != null) {
        bElement.nextListIndex = start;
      }
      _blocks.add(bElement);
    } else {
      if (tag == 'a') {
        final String? text = extractTextFromElement(element);
        // Don't add empty links
        if (text == null) {
          return false;
        }
        final String? destination = element.attributes['href'];
        final String title = element.attributes['title'] ?? '';

        _linkHandlers.add(
          delegate.createLink(text, destination, title),
        );
      }

      _addParentInlineIfNeeded(_blocks.last.tag);

      // The Markdown parser passes empty table data tags for blank
      // table cells. Insert a text node with an empty string in this
      // case for the table cell to get properly created.
      if (element.tag == 'td' &&
          element.children != null &&
          element.children!.isEmpty) {
        element.children!.add(md.Text(''));
      }

      final TextStyle parentStyle = _inlines.last.style!;
      _inlines.add(_InlineElement(
        tag,
        style: parentStyle.merge(styleSheet.styles[tag]),
      ));
    }

    return true;
  }

  /// Returns the text, if any, from [element] and its descendants.
  String? extractTextFromElement(md.Node element) {
    return element is md.Element && (element.children?.isNotEmpty ?? false)
        ? element.children!
            .map((md.Node e) =>
                e is md.Text ? e.text : extractTextFromElement(e))
            .join()
        : (element is md.Element && (element.attributes.isNotEmpty)
            ? element.attributes['alt']
            : '');
  }

  @override
  void visitText(md.Text text) {
    // Don't allow text directly under the root.
    if (_blocks.last.tag == null) {
      return;
    }

    _addParentInlineIfNeeded(_blocks.last.tag);

    // Define trim text function to remove spaces from text elements in
    // accordance with Markdown specifications.
    String trimText(String text) {
      // The leading spaces pattern is used to identify spaces
      // at the beginning of a line of text.
      final RegExp leadingSpacesPattern = RegExp(r'^ *');

      // The soft line break is used to identify the spaces at the end of a line
      // of text and the leading spaces in the immediately following the line
      // of text. These spaces are removed in accordance with the Markdown
      // specification on soft line breaks when lines of text are joined.
      final RegExp softLineBreakPattern = RegExp(r' ?\n *');

      // Leading spaces following a hard line break are ignored.
      // https://github.github.com/gfm/#example-657
      // Leading spaces in paragraph or list item are ignored
      // https://github.github.com/gfm/#example-192
      // https://github.github.com/gfm/#example-236
      if (const <String>['ul', 'ol', 'p', 'br'].contains(_lastVisitedTag)) {
        text = text.replaceAll(leadingSpacesPattern, '');
      }

      if (softLineBreak) {
        return text;
      }
      return text.replaceAll(softLineBreakPattern, ' ');
    }

    Widget? child;
    if (_blocks.isNotEmpty && builders.containsKey(_blocks.last.tag)) {
      child = builders[_blocks.last.tag!]!
          .visitText(text, styleSheet.styles[_blocks.last.tag!]);
    } else if (_blocks.last.tag == 'pre') {
      child = Scrollbar(
        child: SingleChildScrollView(
          scrollDirection: Axis.horizontal,
          padding: styleSheet.codeblockPadding,
          child: _buildRichText(delegate.formatText(styleSheet, text.text)),
        ),
      );
    } else {
      child = _buildRichText(
        TextSpan(
          style: _isInBlockquote
              ? styleSheet.blockquote!.merge(_inlines.last.style)
              : _inlines.last.style,
          text: _isInBlockquote ? text.text : trimText(text.text),
          recognizer: _linkHandlers.isNotEmpty ? _linkHandlers.last : null,
        ),
        textAlign: _textAlignForBlockTag(_currentBlockTag),
      );
    }
    if (child != null) {
      _inlines.last.children.add(child);
    }

    _lastVisitedTag = null;
  }

  @override
  void visitElementAfter(md.Element element) {
    final String tag = element.tag;

    if (_isBlockTag(tag)) {
      _addAnonymousBlockIfNeeded();

      final _BlockElement current = _blocks.removeLast();
      Widget child;

      if (current.children.isNotEmpty) {
        child = Column(
          mainAxisSize: MainAxisSize.min,
          crossAxisAlignment: fitContent
              ? CrossAxisAlignment.start
              : CrossAxisAlignment.stretch,
          children: current.children,
        );
      } else {
        child = const SizedBox();
      }

      if (_isListTag(tag)) {
        assert(_listIndents.isNotEmpty);
        _listIndents.removeLast();
      } else if (tag == 'li') {
        if (_listIndents.isNotEmpty) {
          if (element.children!.isEmpty) {
            element.children!.add(md.Text(''));
          }
          Widget bullet;
          final dynamic el = element.children![0];
          if (el is md.Element && el.attributes['type'] == 'checkbox') {
            final bool val = el.attributes['checked'] != 'false';
            bullet = _buildCheckbox(val);
          } else {
            bullet = _buildBullet(_listIndents.last);
          }
          child = Row(
            textBaseline: listItemCrossAxisAlignment ==
                    MarkdownListItemCrossAxisAlignment.start
                ? null
                : TextBaseline.alphabetic,
            crossAxisAlignment: listItemCrossAxisAlignment ==
                    MarkdownListItemCrossAxisAlignment.start
                ? CrossAxisAlignment.start
                : CrossAxisAlignment.baseline,
            children: <Widget>[
              SizedBox(
                width: styleSheet.listIndent! +
                    styleSheet.listBulletPadding!.left +
                    styleSheet.listBulletPadding!.right,
                child: bullet,
              ),
              Expanded(child: child)
            ],
          );
        }
      } else if (tag == 'table') {
        child = Table(
          defaultColumnWidth: styleSheet.tableColumnWidth!,
          defaultVerticalAlignment: TableCellVerticalAlignment.middle,
          border: styleSheet.tableBorder,
          children: _tables.removeLast().rows,
        );
      } else if (tag == 'blockquote') {
        _isInBlockquote = false;
        child = DecoratedBox(
          decoration: styleSheet.blockquoteDecoration!,
          child: Padding(
            padding: styleSheet.blockquotePadding!,
            child: child,
          ),
        );
      } else if (tag == 'pre') {
        child = DecoratedBox(
          decoration: styleSheet.codeblockDecoration!,
          child: child,
        );
      } else if (tag == 'hr') {
        child = Container(decoration: styleSheet.horizontalRuleDecoration);
      }

      _addBlockChild(child);
    } else {
      final _InlineElement current = _inlines.removeLast();
      final _InlineElement parent = _inlines.last;
      EdgeInsets padding = EdgeInsets.zero;

      if (paddingBuilders.containsKey(tag)) {
        padding = paddingBuilders[tag]!.getPadding();
      }

      if (builders.containsKey(tag)) {
        final Widget? child =
            builders[tag]!.visitElementAfter(element, styleSheet.styles[tag]);
        if (child != null) {
          current.children[0] = child;
        }
      } else if (tag == 'img') {
        // create an image widget for this image
        current.children.add(_buildPadding(
          padding,
          _buildImage(
            element.attributes['src']!,
            element.attributes['title'],
            element.attributes['alt'],
          ),
        ));
      } else if (tag == 'br') {
        current.children.add(_buildRichText(const TextSpan(text: '\n')));
      } else if (tag == 'th' || tag == 'td') {
        TextAlign? align;
        final String? style = element.attributes['style'];
        if (style == null) {
          align = tag == 'th' ? styleSheet.tableHeadAlign : TextAlign.left;
        } else {
          final RegExp regExp = RegExp(r'text-align: (left|center|right)');
          final Match match = regExp.matchAsPrefix(style)!;
          switch (match[1]) {
            case 'left':
              align = TextAlign.left;
              break;
            case 'center':
              align = TextAlign.center;
              break;
            case 'right':
              align = TextAlign.right;
              break;
          }
        }
        final Widget child = _buildTableCell(
          _mergeInlineChildren(current.children, align),
          textAlign: align,
        );
        _tables.single.rows.last.children!.add(child);
      } else if (tag == 'a') {
        _linkHandlers.removeLast();
      }

      if (current.children.isNotEmpty) {
        parent.children.addAll(current.children);
      }
    }
    if (_currentBlockTag == tag) {
      _currentBlockTag = null;
    }
    _lastVisitedTag = tag;
  }

  Widget _buildImage(String src, String? title, String? alt) {
    final List<String> parts = src.split('#');
    if (parts.isEmpty) {
      return const SizedBox();
    }

    final String path = parts.first;
    double? width;
    double? height;
    if (parts.length == 2) {
      final List<String> dimensions = parts.last.split('x');
      if (dimensions.length == 2) {
        width = double.parse(dimensions[0]);
        height = double.parse(dimensions[1]);
      }
    }

    final Uri uri = Uri.parse(path);
    Widget child;
    if (imageBuilder != null) {
      child = imageBuilder!(uri, title, alt);
    } else {
      child = kDefaultImageBuilder(uri, imageDirectory, width, height);
    }

    if (_linkHandlers.isNotEmpty) {
      final TapGestureRecognizer recognizer =
          _linkHandlers.last as TapGestureRecognizer;
      return GestureDetector(onTap: recognizer.onTap, child: child);
    } else {
      return child;
    }
  }

  Widget _buildCheckbox(bool checked) {
    if (checkboxBuilder != null) {
      return checkboxBuilder!(checked);
    }
    return Padding(
      padding: styleSheet.listBulletPadding!,
      child: Icon(
        checked ? Icons.check_box : Icons.check_box_outline_blank,
        size: styleSheet.checkbox!.fontSize,
        color: styleSheet.checkbox!.color,
      ),
    );
  }

  Widget _buildBullet(String listTag) {
    final int index = _blocks.last.nextListIndex;
    final bool isUnordered = listTag == 'ul';

    if (bulletBuilder != null) {
      return Padding(
        padding: styleSheet.listBulletPadding!,
        child: bulletBuilder!(index,
            isUnordered ? BulletStyle.unorderedList : BulletStyle.orderedList),
      );
    }

    if (isUnordered) {
      return Padding(
        padding: styleSheet.listBulletPadding!,
        child: Text(
          '•',
          textAlign: TextAlign.center,
          style: styleSheet.listBullet,
        ),
      );
    }

    return Padding(
      padding: styleSheet.listBulletPadding!,
      child: Text(
        '${index + 1}.',
        textAlign: TextAlign.right,
        style: styleSheet.listBullet,
      ),
    );
  }

  Widget _buildTableCell(List<Widget?> children, {TextAlign? textAlign}) {
    return TableCell(
      child: Padding(
        padding: styleSheet.tableCellsPadding!,
        child: DefaultTextStyle(
          style: styleSheet.tableBody!,
          textAlign: textAlign,
          child: Wrap(children: children as List<Widget>),
        ),
      ),
    );
  }

  Widget _buildPadding(EdgeInsets padding, Widget child) {
    if (padding == EdgeInsets.zero) {
      return child;
    }

    return Padding(padding: padding, child: child);
  }

  void _addParentInlineIfNeeded(String? tag) {
    if (_inlines.isEmpty) {
      _inlines.add(_InlineElement(
        tag,
        style: styleSheet.styles[tag!],
      ));
    }
  }

  void _addBlockChild(Widget child) {
    final _BlockElement parent = _blocks.last;
    if (parent.children.isNotEmpty) {
      parent.children.add(SizedBox(height: styleSheet.blockSpacing));
    }
    parent.children.add(child);
    parent.nextListIndex += 1;
  }

  void _addAnonymousBlockIfNeeded() {
    if (_inlines.isEmpty) {
      return;
    }

    WrapAlignment blockAlignment = WrapAlignment.start;
    TextAlign textAlign = TextAlign.start;
    EdgeInsets textPadding = EdgeInsets.zero;
    if (_isBlockTag(_currentBlockTag)) {
      blockAlignment = _wrapAlignmentForBlockTag(_currentBlockTag);
      textAlign = _textAlignForBlockTag(_currentBlockTag);
      textPadding = _textPaddingForBlockTag(_currentBlockTag);

      if (paddingBuilders.containsKey(_currentBlockTag)) {
        textPadding = paddingBuilders[_currentBlockTag]!.getPadding();
      }
    }

    final _InlineElement inline = _inlines.single;
    if (inline.children.isNotEmpty) {
      final List<Widget> mergedInlines = _mergeInlineChildren(
        inline.children,
        textAlign,
      );
      final Wrap wrap = Wrap(
        crossAxisAlignment: WrapCrossAlignment.center,
        alignment: blockAlignment,
        children: mergedInlines,
      );

      if (textPadding == EdgeInsets.zero) {
        _addBlockChild(wrap);
      } else {
        final Padding padding = Padding(padding: textPadding, child: wrap);
        _addBlockChild(padding);
      }

      _inlines.clear();
    }
  }

  /// Merges adjacent [TextSpan] children
  List<Widget> _mergeInlineChildren(
    List<Widget> children,
    TextAlign? textAlign,
  ) {
    final List<Widget> mergedTexts = <Widget>[];
    for (final Widget child in children) {
      if (mergedTexts.isNotEmpty &&
          mergedTexts.last is RichText &&
          child is RichText) {
        final RichText previous = mergedTexts.removeLast() as RichText;
        final TextSpan previousTextSpan = previous.text as TextSpan;
        final List<TextSpan> children = previousTextSpan.children != null
            ? previousTextSpan.children!
                .map((InlineSpan span) => span is! TextSpan
                    ? TextSpan(children: <InlineSpan>[span])
                    : span)
                .toList()
            : <TextSpan>[previousTextSpan];
        children.add(child.text as TextSpan);
        final TextSpan? mergedSpan = _mergeSimilarTextSpans(children);
        mergedTexts.add(_buildRichText(
          mergedSpan,
          textAlign: textAlign,
        ));
      } else if (mergedTexts.isNotEmpty &&
          mergedTexts.last is SelectableText &&
          child is SelectableText) {
        final SelectableText previous =
            mergedTexts.removeLast() as SelectableText;
        final TextSpan previousTextSpan = previous.textSpan!;
        final List<TextSpan> children = previousTextSpan.children != null
            ? List<TextSpan>.from(previousTextSpan.children!)
            : <TextSpan>[previousTextSpan];
        if (child.textSpan != null) {
          children.add(child.textSpan!);
        }
        final TextSpan? mergedSpan = _mergeSimilarTextSpans(children);
        mergedTexts.add(
          _buildRichText(
            mergedSpan,
            textAlign: textAlign,
          ),
        );
      } else {
        mergedTexts.add(child);
      }
    }
    return mergedTexts;
  }

  TextAlign _textAlignForBlockTag(String? blockTag) {
    final WrapAlignment wrapAlignment = _wrapAlignmentForBlockTag(blockTag);
    switch (wrapAlignment) {
      case WrapAlignment.start:
        return TextAlign.start;
      case WrapAlignment.center:
        return TextAlign.center;
      case WrapAlignment.end:
        return TextAlign.end;
      case WrapAlignment.spaceAround:
        return TextAlign.justify;
      case WrapAlignment.spaceBetween:
        return TextAlign.justify;
      case WrapAlignment.spaceEvenly:
        return TextAlign.justify;
    }
  }

  WrapAlignment _wrapAlignmentForBlockTag(String? blockTag) {
    switch (blockTag) {
      case 'p':
        return styleSheet.textAlign;
      case 'h1':
        return styleSheet.h1Align;
      case 'h2':
        return styleSheet.h2Align;
      case 'h3':
        return styleSheet.h3Align;
      case 'h4':
        return styleSheet.h4Align;
      case 'h5':
        return styleSheet.h5Align;
      case 'h6':
        return styleSheet.h6Align;
      case 'ul':
        return styleSheet.unorderedListAlign;
      case 'ol':
        return styleSheet.orderedListAlign;
      case 'blockquote':
        return styleSheet.blockquoteAlign;
      case 'pre':
        return styleSheet.codeblockAlign;
      case 'hr':
<<<<<<< HEAD
        break;
      case 'li':
=======
        // TODO(goderbauer): We shouldn't be printing here, https://github.com/flutter/flutter/issues/110209
        // ignore: avoid_print
        print('Markdown did not handle hr for alignment');
        break;
      case 'li':
        // TODO(goderbauer): We shouldn't be printing here, https://github.com/flutter/flutter/issues/110209
        // ignore: avoid_print
        print('Markdown did not handle li for alignment');
>>>>>>> 9a994ecb
        break;
    }
    return WrapAlignment.start;
  }

  EdgeInsets _textPaddingForBlockTag(String? blockTag) {
    switch (blockTag) {
      case 'p':
        return styleSheet.pPadding!;
      case 'h1':
        return styleSheet.h1Padding!;
      case 'h2':
        return styleSheet.h2Padding!;
      case 'h3':
        return styleSheet.h3Padding!;
      case 'h4':
        return styleSheet.h4Padding!;
      case 'h5':
        return styleSheet.h5Padding!;
      case 'h6':
        return styleSheet.h6Padding!;
    }
    return EdgeInsets.zero;
  }

  /// Combine text spans with equivalent properties into a single span.
  TextSpan? _mergeSimilarTextSpans(List<TextSpan>? textSpans) {
    if (textSpans == null || textSpans.length < 2) {
      return TextSpan(children: textSpans);
    }

    final List<TextSpan> mergedSpans = <TextSpan>[textSpans.first];

    for (int index = 1; index < textSpans.length; index++) {
      final TextSpan nextChild = textSpans[index];
      if (nextChild.recognizer == mergedSpans.last.recognizer &&
          nextChild.semanticsLabel == mergedSpans.last.semanticsLabel &&
          nextChild.style == mergedSpans.last.style) {
        final TextSpan previous = mergedSpans.removeLast();
        mergedSpans.add(TextSpan(
          text: previous.toPlainText() + nextChild.toPlainText(),
          recognizer: previous.recognizer,
          semanticsLabel: previous.semanticsLabel,
          style: previous.style,
        ));
      } else {
        mergedSpans.add(nextChild);
      }
    }

    // When the mergered spans compress into a single TextSpan return just that
    // TextSpan, otherwise bundle the set of TextSpans under a single parent.
    return mergedSpans.length == 1
        ? mergedSpans.first
        : TextSpan(children: mergedSpans);
  }

  Widget _buildRichText(TextSpan? text, {TextAlign? textAlign, String? key}) {
    //Adding a unique key prevents the problem of using the same link handler for text spans with the same text
    final Key k = key == null ? UniqueKey() : Key(key);
    if (selectable) {
      return SelectableText.rich(
        text!,
        textScaleFactor: styleSheet.textScaleFactor,
        textAlign: textAlign ?? TextAlign.start,
        onTap: onTapText,
        key: k,
      );
    } else {
      return RichText(
        text: text!,
        textScaleFactor: styleSheet.textScaleFactor!,
        textAlign: textAlign ?? TextAlign.start,
        key: k,
      );
    }
  }
}<|MERGE_RESOLUTION|>--- conflicted
+++ resolved
@@ -758,19 +758,10 @@
       case 'pre':
         return styleSheet.codeblockAlign;
       case 'hr':
-<<<<<<< HEAD
         break;
       case 'li':
-=======
-        // TODO(goderbauer): We shouldn't be printing here, https://github.com/flutter/flutter/issues/110209
-        // ignore: avoid_print
-        print('Markdown did not handle hr for alignment');
         break;
       case 'li':
-        // TODO(goderbauer): We shouldn't be printing here, https://github.com/flutter/flutter/issues/110209
-        // ignore: avoid_print
-        print('Markdown did not handle li for alignment');
->>>>>>> 9a994ecb
         break;
     }
     return WrapAlignment.start;
