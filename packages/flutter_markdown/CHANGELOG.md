--- conflicted
+++ resolved
@@ -1,15 +1,10 @@
-<<<<<<< HEAD
 ## 0.6.20
 
 * Adds `textScaler` to `MarkdownStyleSheet`, and deprecates `textScaleFactor`.
   * Clients using `textScaleFactor: someFactor` should replace it with
     `TextScaler.linear(someFactor)` to preserve behavior.
-* Remove use of deprecated `textScaleFactor` methods from the Flutter framework.
-=======
-## NEXT
-
-* Updates minimum supported SDK version to Flutter 3.13/Dart 3.1.
->>>>>>> 84ff11d7
+* Removes use of deprecated Flutter framework `textScaleFactor` methods.
+* Updates minimum supported SDK version to Flutter 3.16.
 
 ## 0.6.19
 
