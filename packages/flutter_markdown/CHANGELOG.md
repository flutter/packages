--- conflicted
+++ resolved
@@ -1,8 +1,7 @@
-<<<<<<< HEAD
-## 0.7.2
+## 0.7.4
 
 * Adds `height` & `width` to `imageBuilder`.
-=======
+
 ## 0.7.3+1
 
 * Fixes issue with table column alignments not being respected.
@@ -19,7 +18,6 @@
 ## 0.7.2
 
 * Multiple code blocks within a single markdown will now use separate ScrollControllers.
->>>>>>> 6e26197e
 
 ## 0.7.1
 
