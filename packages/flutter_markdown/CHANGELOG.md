<<<<<<< HEAD
## 0.6.11

* Deprecates and removes use of `TaskListSyntax` as new markdown package supports checkboxes natively.
  Consider using `OrderedListWithCheckBoxSyntax` or `UnorderedListWithCheckBoxSyntax` as a replacement.
* Changes `_buildCheckbox()` to inspect state of checkbox input element by existence of `'checked'` attribute.
=======
## 0.6.10+5

* Fixes lint warnings.

## 0.6.10+4

* Updates text theme parameters to avoid deprecation issues.
>>>>>>> ba5c8dd7

## 0.6.10+3

* Fixes shrinkWrap not taken into account with single child ([flutter/flutter#105299](https://github.com/flutter/flutter/issues/105299)).

## 0.6.10+2

* Migrates from `ui.hash*` to `Object.hash*`.

## 0.6.10+1

* Updates Linux example to remove unneeded library dependencies that
  could cause build failures.
* Updates for non-nullable bindings.

## 0.6.10

 * Update `markdown` dependency

## 0.6.9+1

 * Remove build status badge from `README.md`

## 0.6.9

  * Leading spaces in a paragraph and in list items are now ignored according to [GFM #192](https://github.github.com/gfm/#example-192) and [GFM #236](https://github.github.com/gfm/#example-236).

## 0.6.8

  * Added option paddingBuilders

## 0.6.7

 * Fix `unnecessary_import` lint errors.
 * Added option pPadding
 * Added options h1Padding - h6Padding

## 0.6.6

 * Soft line break

## 0.6.5

 * Fix unique Keys for RichText blocks

## 0.6.4

 * Fix merging of spans when first span is not a TextSpan

## 0.6.3

 * Fixed `onTap`, now the changed hyperlinks are reflected even with keeping the same link name unchanged.

## 0.6.2

 * Updated metadata for new source location
 * Style changes to conform to flutter/packages analyzer settings

 ## 0.6.1

 * Added builder option bulletBuilder

## 0.6.0

 * Null safety release
 * Added stylesheet option listBulletPadding
 * Fixed blockquote inline styling
 * Added onTapText handler for selectable text

## 0.6.0-nullsafety.2

 * Dependencies updated for null safety

## 0.6.0-nullsafety.1

 * Fix null safety on web
 * Image test mocks fixed for null safety

## 0.6.0-nullsafety.0

 * Initial null safety migration.

## 0.5.2

 * Added `MarkdownListItemCrossAxisAlignment` to allow for intrinsic height
   measurements of lists.

## 0.5.1

 * Fix user defined builders

## 0.5.0

 * BREAKING CHANGE: `MarkdownTapLinkCallback` now has three parameters, not one, exposing more
   information about a tapped link.
   * Note for upgraders, the old single parameter `href` is now the second parameter to match the specification.
 * Android example upgraded
 * Test coverage updated to match GitHub Flavoured Markdown and CommonMark
 * Handle links with empty descriptions
 * Handle empty rows in tables

## 0.4.4

 * Fix handling of newline character in blockquote
 * Add new example demo
 * Use the start attribute in ordered list to set the first number
 * Revert changes made in PR #235 (which broke newline handling)

## 0.4.3

 * Fix merging of `MarkdownStyleSheets`
 * Fix `MarkdownStyleSheet` textScaleFactor to use default value of 1.0, if not provided, instead using the textScaleFactor of the nearest MediaQuery

## 0.4.2

 * Fix parsing of image caption & alt attributes
 * Fix baseline alignment in lists
 * Support `LineBreakSyntax`

## 0.4.1

 * Downgrade Flutter minimum from 1.17.1 to 1.17.0 for Pub

## 0.4.0

 * Updated for Flutter 1.17
 * Ignore newlines in paragraphs
 * Improve handling of horizontal rules

## 0.3.5

 * Fix hardcoded colors and improve Darktheme
 * Fix text alignment when formatting is involved

## 0.3.4

 * Add support for text paragraphs and blockquotes.

## 0.3.3

 * Add the ability to control the scroll position of the `MarkdownWidget`.

## 0.3.2

 * Uplift `package:markdown` dependency version to enable deleting HTML unescape URI workaround
 * Explictly state that Flutter 1.10.7 is the minimum supported Flutter version in the library `pubspec.yaml`.

## 0.3.1

 * Expose `tableColumnWidth`
 * Add `MarkdownStyleSheet.fromCupertinoTheme`
 * Fix `MarkdownStyleSheet.blockquote`
 * Flutter for web support
 * Add physic and shrinkWrap to Markdown widget
 * Add MarkdownBody.fitContent
 * Support select text to copy
 * Fix list bullet alignment
 * HTML unescape URIs (temporary workaround for [dart-lang/markdown #272](https://github.com/dart-lang/markdown/issues/272))
 * Rebuilt `example/android` and `example/ios` directories

**Note:** this version has an implicit minimum supported version of Flutter 1.10.7.
See [flutter/flutter_markdown issue #156](https://github.com/flutter/flutter_markdown/issues/156) for more detail.

## 0.3.0

 * Support GitHub flavoured Markdown
 * Support strikethrough
 * Convert TextSpan to use new InlineSpan API

## 0.2.0

 * Updated environment sdk constraints to make the package
   Dart 2 compatible.  As a result, usage of this version and higher
   requires a Dart 2 SDK.

## 0.1.6

 * Updated `markdown` dependency.

## 0.1.5

 * Add `mockito` as a dev dependency. Eliminate use of `package:http`, which
   is no longer part of Flutter.

## 0.1.4

 * Add `li` style to bullets

## 0.1.3

 * Add `path` and `http` as declared dependencies in `pubspec.yaml`

## 0.1.2

 * Add support for horizontal rules.
 * Fix the `onTap` callback on images nested in hyperlinks

## 0.1.1

 * Add support for local file paths in image links. Make sure to set the
   `imageDirectory` property to specify the base directory containing the image
   files.

## 0.1.0

 * Roll the dependency on `markdown` to 1.0.0
 * Add a test and example for image links
 * Fix the `onTap` callback on hyperlinks

## 0.0.9

 * First published version<|MERGE_RESOLUTION|>--- conflicted
+++ resolved
@@ -1,10 +1,9 @@
-<<<<<<< HEAD
 ## 0.6.11
 
 * Deprecates and removes use of `TaskListSyntax` as new markdown package supports checkboxes natively.
   Consider using `OrderedListWithCheckBoxSyntax` or `UnorderedListWithCheckBoxSyntax` as a replacement.
 * Changes `_buildCheckbox()` to inspect state of checkbox input element by existence of `'checked'` attribute.
-=======
+
 ## 0.6.10+5
 
 * Fixes lint warnings.
@@ -12,7 +11,6 @@
 ## 0.6.10+4
 
 * Updates text theme parameters to avoid deprecation issues.
->>>>>>> ba5c8dd7
 
 ## 0.6.10+3
 
