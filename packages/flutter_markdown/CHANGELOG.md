<<<<<<< HEAD
## 0.6.21

* Adds `onSelectionChanged` to the constructors of `Markdown` and `MarkdownBody`.
* Documents the selection capabilities in README.
=======
## 0.6.20+1

* Updates minimum supported SDK version to Flutter 3.19.
>>>>>>> ccb27be4

## 0.6.20

* Adds `textScaler` to `MarkdownStyleSheet`, and deprecates `textScaleFactor`.
  * Clients using `textScaleFactor: someFactor` should replace it with
    `TextScaler.linear(someFactor)` to preserve behavior.
* Removes use of deprecated Flutter framework `textScaleFactor` methods.
* Updates minimum supported SDK version to Flutter 3.16.

## 0.6.19

* Replaces `RichText` with `Text.rich` so the widget can work with `SelectionArea` when `selectable` is set to false.

## 0.6.18+3

* Updates minimum supported SDK version to Flutter 3.10/Dart 3.0.
* Fixes lint warnings.

## 0.6.18+2

* Removes leading whitespace from list items.

## 0.6.18+1

* Fixes a typo in README.

## 0.6.18

* Adds support for `footnote`.

## 0.6.17+4

* Fixes an issue where a code block would overlap its container decoration.

## 0.6.17+3

* Fixes an incorrect note about SDK versions in the 0.6.17+2 CHANGELOG.md entry.

## 0.6.17+2

* Adds pub topics to package metadata.

## 0.6.17+1

* Deletes deprecated splash screen meta-data element.
* Updates README to improve examples of using Markdown.

## 0.6.17

* Introduces a new `MarkdownElementBuilder.visitElementAfterWithContext()` method passing the widget `BuildContext` and
  the parent text's `TextStyle`.

## 0.6.16

* Adds `tableVerticalAlignment` property to allow aligning table cells vertically.

## 0.6.15+1

* Fixes 'The Scrollbar's ScrollController has no ScrollPosition attached' exception when scrolling scrollable code blocks.
* Fixes stale ignore: prefer_const_constructors.
* Updates minimum supported SDK version to Flutter 3.10/Dart 3.0.

## 0.6.15

* Fixes unawaited_futures violations.
* Updates minimum Flutter version to 3.3.
* Aligns Dart and Flutter SDK constraints.
* Replace `describeEnum` with the `name` getter.
* Supports custom rendering of tags without children.

## 0.6.14

* Require `markdown: ^7.0.0`

## 0.6.13+1

* Adjusts code to account for nullability change in Flutter SDK.
* Updates the example to specify the import for `DropdownMenu`.

## 0.6.13

* Support changes in the latest `package:markdown`.

## 0.6.12

* Markdown Lists now take into account `fitContent` instead of always expanding to the maximum horizontally ([flutter/flutter#108976](https://github.com/flutter/flutter/issues/108976)).

## 0.6.11

* Deprecates and removes use of `TaskListSyntax` as new markdown package supports checkboxes natively.
  Consider using `OrderedListWithCheckBoxSyntax` or `UnorderedListWithCheckBoxSyntax` as a replacement.
* Changes `_buildCheckbox()` to inspect state of checkbox input element by existence of `'checked'` attribute.

## 0.6.10+6

* Removes print logged when not handling hr for alignment.
* Removes print logged when not handling li for alignment.

## 0.6.10+5

* Fixes lint warnings.

## 0.6.10+4

* Updates text theme parameters to avoid deprecation issues.

## 0.6.10+3

* Fixes shrinkWrap not taken into account with single child ([flutter/flutter#105299](https://github.com/flutter/flutter/issues/105299)).

## 0.6.10+2

* Migrates from `ui.hash*` to `Object.hash*`.

## 0.6.10+1

* Updates Linux example to remove unneeded library dependencies that
  could cause build failures.
* Updates for non-nullable bindings.

## 0.6.10

 * Update `markdown` dependency

## 0.6.9+1

 * Remove build status badge from `README.md`

## 0.6.9

  * Leading spaces in a paragraph and in list items are now ignored according to [GFM #192](https://github.github.com/gfm/#example-192) and [GFM #236](https://github.github.com/gfm/#example-236).

## 0.6.8

  * Added option paddingBuilders

## 0.6.7

 * Fix `unnecessary_import` lint errors.
 * Added option pPadding
 * Added options h1Padding - h6Padding

## 0.6.6

 * Soft line break

## 0.6.5

 * Fix unique Keys for RichText blocks

## 0.6.4

 * Fix merging of spans when first span is not a TextSpan

## 0.6.3

 * Fixed `onTap`, now the changed hyperlinks are reflected even with keeping the same link name unchanged.

## 0.6.2

 * Updated metadata for new source location
 * Style changes to conform to flutter/packages analyzer settings

 ## 0.6.1

 * Added builder option bulletBuilder

## 0.6.0

 * Null safety release
 * Added stylesheet option listBulletPadding
 * Fixed blockquote inline styling
 * Added onTapText handler for selectable text

## 0.6.0-nullsafety.2

 * Dependencies updated for null safety

## 0.6.0-nullsafety.1

 * Fix null safety on web
 * Image test mocks fixed for null safety

## 0.6.0-nullsafety.0

 * Initial null safety migration.

## 0.5.2

 * Added `MarkdownListItemCrossAxisAlignment` to allow for intrinsic height
   measurements of lists.

## 0.5.1

 * Fix user defined builders

## 0.5.0

 * BREAKING CHANGE: `MarkdownTapLinkCallback` now has three parameters, not one, exposing more
   information about a tapped link.
   * Note for upgraders, the old single parameter `href` is now the second parameter to match the specification.
 * Android example upgraded
 * Test coverage updated to match GitHub Flavoured Markdown and CommonMark
 * Handle links with empty descriptions
 * Handle empty rows in tables

## 0.4.4

 * Fix handling of newline character in blockquote
 * Add new example demo
 * Use the start attribute in ordered list to set the first number
 * Revert changes made in PR #235 (which broke newline handling)

## 0.4.3

 * Fix merging of `MarkdownStyleSheets`
 * Fix `MarkdownStyleSheet` textScaleFactor to use default value of 1.0, if not provided, instead using the textScaleFactor of the nearest MediaQuery

## 0.4.2

 * Fix parsing of image caption & alt attributes
 * Fix baseline alignment in lists
 * Support `LineBreakSyntax`

## 0.4.1

 * Downgrade Flutter minimum from 1.17.1 to 1.17.0 for Pub

## 0.4.0

 * Updated for Flutter 1.17
 * Ignore newlines in paragraphs
 * Improve handling of horizontal rules

## 0.3.5

 * Fix hardcoded colors and improve Darktheme
 * Fix text alignment when formatting is involved

## 0.3.4

 * Add support for text paragraphs and blockquotes.

## 0.3.3

 * Add the ability to control the scroll position of the `MarkdownWidget`.

## 0.3.2

 * Uplift `package:markdown` dependency version to enable deleting HTML unescape URI workaround
 * Explictly state that Flutter 1.10.7 is the minimum supported Flutter version in the library `pubspec.yaml`.

## 0.3.1

 * Expose `tableColumnWidth`
 * Add `MarkdownStyleSheet.fromCupertinoTheme`
 * Fix `MarkdownStyleSheet.blockquote`
 * Flutter for web support
 * Add physic and shrinkWrap to Markdown widget
 * Add MarkdownBody.fitContent
 * Support select text to copy
 * Fix list bullet alignment
 * HTML unescape URIs (temporary workaround for [dart-lang/markdown #272](https://github.com/dart-lang/markdown/issues/272))
 * Rebuilt `example/android` and `example/ios` directories

**Note:** this version has an implicit minimum supported version of Flutter 1.10.7.
See [flutter/flutter_markdown issue #156](https://github.com/flutter/flutter_markdown/issues/156) for more detail.

## 0.3.0

 * Support GitHub flavoured Markdown
 * Support strikethrough
 * Convert TextSpan to use new InlineSpan API

## 0.2.0

 * Updated environment sdk constraints to make the package
   Dart 2 compatible.  As a result, usage of this version and higher
   requires a Dart 2 SDK.

## 0.1.6

 * Updated `markdown` dependency.

## 0.1.5

 * Add `mockito` as a dev dependency. Eliminate use of `package:http`, which
   is no longer part of Flutter.

## 0.1.4

 * Add `li` style to bullets

## 0.1.3

 * Add `path` and `http` as declared dependencies in `pubspec.yaml`

## 0.1.2

 * Add support for horizontal rules.
 * Fix the `onTap` callback on images nested in hyperlinks

## 0.1.1

 * Add support for local file paths in image links. Make sure to set the
   `imageDirectory` property to specify the base directory containing the image
   files.

## 0.1.0

 * Roll the dependency on `markdown` to 1.0.0
 * Add a test and example for image links
 * Fix the `onTap` callback on hyperlinks

## 0.0.9

 * First published version<|MERGE_RESOLUTION|>--- conflicted
+++ resolved
@@ -1,13 +1,11 @@
-<<<<<<< HEAD
 ## 0.6.21
 
 * Adds `onSelectionChanged` to the constructors of `Markdown` and `MarkdownBody`.
 * Documents the selection capabilities in README.
-=======
+
 ## 0.6.20+1
 
 * Updates minimum supported SDK version to Flutter 3.19.
->>>>>>> ccb27be4
 
 ## 0.6.20
 
