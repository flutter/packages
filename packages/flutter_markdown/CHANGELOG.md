<<<<<<< HEAD
## 0.7.3+1

* Fixes issue with table column alignments not being respected.
=======
## NEXT

* Updates minimum supported SDK version to Flutter 3.19/Dart 3.3.
>>>>>>> 0363e421

## 0.7.3

* Adds horizontal scrolling for table when using `tableColumnWidth: FixedColumnWidth(width)`.

## 0.7.2+1

* Fixes a crash caused by text selection when `selectable` is true and `onSelectionChanged` is null.

## 0.7.2

* Multiple code blocks within a single markdown will now use separate ScrollControllers.

## 0.7.1

* Allows for choosing a custom font feature to create superscript in footnotes when the font does not support the `supr` font feature.
  * Use the `superscriptFontFeatureTag` property in `MarkdownStyleSheet`.
  * For example, for the `Roboto` font which doesn't support `supr`, you can set `numr`.

## 0.7.0

* **BREAKING CHANGES**:
  * Replaces parameters at `bulletBuilder` with `MarkdownBulletParameters`.
  * Introduces a new parameter `nestLevel` that exposes the bullet item's nesting level.

## 0.6.23

* Gracefully handle image dimension parsing failures.

## 0.6.22+1

* Removes `_ambiguate` methods from code.

## 0.6.22

* Introduces a new `MarkdownElementBuilder.isBlockElement()` method to specify if custom element
  is a block.

## 0.6.21+1

* Adds `onSelectionChanged` to the constructors of `Markdown` and `MarkdownBody`.

## 0.6.21

* Fixes support for `WidgetSpan` in `Text.rich` elements inside `MarkdownElementBuilder`.

## 0.6.20+1

* Updates minimum supported SDK version to Flutter 3.19.

## 0.6.20

* Adds `textScaler` to `MarkdownStyleSheet`, and deprecates `textScaleFactor`.
  * Clients using `textScaleFactor: someFactor` should replace it with
    `TextScaler.linear(someFactor)` to preserve behavior.
* Removes use of deprecated Flutter framework `textScaleFactor` methods.
* Updates minimum supported SDK version to Flutter 3.16.

## 0.6.19

* Replaces `RichText` with `Text.rich` so the widget can work with `SelectionArea` when `selectable` is set to false.

## 0.6.18+3

* Updates minimum supported SDK version to Flutter 3.10/Dart 3.0.
* Fixes lint warnings.

## 0.6.18+2

* Removes leading whitespace from list items.

## 0.6.18+1

* Fixes a typo in README.

## 0.6.18

* Adds support for `footnote`.

## 0.6.17+4

* Fixes an issue where a code block would overlap its container decoration.

## 0.6.17+3

* Fixes an incorrect note about SDK versions in the 0.6.17+2 CHANGELOG.md entry.

## 0.6.17+2

* Adds pub topics to package metadata.

## 0.6.17+1

* Deletes deprecated splash screen meta-data element.
* Updates README to improve examples of using Markdown.

## 0.6.17

* Introduces a new `MarkdownElementBuilder.visitElementAfterWithContext()` method passing the widget `BuildContext` and
  the parent text's `TextStyle`.

## 0.6.16

* Adds `tableVerticalAlignment` property to allow aligning table cells vertically.

## 0.6.15+1

* Fixes 'The Scrollbar's ScrollController has no ScrollPosition attached' exception when scrolling scrollable code blocks.
* Fixes stale ignore: prefer_const_constructors.
* Updates minimum supported SDK version to Flutter 3.10/Dart 3.0.

## 0.6.15

* Fixes unawaited_futures violations.
* Updates minimum Flutter version to 3.3.
* Aligns Dart and Flutter SDK constraints.
* Replace `describeEnum` with the `name` getter.
* Supports custom rendering of tags without children.

## 0.6.14

* Require `markdown: ^7.0.0`

## 0.6.13+1

* Adjusts code to account for nullability change in Flutter SDK.
* Updates the example to specify the import for `DropdownMenu`.

## 0.6.13

* Support changes in the latest `package:markdown`.

## 0.6.12

* Markdown Lists now take into account `fitContent` instead of always expanding to the maximum horizontally ([flutter/flutter#108976](https://github.com/flutter/flutter/issues/108976)).

## 0.6.11

* Deprecates and removes use of `TaskListSyntax` as new markdown package supports checkboxes natively.
  Consider using `OrderedListWithCheckBoxSyntax` or `UnorderedListWithCheckBoxSyntax` as a replacement.
* Changes `_buildCheckbox()` to inspect state of checkbox input element by existence of `'checked'` attribute.

## 0.6.10+6

* Removes print logged when not handling hr for alignment.
* Removes print logged when not handling li for alignment.

## 0.6.10+5

* Fixes lint warnings.

## 0.6.10+4

* Updates text theme parameters to avoid deprecation issues.

## 0.6.10+3

* Fixes shrinkWrap not taken into account with single child ([flutter/flutter#105299](https://github.com/flutter/flutter/issues/105299)).

## 0.6.10+2

* Migrates from `ui.hash*` to `Object.hash*`.

## 0.6.10+1

* Updates Linux example to remove unneeded library dependencies that
  could cause build failures.
* Updates for non-nullable bindings.

## 0.6.10

* Update `markdown` dependency

## 0.6.9+1

* Remove build status badge from `README.md`

## 0.6.9

* Leading spaces in a paragraph and in list items are now ignored according to [GFM #192](https://github.github.com/gfm/#example-192) and [GFM #236](https://github.github.com/gfm/#example-236).

## 0.6.8

* Added option paddingBuilders

## 0.6.7

* Fix `unnecessary_import` lint errors.
* Added option pPadding
* Added options h1Padding - h6Padding

## 0.6.6

* Soft line break

## 0.6.5

* Fix unique Keys for RichText blocks

## 0.6.4

* Fix merging of spans when first span is not a TextSpan

## 0.6.3

* Fixed `onTap`, now the changed hyperlinks are reflected even with keeping the same link name unchanged.

## 0.6.2

* Updated metadata for new source location
* Style changes to conform to flutter/packages analyzer settings

## 0.6.1

* Added builder option bulletBuilder

## 0.6.0

* Null safety release
* Added stylesheet option listBulletPadding
* Fixed blockquote inline styling
* Added onTapText handler for selectable text

## 0.6.0-nullsafety.2

* Dependencies updated for null safety

## 0.6.0-nullsafety.1

* Fix null safety on web
* Image test mocks fixed for null safety

## 0.6.0-nullsafety.0

* Initial null safety migration.

## 0.5.2

* Added `MarkdownListItemCrossAxisAlignment` to allow for intrinsic height
   measurements of lists.

## 0.5.1

* Fix user defined builders

## 0.5.0

* BREAKING CHANGE: `MarkdownTapLinkCallback` now has three parameters, not one, exposing more
   information about a tapped link.
  * Note for upgraders, the old single parameter `href` is now the second parameter to match the specification.
* Android example upgraded
* Test coverage updated to match GitHub Flavoured Markdown and CommonMark
* Handle links with empty descriptions
* Handle empty rows in tables

## 0.4.4

* Fix handling of newline character in blockquote
* Add new example demo
* Use the start attribute in ordered list to set the first number
* Revert changes made in PR #235 (which broke newline handling)

## 0.4.3

* Fix merging of `MarkdownStyleSheets`
* Fix `MarkdownStyleSheet` textScaleFactor to use default value of 1.0, if not provided, instead using the textScaleFactor of the nearest MediaQuery

## 0.4.2

* Fix parsing of image caption & alt attributes
* Fix baseline alignment in lists
* Support `LineBreakSyntax`

## 0.4.1

* Downgrade Flutter minimum from 1.17.1 to 1.17.0 for Pub

## 0.4.0

* Updated for Flutter 1.17
* Ignore newlines in paragraphs
* Improve handling of horizontal rules

## 0.3.5

* Fix hardcoded colors and improve Darktheme
* Fix text alignment when formatting is involved

## 0.3.4

* Add support for text paragraphs and blockquotes.

## 0.3.3

* Add the ability to control the scroll position of the `MarkdownWidget`.

## 0.3.2

* Uplift `package:markdown` dependency version to enable deleting HTML unescape URI workaround
* Explictly state that Flutter 1.10.7 is the minimum supported Flutter version in the library `pubspec.yaml`.

## 0.3.1

* Expose `tableColumnWidth`
* Add `MarkdownStyleSheet.fromCupertinoTheme`
* Fix `MarkdownStyleSheet.blockquote`
* Flutter for web support
* Add physic and shrinkWrap to Markdown widget
* Add MarkdownBody.fitContent
* Support select text to copy
* Fix list bullet alignment
* HTML unescape URIs (temporary workaround for [dart-lang/markdown #272](https://github.com/dart-lang/markdown/issues/272))
* Rebuilt `example/android` and `example/ios` directories

**Note:** this version has an implicit minimum supported version of Flutter 1.10.7.
See [flutter/flutter_markdown issue #156](https://github.com/flutter/flutter_markdown/issues/156) for more detail.

## 0.3.0

* Support GitHub flavoured Markdown
* Support strikethrough
* Convert TextSpan to use new InlineSpan API

## 0.2.0

* Updated environment sdk constraints to make the package
   Dart 2 compatible.  As a result, usage of this version and higher
   requires a Dart 2 SDK.

## 0.1.6

* Updated `markdown` dependency.

## 0.1.5

* Add `mockito` as a dev dependency. Eliminate use of `package:http`, which
   is no longer part of Flutter.

## 0.1.4

* Add `li` style to bullets

## 0.1.3

* Add `path` and `http` as declared dependencies in `pubspec.yaml`

## 0.1.2

* Add support for horizontal rules.
* Fix the `onTap` callback on images nested in hyperlinks

## 0.1.1

* Add support for local file paths in image links. Make sure to set the
   `imageDirectory` property to specify the base directory containing the image
   files.

## 0.1.0

* Roll the dependency on `markdown` to 1.0.0
* Add a test and example for image links
* Fix the `onTap` callback on hyperlinks

## 0.0.9

* First published version<|MERGE_RESOLUTION|>--- conflicted
+++ resolved
@@ -1,12 +1,7 @@
-<<<<<<< HEAD
 ## 0.7.3+1
 
 * Fixes issue with table column alignments not being respected.
-=======
-## NEXT
-
 * Updates minimum supported SDK version to Flutter 3.19/Dart 3.3.
->>>>>>> 0363e421
 
 ## 0.7.3
 
