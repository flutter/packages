--- conflicted
+++ resolved
@@ -1,11 +1,10 @@
+## 0.6.21+1
+
+* Adds `onSelectionChanged` to the constructors of `Markdown` and `MarkdownBody`.
+
 ## 0.6.21
 
-<<<<<<< HEAD
-* Adds `onSelectionChanged` to the constructors of `Markdown` and `MarkdownBody`.
-* Documents the selection capabilities in README.
-=======
 * Fixes support for `WidgetSpan` in `Text.rich` elements inside `MarkdownElementBuilder`.
->>>>>>> a757073a
 
 ## 0.6.20+1
 
