<<<<<<< HEAD
## 0.8.0

* Introduce `MarkdownImageConfig` for `sizedImageBuilder` builder.
=======
## NEXT

* Updates minimum supported SDK version to Flutter 3.22/Dart 3.4.
>>>>>>> 3515abab

## 0.7.4+3

* Passes a default error builder to image widgets.

## 0.7.4+2

* Fixes pub.dev detection of WebAssembly support.

## 0.7.4+1

* Makes it so that custom blocks are not limited to being a Column or
  SizedBox.

## 0.7.4

* Makes paragraphs in blockquotes soft-wrap like a normal `<blockquote>` instead of hard-wrapping like a `<pre>` block.

## 0.7.3+2

* Resolves an issue where code blocks in markdown were not highlighted during selection.

## 0.7.3+1

* Fixes issue with table column alignments not being respected.
* Updates minimum supported SDK version to Flutter 3.19/Dart 3.3.

## 0.7.3

* Adds horizontal scrolling for table when using `tableColumnWidth: FixedColumnWidth(width)`.

## 0.7.2+1

* Fixes a crash caused by text selection when `selectable` is true and `onSelectionChanged` is null.

## 0.7.2

* Multiple code blocks within a single markdown will now use separate ScrollControllers.

## 0.7.1

* Allows for choosing a custom font feature to create superscript in footnotes when the font does not support the `supr` font feature.
  * Use the `superscriptFontFeatureTag` property in `MarkdownStyleSheet`.
  * For example, for the `Roboto` font which doesn't support `supr`, you can set `numr`.

## 0.7.0

* **BREAKING CHANGES**:
  * Replaces parameters at `bulletBuilder` with `MarkdownBulletParameters`.
  * Introduces a new parameter `nestLevel` that exposes the bullet item's nesting level.

## 0.6.23

* Gracefully handle image dimension parsing failures.

## 0.6.22+1

* Removes `_ambiguate` methods from code.

## 0.6.22

* Introduces a new `MarkdownElementBuilder.isBlockElement()` method to specify if custom element
  is a block.

## 0.6.21+1

* Adds `onSelectionChanged` to the constructors of `Markdown` and `MarkdownBody`.

## 0.6.21

* Fixes support for `WidgetSpan` in `Text.rich` elements inside `MarkdownElementBuilder`.

## 0.6.20+1

* Updates minimum supported SDK version to Flutter 3.19.

## 0.6.20

* Adds `textScaler` to `MarkdownStyleSheet`, and deprecates `textScaleFactor`.
  * Clients using `textScaleFactor: someFactor` should replace it with
    `TextScaler.linear(someFactor)` to preserve behavior.
* Removes use of deprecated Flutter framework `textScaleFactor` methods.
* Updates minimum supported SDK version to Flutter 3.16.

## 0.6.19

* Replaces `RichText` with `Text.rich` so the widget can work with `SelectionArea` when `selectable` is set to false.

## 0.6.18+3

* Updates minimum supported SDK version to Flutter 3.10/Dart 3.0.
* Fixes lint warnings.

## 0.6.18+2

* Removes leading whitespace from list items.

## 0.6.18+1

* Fixes a typo in README.

## 0.6.18

* Adds support for `footnote`.

## 0.6.17+4

* Fixes an issue where a code block would overlap its container decoration.

## 0.6.17+3

* Fixes an incorrect note about SDK versions in the 0.6.17+2 CHANGELOG.md entry.

## 0.6.17+2

* Adds pub topics to package metadata.

## 0.6.17+1

* Deletes deprecated splash screen meta-data element.
* Updates README to improve examples of using Markdown.

## 0.6.17

* Introduces a new `MarkdownElementBuilder.visitElementAfterWithContext()` method passing the widget `BuildContext` and
  the parent text's `TextStyle`.

## 0.6.16

* Adds `tableVerticalAlignment` property to allow aligning table cells vertically.

## 0.6.15+1

* Fixes 'The Scrollbar's ScrollController has no ScrollPosition attached' exception when scrolling scrollable code blocks.
* Fixes stale ignore: prefer_const_constructors.
* Updates minimum supported SDK version to Flutter 3.10/Dart 3.0.

## 0.6.15

* Fixes unawaited_futures violations.
* Updates minimum Flutter version to 3.3.
* Aligns Dart and Flutter SDK constraints.
* Replace `describeEnum` with the `name` getter.
* Supports custom rendering of tags without children.

## 0.6.14

* Require `markdown: ^7.0.0`

## 0.6.13+1

* Adjusts code to account for nullability change in Flutter SDK.
* Updates the example to specify the import for `DropdownMenu`.

## 0.6.13

* Support changes in the latest `package:markdown`.

## 0.6.12

* Markdown Lists now take into account `fitContent` instead of always expanding to the maximum horizontally ([flutter/flutter#108976](https://github.com/flutter/flutter/issues/108976)).

## 0.6.11

* Deprecates and removes use of `TaskListSyntax` as new markdown package supports checkboxes natively.
  Consider using `OrderedListWithCheckBoxSyntax` or `UnorderedListWithCheckBoxSyntax` as a replacement.
* Changes `_buildCheckbox()` to inspect state of checkbox input element by existence of `'checked'` attribute.

## 0.6.10+6

* Removes print logged when not handling hr for alignment.
* Removes print logged when not handling li for alignment.

## 0.6.10+5

* Fixes lint warnings.

## 0.6.10+4

* Updates text theme parameters to avoid deprecation issues.

## 0.6.10+3

* Fixes shrinkWrap not taken into account with single child ([flutter/flutter#105299](https://github.com/flutter/flutter/issues/105299)).

## 0.6.10+2

* Migrates from `ui.hash*` to `Object.hash*`.

## 0.6.10+1

* Updates Linux example to remove unneeded library dependencies that
  could cause build failures.
* Updates for non-nullable bindings.

## 0.6.10

* Update `markdown` dependency

## 0.6.9+1

* Remove build status badge from `README.md`

## 0.6.9

* Leading spaces in a paragraph and in list items are now ignored according to [GFM #192](https://github.github.com/gfm/#example-192) and [GFM #236](https://github.github.com/gfm/#example-236).

## 0.6.8

* Added option paddingBuilders

## 0.6.7

* Fix `unnecessary_import` lint errors.
* Added option pPadding
* Added options h1Padding - h6Padding

## 0.6.6

* Soft line break

## 0.6.5

* Fix unique Keys for RichText blocks

## 0.6.4

* Fix merging of spans when first span is not a TextSpan

## 0.6.3

* Fixed `onTap`, now the changed hyperlinks are reflected even with keeping the same link name unchanged.

## 0.6.2

* Updated metadata for new source location
* Style changes to conform to flutter/packages analyzer settings

## 0.6.1

* Added builder option bulletBuilder

## 0.6.0

* Null safety release
* Added stylesheet option listBulletPadding
* Fixed blockquote inline styling
* Added onTapText handler for selectable text

## 0.6.0-nullsafety.2

* Dependencies updated for null safety

## 0.6.0-nullsafety.1

* Fix null safety on web
* Image test mocks fixed for null safety

## 0.6.0-nullsafety.0

* Initial null safety migration.

## 0.5.2

* Added `MarkdownListItemCrossAxisAlignment` to allow for intrinsic height
   measurements of lists.

## 0.5.1

* Fix user defined builders

## 0.5.0

* BREAKING CHANGE: `MarkdownTapLinkCallback` now has three parameters, not one, exposing more
   information about a tapped link.
  * Note for upgraders, the old single parameter `href` is now the second parameter to match the specification.
* Android example upgraded
* Test coverage updated to match GitHub Flavoured Markdown and CommonMark
* Handle links with empty descriptions
* Handle empty rows in tables

## 0.4.4

* Fix handling of newline character in blockquote
* Add new example demo
* Use the start attribute in ordered list to set the first number
* Revert changes made in PR #235 (which broke newline handling)

## 0.4.3

* Fix merging of `MarkdownStyleSheets`
* Fix `MarkdownStyleSheet` textScaleFactor to use default value of 1.0, if not provided, instead using the textScaleFactor of the nearest MediaQuery

## 0.4.2

* Fix parsing of image caption & alt attributes
* Fix baseline alignment in lists
* Support `LineBreakSyntax`

## 0.4.1

* Downgrade Flutter minimum from 1.17.1 to 1.17.0 for Pub

## 0.4.0

* Updated for Flutter 1.17
* Ignore newlines in paragraphs
* Improve handling of horizontal rules

## 0.3.5

* Fix hardcoded colors and improve Darktheme
* Fix text alignment when formatting is involved

## 0.3.4

* Add support for text paragraphs and blockquotes.

## 0.3.3

* Add the ability to control the scroll position of the `MarkdownWidget`.

## 0.3.2

* Uplift `package:markdown` dependency version to enable deleting HTML unescape URI workaround
* Explictly state that Flutter 1.10.7 is the minimum supported Flutter version in the library `pubspec.yaml`.

## 0.3.1

* Expose `tableColumnWidth`
* Add `MarkdownStyleSheet.fromCupertinoTheme`
* Fix `MarkdownStyleSheet.blockquote`
* Flutter for web support
* Add physic and shrinkWrap to Markdown widget
* Add MarkdownBody.fitContent
* Support select text to copy
* Fix list bullet alignment
* HTML unescape URIs (temporary workaround for [dart-lang/markdown #272](https://github.com/dart-lang/markdown/issues/272))
* Rebuilt `example/android` and `example/ios` directories

**Note:** this version has an implicit minimum supported version of Flutter 1.10.7.
See [flutter/flutter_markdown issue #156](https://github.com/flutter/flutter_markdown/issues/156) for more detail.

## 0.3.0

* Support GitHub flavoured Markdown
* Support strikethrough
* Convert TextSpan to use new InlineSpan API

## 0.2.0

* Updated environment sdk constraints to make the package
   Dart 2 compatible.  As a result, usage of this version and higher
   requires a Dart 2 SDK.

## 0.1.6

* Updated `markdown` dependency.

## 0.1.5

* Add `mockito` as a dev dependency. Eliminate use of `package:http`, which
   is no longer part of Flutter.

## 0.1.4

* Add `li` style to bullets

## 0.1.3

* Add `path` and `http` as declared dependencies in `pubspec.yaml`

## 0.1.2

* Add support for horizontal rules.
* Fix the `onTap` callback on images nested in hyperlinks

## 0.1.1

* Add support for local file paths in image links. Make sure to set the
   `imageDirectory` property to specify the base directory containing the image
   files.

## 0.1.0

* Roll the dependency on `markdown` to 1.0.0
* Add a test and example for image links
* Fix the `onTap` callback on hyperlinks

## 0.0.9

* First published version<|MERGE_RESOLUTION|>--- conflicted
+++ resolved
@@ -1,12 +1,10 @@
-<<<<<<< HEAD
 ## 0.8.0
 
 * Introduce `MarkdownImageConfig` for `sizedImageBuilder` builder.
-=======
+
 ## NEXT
 
 * Updates minimum supported SDK version to Flutter 3.22/Dart 3.4.
->>>>>>> 3515abab
 
 ## 0.7.4+3
 
