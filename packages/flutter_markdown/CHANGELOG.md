<<<<<<< HEAD
## 0.6.19

* Introduces a new `MarkdownElementBuilder.isBlockElement()` method to specify if custom element
  is a block.
=======
## 0.6.21+1

* Adds `onSelectionChanged` to the constructors of `Markdown` and `MarkdownBody`.

## 0.6.21

* Fixes support for `WidgetSpan` in `Text.rich` elements inside `MarkdownElementBuilder`.

## 0.6.20+1

* Updates minimum supported SDK version to Flutter 3.19.

## 0.6.20

* Adds `textScaler` to `MarkdownStyleSheet`, and deprecates `textScaleFactor`.
  * Clients using `textScaleFactor: someFactor` should replace it with
    `TextScaler.linear(someFactor)` to preserve behavior.
* Removes use of deprecated Flutter framework `textScaleFactor` methods.
* Updates minimum supported SDK version to Flutter 3.16.

## 0.6.19

* Replaces `RichText` with `Text.rich` so the widget can work with `SelectionArea` when `selectable` is set to false.
>>>>>>> 52ed7026

## 0.6.18+3

* Updates minimum supported SDK version to Flutter 3.10/Dart 3.0.
* Fixes lint warnings.

## 0.6.18+2

* Removes leading whitespace from list items.

## 0.6.18+1

* Fixes a typo in README.

## 0.6.18

* Adds support for `footnote`.

## 0.6.17+4

* Fixes an issue where a code block would overlap its container decoration.

## 0.6.17+3

* Fixes an incorrect note about SDK versions in the 0.6.17+2 CHANGELOG.md entry.

## 0.6.17+2

* Adds pub topics to package metadata.

## 0.6.17+1

* Deletes deprecated splash screen meta-data element.
* Updates README to improve examples of using Markdown.

## 0.6.17

* Introduces a new `MarkdownElementBuilder.visitElementAfterWithContext()` method passing the widget `BuildContext` and
  the parent text's `TextStyle`.

## 0.6.16

* Adds `tableVerticalAlignment` property to allow aligning table cells vertically.

## 0.6.15+1

* Fixes 'The Scrollbar's ScrollController has no ScrollPosition attached' exception when scrolling scrollable code blocks.
* Fixes stale ignore: prefer_const_constructors.
* Updates minimum supported SDK version to Flutter 3.10/Dart 3.0.

## 0.6.15

* Fixes unawaited_futures violations.
* Updates minimum Flutter version to 3.3.
* Aligns Dart and Flutter SDK constraints.
* Replace `describeEnum` with the `name` getter.
* Supports custom rendering of tags without children.

## 0.6.14

* Require `markdown: ^7.0.0`

## 0.6.13+1

* Adjusts code to account for nullability change in Flutter SDK.
* Updates the example to specify the import for `DropdownMenu`.

## 0.6.13

* Support changes in the latest `package:markdown`.

## 0.6.12

* Markdown Lists now take into account `fitContent` instead of always expanding to the maximum horizontally ([flutter/flutter#108976](https://github.com/flutter/flutter/issues/108976)).

## 0.6.11

* Deprecates and removes use of `TaskListSyntax` as new markdown package supports checkboxes natively.
  Consider using `OrderedListWithCheckBoxSyntax` or `UnorderedListWithCheckBoxSyntax` as a replacement.
* Changes `_buildCheckbox()` to inspect state of checkbox input element by existence of `'checked'` attribute.

## 0.6.10+6

* Removes print logged when not handling hr for alignment.
* Removes print logged when not handling li for alignment.

## 0.6.10+5

* Fixes lint warnings.

## 0.6.10+4

* Updates text theme parameters to avoid deprecation issues.

## 0.6.10+3

* Fixes shrinkWrap not taken into account with single child ([flutter/flutter#105299](https://github.com/flutter/flutter/issues/105299)).

## 0.6.10+2

* Migrates from `ui.hash*` to `Object.hash*`.

## 0.6.10+1

* Updates Linux example to remove unneeded library dependencies that
  could cause build failures.
* Updates for non-nullable bindings.

## 0.6.10

 * Update `markdown` dependency

## 0.6.9+1

 * Remove build status badge from `README.md`

## 0.6.9

  * Leading spaces in a paragraph and in list items are now ignored according to [GFM #192](https://github.github.com/gfm/#example-192) and [GFM #236](https://github.github.com/gfm/#example-236).

## 0.6.8

  * Added option paddingBuilders

## 0.6.7

 * Fix `unnecessary_import` lint errors.
 * Added option pPadding
 * Added options h1Padding - h6Padding

## 0.6.6

 * Soft line break

## 0.6.5

 * Fix unique Keys for RichText blocks

## 0.6.4

 * Fix merging of spans when first span is not a TextSpan

## 0.6.3

 * Fixed `onTap`, now the changed hyperlinks are reflected even with keeping the same link name unchanged.

## 0.6.2

 * Updated metadata for new source location
 * Style changes to conform to flutter/packages analyzer settings

 ## 0.6.1

 * Added builder option bulletBuilder

## 0.6.0

 * Null safety release
 * Added stylesheet option listBulletPadding
 * Fixed blockquote inline styling
 * Added onTapText handler for selectable text

## 0.6.0-nullsafety.2

 * Dependencies updated for null safety

## 0.6.0-nullsafety.1

 * Fix null safety on web
 * Image test mocks fixed for null safety

## 0.6.0-nullsafety.0

 * Initial null safety migration.

## 0.5.2

 * Added `MarkdownListItemCrossAxisAlignment` to allow for intrinsic height
   measurements of lists.

## 0.5.1

 * Fix user defined builders

## 0.5.0

 * BREAKING CHANGE: `MarkdownTapLinkCallback` now has three parameters, not one, exposing more
   information about a tapped link.
   * Note for upgraders, the old single parameter `href` is now the second parameter to match the specification.
 * Android example upgraded
 * Test coverage updated to match GitHub Flavoured Markdown and CommonMark
 * Handle links with empty descriptions
 * Handle empty rows in tables

## 0.4.4

 * Fix handling of newline character in blockquote
 * Add new example demo
 * Use the start attribute in ordered list to set the first number
 * Revert changes made in PR #235 (which broke newline handling)

## 0.4.3

 * Fix merging of `MarkdownStyleSheets`
 * Fix `MarkdownStyleSheet` textScaleFactor to use default value of 1.0, if not provided, instead using the textScaleFactor of the nearest MediaQuery

## 0.4.2

 * Fix parsing of image caption & alt attributes
 * Fix baseline alignment in lists
 * Support `LineBreakSyntax`

## 0.4.1

 * Downgrade Flutter minimum from 1.17.1 to 1.17.0 for Pub

## 0.4.0

 * Updated for Flutter 1.17
 * Ignore newlines in paragraphs
 * Improve handling of horizontal rules

## 0.3.5

 * Fix hardcoded colors and improve Darktheme
 * Fix text alignment when formatting is involved

## 0.3.4

 * Add support for text paragraphs and blockquotes.

## 0.3.3

 * Add the ability to control the scroll position of the `MarkdownWidget`.

## 0.3.2

 * Uplift `package:markdown` dependency version to enable deleting HTML unescape URI workaround
 * Explictly state that Flutter 1.10.7 is the minimum supported Flutter version in the library `pubspec.yaml`.

## 0.3.1

 * Expose `tableColumnWidth`
 * Add `MarkdownStyleSheet.fromCupertinoTheme`
 * Fix `MarkdownStyleSheet.blockquote`
 * Flutter for web support
 * Add physic and shrinkWrap to Markdown widget
 * Add MarkdownBody.fitContent
 * Support select text to copy
 * Fix list bullet alignment
 * HTML unescape URIs (temporary workaround for [dart-lang/markdown #272](https://github.com/dart-lang/markdown/issues/272))
 * Rebuilt `example/android` and `example/ios` directories

**Note:** this version has an implicit minimum supported version of Flutter 1.10.7.
See [flutter/flutter_markdown issue #156](https://github.com/flutter/flutter_markdown/issues/156) for more detail.

## 0.3.0

 * Support GitHub flavoured Markdown
 * Support strikethrough
 * Convert TextSpan to use new InlineSpan API

## 0.2.0

 * Updated environment sdk constraints to make the package
   Dart 2 compatible.  As a result, usage of this version and higher
   requires a Dart 2 SDK.

## 0.1.6

 * Updated `markdown` dependency.

## 0.1.5

 * Add `mockito` as a dev dependency. Eliminate use of `package:http`, which
   is no longer part of Flutter.

## 0.1.4

 * Add `li` style to bullets

## 0.1.3

 * Add `path` and `http` as declared dependencies in `pubspec.yaml`

## 0.1.2

 * Add support for horizontal rules.
 * Fix the `onTap` callback on images nested in hyperlinks

## 0.1.1

 * Add support for local file paths in image links. Make sure to set the
   `imageDirectory` property to specify the base directory containing the image
   files.

## 0.1.0

 * Roll the dependency on `markdown` to 1.0.0
 * Add a test and example for image links
 * Fix the `onTap` callback on hyperlinks

## 0.0.9

 * First published version<|MERGE_RESOLUTION|>--- conflicted
+++ resolved
@@ -1,9 +1,8 @@
-<<<<<<< HEAD
-## 0.6.19
+## 0.6.22
 
 * Introduces a new `MarkdownElementBuilder.isBlockElement()` method to specify if custom element
   is a block.
-=======
+
 ## 0.6.21+1
 
 * Adds `onSelectionChanged` to the constructors of `Markdown` and `MarkdownBody`.
@@ -27,7 +26,6 @@
 ## 0.6.19
 
 * Replaces `RichText` with `Text.rich` so the widget can work with `SelectionArea` when `selectable` is set to false.
->>>>>>> 52ed7026
 
 ## 0.6.18+3
 
