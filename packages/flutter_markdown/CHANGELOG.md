--- conflicted
+++ resolved
@@ -1,10 +1,10 @@
+## 0.7.4+3
+
+* Passes a default error builder to image widgets.
+
 ## 0.7.4+2
 
-<<<<<<< HEAD
-* Passes a default error builder to image widgets.
-=======
-* Fixes pub.dev detection of WebAssembly support. 
->>>>>>> e9a6e246
+* Fixes pub.dev detection of WebAssembly support.
 
 ## 0.7.4+1
 
