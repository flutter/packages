--- conflicted
+++ resolved
@@ -1,8 +1,9 @@
+## 0.6.12
+
+* Markdown Lists now take into account `fitContent` instead of always expanding to the maximum horizontally ([flutter/flutter#108976](https://github.com/flutter/flutter/issues/108976)).
+
 ## 0.6.11
 
-<<<<<<< HEAD
-* Markdown Lists now take into account `fitContent` instead of always expanding to the maximum horizontally ([flutter/flutter#108976](https://github.com/flutter/flutter/issues/108976)).
-=======
 * Deprecates and removes use of `TaskListSyntax` as new markdown package supports checkboxes natively.
   Consider using `OrderedListWithCheckBoxSyntax` or `UnorderedListWithCheckBoxSyntax` as a replacement.
 * Changes `_buildCheckbox()` to inspect state of checkbox input element by existence of `'checked'` attribute.
@@ -11,7 +12,6 @@
 
 * Removes print logged when not handling hr for alignment.
 * Removes print logged when not handling li for alignment.
->>>>>>> daa78d02
 
 ## 0.6.10+5
 
