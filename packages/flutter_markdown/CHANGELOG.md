--- conflicted
+++ resolved
@@ -1,12 +1,10 @@
-<<<<<<< HEAD
+## NEXT
+
+* Deletes deprecated splash screen meta-data element.
+
 ## 0.6.18
 
 * Fixes issue where `blockquote` property didn't affect the text style of block quotes.
-=======
-## NEXT
-
-* Deletes deprecated splash screen meta-data element.
->>>>>>> ffcda905
 
 ## 0.6.17
 
