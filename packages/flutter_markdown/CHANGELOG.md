<<<<<<< HEAD
## 0.8.0

* Introduces `MarkdownImageConfig` for `sizedImageBuilder` builder.
=======
## 0.7.6+2

* Updates README to indicate that this package will be discontinued.
>>>>>>> 10234434

## 0.7.6+1

* Adds horizontal scrolling for table when using `tableColumnWidth: IntrinsicColumnWidth()`.

## 0.7.6

* Adds styleSheet option `tableScrollbarThumbVisibility` for setting the `thumbVisibility` on tables' `ScrollBar`.

## 0.7.5

* Makes table column custom alignment work even when text wraps.
* Updates minimum supported SDK version to Flutter 3.22/Dart 3.4.
* Fixes some memory leaks.

## 0.7.4+3

* Passes a default error builder to image widgets.

## 0.7.4+2

* Fixes pub.dev detection of WebAssembly support.

## 0.7.4+1

* Makes it so that custom blocks are not limited to being a Column or
  SizedBox.

## 0.7.4

* Makes paragraphs in blockquotes soft-wrap like a normal `<blockquote>` instead of hard-wrapping like a `<pre>` block.

## 0.7.3+2

* Resolves an issue where code blocks in markdown were not highlighted during selection.

## 0.7.3+1

* Fixes issue with table column alignments not being respected.
* Updates minimum supported SDK version to Flutter 3.19/Dart 3.3.

## 0.7.3

* Adds horizontal scrolling for table when using `tableColumnWidth: FixedColumnWidth(width)`.

## 0.7.2+1

* Fixes a crash caused by text selection when `selectable` is true and `onSelectionChanged` is null.

## 0.7.2

* Multiple code blocks within a single markdown will now use separate ScrollControllers.

## 0.7.1

* Allows for choosing a custom font feature to create superscript in footnotes when the font does not support the `supr` font feature.
  * Use the `superscriptFontFeatureTag` property in `MarkdownStyleSheet`.
  * For example, for the `Roboto` font which doesn't support `supr`, you can set `numr`.

## 0.7.0

* **BREAKING CHANGES**:
  * Replaces parameters at `bulletBuilder` with `MarkdownBulletParameters`.
  * Introduces a new parameter `nestLevel` that exposes the bullet item's nesting level.

## 0.6.23

* Gracefully handle image dimension parsing failures.

## 0.6.22+1

* Removes `_ambiguate` methods from code.

## 0.6.22

* Introduces a new `MarkdownElementBuilder.isBlockElement()` method to specify if custom element
  is a block.

## 0.6.21+1

* Adds `onSelectionChanged` to the constructors of `Markdown` and `MarkdownBody`.

## 0.6.21

* Fixes support for `WidgetSpan` in `Text.rich` elements inside `MarkdownElementBuilder`.

## 0.6.20+1

* Updates minimum supported SDK version to Flutter 3.19.

## 0.6.20

* Adds `textScaler` to `MarkdownStyleSheet`, and deprecates `textScaleFactor`.
  * Clients using `textScaleFactor: someFactor` should replace it with
    `TextScaler.linear(someFactor)` to preserve behavior.
* Removes use of deprecated Flutter framework `textScaleFactor` methods.
* Updates minimum supported SDK version to Flutter 3.16.

## 0.6.19

* Replaces `RichText` with `Text.rich` so the widget can work with `SelectionArea` when `selectable` is set to false.

## 0.6.18+3

* Updates minimum supported SDK version to Flutter 3.10/Dart 3.0.
* Fixes lint warnings.

## 0.6.18+2

* Removes leading whitespace from list items.

## 0.6.18+1

* Fixes a typo in README.

## 0.6.18

* Adds support for `footnote`.

## 0.6.17+4

* Fixes an issue where a code block would overlap its container decoration.

## 0.6.17+3

* Fixes an incorrect note about SDK versions in the 0.6.17+2 CHANGELOG.md entry.

## 0.6.17+2

* Adds pub topics to package metadata.

## 0.6.17+1

* Deletes deprecated splash screen meta-data element.
* Updates README to improve examples of using Markdown.

## 0.6.17

* Introduces a new `MarkdownElementBuilder.visitElementAfterWithContext()` method passing the widget `BuildContext` and
  the parent text's `TextStyle`.

## 0.6.16

* Adds `tableVerticalAlignment` property to allow aligning table cells vertically.

## 0.6.15+1

* Fixes 'The Scrollbar's ScrollController has no ScrollPosition attached' exception when scrolling scrollable code blocks.
* Fixes stale ignore: prefer_const_constructors.
* Updates minimum supported SDK version to Flutter 3.10/Dart 3.0.

## 0.6.15

* Fixes unawaited_futures violations.
* Updates minimum Flutter version to 3.3.
* Aligns Dart and Flutter SDK constraints.
* Replace `describeEnum` with the `name` getter.
* Supports custom rendering of tags without children.

## 0.6.14

* Require `markdown: ^7.0.0`

## 0.6.13+1

* Adjusts code to account for nullability change in Flutter SDK.
* Updates the example to specify the import for `DropdownMenu`.

## 0.6.13

* Support changes in the latest `package:markdown`.

## 0.6.12

* Markdown Lists now take into account `fitContent` instead of always expanding to the maximum horizontally ([flutter/flutter#108976](https://github.com/flutter/flutter/issues/108976)).

## 0.6.11

* Deprecates and removes use of `TaskListSyntax` as new markdown package supports checkboxes natively.
  Consider using `OrderedListWithCheckBoxSyntax` or `UnorderedListWithCheckBoxSyntax` as a replacement.
* Changes `_buildCheckbox()` to inspect state of checkbox input element by existence of `'checked'` attribute.

## 0.6.10+6

* Removes print logged when not handling hr for alignment.
* Removes print logged when not handling li for alignment.

## 0.6.10+5

* Fixes lint warnings.

## 0.6.10+4

* Updates text theme parameters to avoid deprecation issues.

## 0.6.10+3

* Fixes shrinkWrap not taken into account with single child ([flutter/flutter#105299](https://github.com/flutter/flutter/issues/105299)).

## 0.6.10+2

* Migrates from `ui.hash*` to `Object.hash*`.

## 0.6.10+1

* Updates Linux example to remove unneeded library dependencies that
  could cause build failures.
* Updates for non-nullable bindings.

## 0.6.10

* Update `markdown` dependency

## 0.6.9+1

* Remove build status badge from `README.md`

## 0.6.9

* Leading spaces in a paragraph and in list items are now ignored according to [GFM #192](https://github.github.com/gfm/#example-192) and [GFM #236](https://github.github.com/gfm/#example-236).

## 0.6.8

* Added option paddingBuilders

## 0.6.7

* Fix `unnecessary_import` lint errors.
* Added option pPadding
* Added options h1Padding - h6Padding

## 0.6.6

* Soft line break

## 0.6.5

* Fix unique Keys for RichText blocks

## 0.6.4

* Fix merging of spans when first span is not a TextSpan

## 0.6.3

* Fixed `onTap`, now the changed hyperlinks are reflected even with keeping the same link name unchanged.

## 0.6.2

* Updated metadata for new source location
* Style changes to conform to flutter/packages analyzer settings

## 0.6.1

* Added builder option bulletBuilder

## 0.6.0

* Null safety release
* Added stylesheet option listBulletPadding
* Fixed blockquote inline styling
* Added onTapText handler for selectable text

## 0.6.0-nullsafety.2

* Dependencies updated for null safety

## 0.6.0-nullsafety.1

* Fix null safety on web
* Image test mocks fixed for null safety

## 0.6.0-nullsafety.0

* Initial null safety migration.

## 0.5.2

* Added `MarkdownListItemCrossAxisAlignment` to allow for intrinsic height
   measurements of lists.

## 0.5.1

* Fix user defined builders

## 0.5.0

* BREAKING CHANGE: `MarkdownTapLinkCallback` now has three parameters, not one, exposing more
   information about a tapped link.
  * Note for upgraders, the old single parameter `href` is now the second parameter to match the specification.
* Android example upgraded
* Test coverage updated to match GitHub Flavoured Markdown and CommonMark
* Handle links with empty descriptions
* Handle empty rows in tables

## 0.4.4

* Fix handling of newline character in blockquote
* Add new example demo
* Use the start attribute in ordered list to set the first number
* Revert changes made in PR #235 (which broke newline handling)

## 0.4.3

* Fix merging of `MarkdownStyleSheets`
* Fix `MarkdownStyleSheet` textScaleFactor to use default value of 1.0, if not provided, instead using the textScaleFactor of the nearest MediaQuery

## 0.4.2

* Fix parsing of image caption & alt attributes
* Fix baseline alignment in lists
* Support `LineBreakSyntax`

## 0.4.1

* Downgrade Flutter minimum from 1.17.1 to 1.17.0 for Pub

## 0.4.0

* Updated for Flutter 1.17
* Ignore newlines in paragraphs
* Improve handling of horizontal rules

## 0.3.5

* Fix hardcoded colors and improve Darktheme
* Fix text alignment when formatting is involved

## 0.3.4

* Add support for text paragraphs and blockquotes.

## 0.3.3

* Add the ability to control the scroll position of the `MarkdownWidget`.

## 0.3.2

* Uplift `package:markdown` dependency version to enable deleting HTML unescape URI workaround
* Explictly state that Flutter 1.10.7 is the minimum supported Flutter version in the library `pubspec.yaml`.

## 0.3.1

* Expose `tableColumnWidth`
* Add `MarkdownStyleSheet.fromCupertinoTheme`
* Fix `MarkdownStyleSheet.blockquote`
* Flutter for web support
* Add physic and shrinkWrap to Markdown widget
* Add MarkdownBody.fitContent
* Support select text to copy
* Fix list bullet alignment
* HTML unescape URIs (temporary workaround for [dart-lang/markdown #272](https://github.com/dart-lang/markdown/issues/272))
* Rebuilt `example/android` and `example/ios` directories

**Note:** this version has an implicit minimum supported version of Flutter 1.10.7.
See [flutter/flutter_markdown issue #156](https://github.com/flutter/flutter_markdown/issues/156) for more detail.

## 0.3.0

* Support GitHub flavoured Markdown
* Support strikethrough
* Convert TextSpan to use new InlineSpan API

## 0.2.0

* Updated environment sdk constraints to make the package
   Dart 2 compatible.  As a result, usage of this version and higher
   requires a Dart 2 SDK.

## 0.1.6

* Updated `markdown` dependency.

## 0.1.5

* Add `mockito` as a dev dependency. Eliminate use of `package:http`, which
   is no longer part of Flutter.

## 0.1.4

* Add `li` style to bullets

## 0.1.3

* Add `path` and `http` as declared dependencies in `pubspec.yaml`

## 0.1.2

* Add support for horizontal rules.
* Fix the `onTap` callback on images nested in hyperlinks

## 0.1.1

* Add support for local file paths in image links. Make sure to set the
   `imageDirectory` property to specify the base directory containing the image
   files.

## 0.1.0

* Roll the dependency on `markdown` to 1.0.0
* Add a test and example for image links
* Fix the `onTap` callback on hyperlinks

## 0.0.9

* First published version<|MERGE_RESOLUTION|>--- conflicted
+++ resolved
@@ -1,12 +1,10 @@
-<<<<<<< HEAD
 ## 0.8.0
 
 * Introduces `MarkdownImageConfig` for `sizedImageBuilder` builder.
-=======
+
 ## 0.7.6+2
 
 * Updates README to indicate that this package will be discontinued.
->>>>>>> 10234434
 
 ## 0.7.6+1
 
