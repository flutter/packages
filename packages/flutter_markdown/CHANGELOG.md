## 0.6.10+3

<<<<<<< HEAD
* Remove `TaskListSyntax` as new markdown package supports checkboxes natively.
* Updates `list_test.dart` to expect `indicatorForCheckedCheckBox` and `indicatorForUncheckedCheckBox` codes which markdown inserts.
* Changes `_buildCheckbox()` to inspect state of checkbox input element by existence of `'checked'` attribute.
=======
* Fixes shrinkWrap not taken into account with single child ([flutter/flutter#105299](https://github.com/flutter/flutter/issues/105299)).
>>>>>>> e00548f2

## 0.6.10+2

* Migrates from `ui.hash*` to `Object.hash*`.

## 0.6.10+1

* Updates Linux example to remove unneeded library dependencies that
  could cause build failures.
* Updates for non-nullable bindings.

## 0.6.10

 * Update `markdown` dependency

## 0.6.9+1

 * Remove build status badge from `README.md`

## 0.6.9

  * Leading spaces in a paragraph and in list items are now ignored according to [GFM #192](https://github.github.com/gfm/#example-192) and [GFM #236](https://github.github.com/gfm/#example-236).

## 0.6.8

  * Added option paddingBuilders

## 0.6.7

 * Fix `unnecessary_import` lint errors.
 * Added option pPadding
 * Added options h1Padding - h6Padding

## 0.6.6

 * Soft line break

## 0.6.5

 * Fix unique Keys for RichText blocks

## 0.6.4

 * Fix merging of spans when first span is not a TextSpan

## 0.6.3

 * Fixed `onTap`, now the changed hyperlinks are reflected even with keeping the same link name unchanged.

## 0.6.2

 * Updated metadata for new source location
 * Style changes to conform to flutter/packages analyzer settings

 ## 0.6.1

 * Added builder option bulletBuilder

## 0.6.0

 * Null safety release
 * Added stylesheet option listBulletPadding
 * Fixed blockquote inline styling
 * Added onTapText handler for selectable text

## 0.6.0-nullsafety.2

 * Dependencies updated for null safety

## 0.6.0-nullsafety.1

 * Fix null safety on web
 * Image test mocks fixed for null safety

## 0.6.0-nullsafety.0

 * Initial null safety migration.

## 0.5.2

 * Added `MarkdownListItemCrossAxisAlignment` to allow for intrinsic height
   measurements of lists.

## 0.5.1

 * Fix user defined builders

## 0.5.0

 * BREAKING CHANGE: `MarkdownTapLinkCallback` now has three parameters, not one, exposing more
   information about a tapped link.
   * Note for upgraders, the old single parameter `href` is now the second parameter to match the specification.
 * Android example upgraded
 * Test coverage updated to match GitHub Flavoured Markdown and CommonMark
 * Handle links with empty descriptions
 * Handle empty rows in tables

## 0.4.4

 * Fix handling of newline character in blockquote
 * Add new example demo
 * Use the start attribute in ordered list to set the first number
 * Revert changes made in PR #235 (which broke newline handling)

## 0.4.3

 * Fix merging of `MarkdownStyleSheets`
 * Fix `MarkdownStyleSheet` textScaleFactor to use default value of 1.0, if not provided, instead using the textScaleFactor of the nearest MediaQuery

## 0.4.2

 * Fix parsing of image caption & alt attributes
 * Fix baseline alignment in lists
 * Support `LineBreakSyntax`

## 0.4.1

 * Downgrade Flutter minimum from 1.17.1 to 1.17.0 for Pub

## 0.4.0

 * Updated for Flutter 1.17
 * Ignore newlines in paragraphs
 * Improve handling of horizontal rules

## 0.3.5

 * Fix hardcoded colors and improve Darktheme
 * Fix text alignment when formatting is involved

## 0.3.4

 * Add support for text paragraphs and blockquotes.

## 0.3.3

 * Add the ability to control the scroll position of the `MarkdownWidget`.

## 0.3.2

 * Uplift `package:markdown` dependency version to enable deleting HTML unescape URI workaround
 * Explictly state that Flutter 1.10.7 is the minimum supported Flutter version in the library `pubspec.yaml`.

## 0.3.1

 * Expose `tableColumnWidth`
 * Add `MarkdownStyleSheet.fromCupertinoTheme`
 * Fix `MarkdownStyleSheet.blockquote`
 * Flutter for web support
 * Add physic and shrinkWrap to Markdown widget
 * Add MarkdownBody.fitContent
 * Support select text to copy
 * Fix list bullet alignment
 * HTML unescape URIs (temporary workaround for [dart-lang/markdown #272](https://github.com/dart-lang/markdown/issues/272))
 * Rebuilt `example/android` and `example/ios` directories

**Note:** this version has an implicit minimum supported version of Flutter 1.10.7.
See [flutter/flutter_markdown issue #156](https://github.com/flutter/flutter_markdown/issues/156) for more detail.

## 0.3.0

 * Support GitHub flavoured Markdown
 * Support strikethrough
 * Convert TextSpan to use new InlineSpan API

## 0.2.0

 * Updated environment sdk constraints to make the package
   Dart 2 compatible.  As a result, usage of this version and higher
   requires a Dart 2 SDK.

## 0.1.6

 * Updated `markdown` dependency.

## 0.1.5

 * Add `mockito` as a dev dependency. Eliminate use of `package:http`, which
   is no longer part of Flutter.

## 0.1.4

 * Add `li` style to bullets

## 0.1.3

 * Add `path` and `http` as declared dependencies in `pubspec.yaml`

## 0.1.2

 * Add support for horizontal rules.
 * Fix the `onTap` callback on images nested in hyperlinks

## 0.1.1

 * Add support for local file paths in image links. Make sure to set the
   `imageDirectory` property to specify the base directory containing the image
   files.

## 0.1.0

 * Roll the dependency on `markdown` to 1.0.0
 * Add a test and example for image links
 * Fix the `onTap` callback on hyperlinks

## 0.0.9

 * First published version<|MERGE_RESOLUTION|>--- conflicted
+++ resolved
@@ -1,12 +1,12 @@
-## 0.6.10+3
-
-<<<<<<< HEAD
+## 0.6.10+4
+
 * Remove `TaskListSyntax` as new markdown package supports checkboxes natively.
 * Updates `list_test.dart` to expect `indicatorForCheckedCheckBox` and `indicatorForUncheckedCheckBox` codes which markdown inserts.
 * Changes `_buildCheckbox()` to inspect state of checkbox input element by existence of `'checked'` attribute.
-=======
+
+## 0.6.10+3
+
 * Fixes shrinkWrap not taken into account with single child ([flutter/flutter#105299](https://github.com/flutter/flutter/issues/105299)).
->>>>>>> e00548f2
 
 ## 0.6.10+2
 
