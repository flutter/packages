--- conflicted
+++ resolved
@@ -1,13 +1,12 @@
+## 0.6.18
+
+* Fixes issue where `blockquote` property didn't affect the text style of block quotes.
+
 ## 0.6.17
 
-<<<<<<< HEAD
-* Fixes issue where `blockquote` property didn't affect the text style of block quotes.
-
-=======
 * Introduces a new `MarkdownElementBuilder.visitElementAfterWithContext()` method passing the widget `BuildContext` and
   the parent text's `TextStyle`.
   
->>>>>>> 8918e937
 ## 0.6.16
 
 * Adds `tableVerticalAlignment` property to allow aligning table cells vertically.
