--- conflicted
+++ resolved
@@ -1,15 +1,10 @@
-<<<<<<< HEAD
 ## 0.6.15
 
 * Introduce a new `MarkdownElementBuilder.visitElementAfterWithContext()` method passing the widget `BuildContext` and
   the parent texts' `TextStyle`.  
   This should allow custom syntax implementations to get data from the current context, as well as properly style any
   text, e.g. a color syntax can make parts of a headline colored, while still keeping the font size of the headline.
-=======
-## NEXT
-
 * Aligns Dart and Flutter SDK constraints.
->>>>>>> 789e3a72
 
 ## 0.6.14
 
