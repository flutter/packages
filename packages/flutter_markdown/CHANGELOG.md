## 0.7.2

<<<<<<< HEAD
* Fixes issue when `onSelectionChanged` is not set
=======
* Multiple code blocks within a single markdown will now use separate ScrollControllers.
>>>>>>> 4fdd3d01

## 0.7.1

* Allows for choosing a custom font feature to create superscript in footnotes when the font does not support the `supr` font feature.
  * Use the `superscriptFontFeatureTag` property in `MarkdownStyleSheet`.
  * For example, for the `Roboto` font which doesn't support `supr`, you can set `numr`.

## 0.7.0

* **BREAKING CHANGES**:
  * Replaces parameters at `bulletBuilder` with `MarkdownBulletParameters`.
  * Introduces a new parameter `nestLevel` that exposes the bullet item's nesting level.

## 0.6.23

* Gracefully handle image dimension parsing failures.

## 0.6.22+1

* Removes `_ambiguate` methods from code.

## 0.6.22

* Introduces a new `MarkdownElementBuilder.isBlockElement()` method to specify if custom element
  is a block.

## 0.6.21+1

* Adds `onSelectionChanged` to the constructors of `Markdown` and `MarkdownBody`.

## 0.6.21

* Fixes support for `WidgetSpan` in `Text.rich` elements inside `MarkdownElementBuilder`.

## 0.6.20+1

* Updates minimum supported SDK version to Flutter 3.19.

## 0.6.20

* Adds `textScaler` to `MarkdownStyleSheet`, and deprecates `textScaleFactor`.
  * Clients using `textScaleFactor: someFactor` should replace it with
    `TextScaler.linear(someFactor)` to preserve behavior.
* Removes use of deprecated Flutter framework `textScaleFactor` methods.
* Updates minimum supported SDK version to Flutter 3.16.

## 0.6.19

* Replaces `RichText` with `Text.rich` so the widget can work with `SelectionArea` when `selectable` is set to false.

## 0.6.18+3

* Updates minimum supported SDK version to Flutter 3.10/Dart 3.0.
* Fixes lint warnings.

## 0.6.18+2

* Removes leading whitespace from list items.

## 0.6.18+1

* Fixes a typo in README.

## 0.6.18

* Adds support for `footnote`.

## 0.6.17+4

* Fixes an issue where a code block would overlap its container decoration.

## 0.6.17+3

* Fixes an incorrect note about SDK versions in the 0.6.17+2 CHANGELOG.md entry.

## 0.6.17+2

* Adds pub topics to package metadata.

## 0.6.17+1

* Deletes deprecated splash screen meta-data element.
* Updates README to improve examples of using Markdown.

## 0.6.17

* Introduces a new `MarkdownElementBuilder.visitElementAfterWithContext()` method passing the widget `BuildContext` and
  the parent text's `TextStyle`.

## 0.6.16

* Adds `tableVerticalAlignment` property to allow aligning table cells vertically.

## 0.6.15+1

* Fixes 'The Scrollbar's ScrollController has no ScrollPosition attached' exception when scrolling scrollable code blocks.
* Fixes stale ignore: prefer_const_constructors.
* Updates minimum supported SDK version to Flutter 3.10/Dart 3.0.

## 0.6.15

* Fixes unawaited_futures violations.
* Updates minimum Flutter version to 3.3.
* Aligns Dart and Flutter SDK constraints.
* Replace `describeEnum` with the `name` getter.
* Supports custom rendering of tags without children.

## 0.6.14

* Require `markdown: ^7.0.0`

## 0.6.13+1

* Adjusts code to account for nullability change in Flutter SDK.
* Updates the example to specify the import for `DropdownMenu`.

## 0.6.13

* Support changes in the latest `package:markdown`.

## 0.6.12

* Markdown Lists now take into account `fitContent` instead of always expanding to the maximum horizontally ([flutter/flutter#108976](https://github.com/flutter/flutter/issues/108976)).

## 0.6.11

* Deprecates and removes use of `TaskListSyntax` as new markdown package supports checkboxes natively.
  Consider using `OrderedListWithCheckBoxSyntax` or `UnorderedListWithCheckBoxSyntax` as a replacement.
* Changes `_buildCheckbox()` to inspect state of checkbox input element by existence of `'checked'` attribute.

## 0.6.10+6

* Removes print logged when not handling hr for alignment.
* Removes print logged when not handling li for alignment.

## 0.6.10+5

* Fixes lint warnings.

## 0.6.10+4

* Updates text theme parameters to avoid deprecation issues.

## 0.6.10+3

* Fixes shrinkWrap not taken into account with single child ([flutter/flutter#105299](https://github.com/flutter/flutter/issues/105299)).

## 0.6.10+2

* Migrates from `ui.hash*` to `Object.hash*`.

## 0.6.10+1

* Updates Linux example to remove unneeded library dependencies that
  could cause build failures.
* Updates for non-nullable bindings.

## 0.6.10

* Update `markdown` dependency

## 0.6.9+1

* Remove build status badge from `README.md`

## 0.6.9

* Leading spaces in a paragraph and in list items are now ignored according to [GFM #192](https://github.github.com/gfm/#example-192) and [GFM #236](https://github.github.com/gfm/#example-236).

## 0.6.8

* Added option paddingBuilders

## 0.6.7

* Fix `unnecessary_import` lint errors.
* Added option pPadding
* Added options h1Padding - h6Padding

## 0.6.6

* Soft line break

## 0.6.5

* Fix unique Keys for RichText blocks

## 0.6.4

* Fix merging of spans when first span is not a TextSpan

## 0.6.3

* Fixed `onTap`, now the changed hyperlinks are reflected even with keeping the same link name unchanged.

## 0.6.2

* Updated metadata for new source location
* Style changes to conform to flutter/packages analyzer settings

## 0.6.1

* Added builder option bulletBuilder

## 0.6.0

* Null safety release
* Added stylesheet option listBulletPadding
* Fixed blockquote inline styling
* Added onTapText handler for selectable text

## 0.6.0-nullsafety.2

* Dependencies updated for null safety

## 0.6.0-nullsafety.1

* Fix null safety on web
* Image test mocks fixed for null safety

## 0.6.0-nullsafety.0

* Initial null safety migration.

## 0.5.2

* Added `MarkdownListItemCrossAxisAlignment` to allow for intrinsic height
   measurements of lists.

## 0.5.1

* Fix user defined builders

## 0.5.0

* BREAKING CHANGE: `MarkdownTapLinkCallback` now has three parameters, not one, exposing more
   information about a tapped link.
  * Note for upgraders, the old single parameter `href` is now the second parameter to match the specification.
* Android example upgraded
* Test coverage updated to match GitHub Flavoured Markdown and CommonMark
* Handle links with empty descriptions
* Handle empty rows in tables

## 0.4.4

* Fix handling of newline character in blockquote
* Add new example demo
* Use the start attribute in ordered list to set the first number
* Revert changes made in PR #235 (which broke newline handling)

## 0.4.3

* Fix merging of `MarkdownStyleSheets`
* Fix `MarkdownStyleSheet` textScaleFactor to use default value of 1.0, if not provided, instead using the textScaleFactor of the nearest MediaQuery

## 0.4.2

* Fix parsing of image caption & alt attributes
* Fix baseline alignment in lists
* Support `LineBreakSyntax`

## 0.4.1

* Downgrade Flutter minimum from 1.17.1 to 1.17.0 for Pub

## 0.4.0

* Updated for Flutter 1.17
* Ignore newlines in paragraphs
* Improve handling of horizontal rules

## 0.3.5

* Fix hardcoded colors and improve Darktheme
* Fix text alignment when formatting is involved

## 0.3.4

* Add support for text paragraphs and blockquotes.

## 0.3.3

* Add the ability to control the scroll position of the `MarkdownWidget`.

## 0.3.2

* Uplift `package:markdown` dependency version to enable deleting HTML unescape URI workaround
* Explictly state that Flutter 1.10.7 is the minimum supported Flutter version in the library `pubspec.yaml`.

## 0.3.1

* Expose `tableColumnWidth`
* Add `MarkdownStyleSheet.fromCupertinoTheme`
* Fix `MarkdownStyleSheet.blockquote`
* Flutter for web support
* Add physic and shrinkWrap to Markdown widget
* Add MarkdownBody.fitContent
* Support select text to copy
* Fix list bullet alignment
* HTML unescape URIs (temporary workaround for [dart-lang/markdown #272](https://github.com/dart-lang/markdown/issues/272))
* Rebuilt `example/android` and `example/ios` directories

**Note:** this version has an implicit minimum supported version of Flutter 1.10.7.
See [flutter/flutter_markdown issue #156](https://github.com/flutter/flutter_markdown/issues/156) for more detail.

## 0.3.0

* Support GitHub flavoured Markdown
* Support strikethrough
* Convert TextSpan to use new InlineSpan API

## 0.2.0

* Updated environment sdk constraints to make the package
   Dart 2 compatible.  As a result, usage of this version and higher
   requires a Dart 2 SDK.

## 0.1.6

* Updated `markdown` dependency.

## 0.1.5

* Add `mockito` as a dev dependency. Eliminate use of `package:http`, which
   is no longer part of Flutter.

## 0.1.4

* Add `li` style to bullets

## 0.1.3

* Add `path` and `http` as declared dependencies in `pubspec.yaml`

## 0.1.2

* Add support for horizontal rules.
* Fix the `onTap` callback on images nested in hyperlinks

## 0.1.1

* Add support for local file paths in image links. Make sure to set the
   `imageDirectory` property to specify the base directory containing the image
   files.

## 0.1.0

* Roll the dependency on `markdown` to 1.0.0
* Add a test and example for image links
* Fix the `onTap` callback on hyperlinks

## 0.0.9

* First published version<|MERGE_RESOLUTION|>--- conflicted
+++ resolved
@@ -1,10 +1,10 @@
+## 0.7.3
+
+* Fixes issue when `onSelectionChanged` is not set
+
 ## 0.7.2
 
-<<<<<<< HEAD
-* Fixes issue when `onSelectionChanged` is not set
-=======
 * Multiple code blocks within a single markdown will now use separate ScrollControllers.
->>>>>>> 4fdd3d01
 
 ## 0.7.1
 
