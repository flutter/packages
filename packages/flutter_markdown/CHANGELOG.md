--- conflicted
+++ resolved
@@ -1,14 +1,12 @@
-<<<<<<< HEAD
 ## 0.7.0
 
 * **BREAKING CHANGES**:
   * Replaces parameters at `bulletBuilder` with `MarkdownBulletParameters`.
     * Introduces a new parameter `nestLevel` that exposes the bullet item's nesting level.
-=======
+
 ## 0.6.22+1
 
 * Removes `_ambiguate` methods from code.
->>>>>>> b855307e
 
 ## 0.6.22
 
