--- conflicted
+++ resolved
@@ -1,12 +1,11 @@
-<<<<<<< HEAD
-## 0.6.15
+## 0.6.17
 
 * Introduce a new `MarkdownElementBuilder.visitElementAfterWithContext()` method passing the widget `BuildContext` and
   the parent texts' `TextStyle`.  
   This should allow custom syntax implementations to get data from the current context, as well as properly style any
   text, e.g. a color syntax can make parts of a headline colored, while still keeping the font size of the headline.
-=======
-## 0.6.16
+  
+  ## 0.6.16
 
 * Adds `tableVerticalAlignment` property to allow aligning table cells vertically.
 
@@ -20,7 +19,6 @@
 
 * Fixes unawaited_futures violations.
 * Updates minimum Flutter version to 3.3.
->>>>>>> b267e310
 * Aligns Dart and Flutter SDK constraints.
 * Replace `describeEnum` with the `name` getter.
 * Supports custom rendering of tags without children.
