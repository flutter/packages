--- conflicted
+++ resolved
@@ -1,16 +1,14 @@
-<<<<<<< HEAD
 ## 0.6.11
 
 * Markdown Lists now take into account `fitContent` instead of always expanding to the maximum horizontally ([flutter/flutter#108976](https://github.com/flutter/flutter/issues/108976)).
-=======
+
 ## 0.6.10+5
 
 * Fixes lint warnings.
 
 ## 0.6.10+4
 
-* Updates text theme parameters to avoid deprecation issues.
->>>>>>> 505aaa66
+* Updates text theme parameters to avoid deprecation issues
 
 ## 0.6.10+3
 
