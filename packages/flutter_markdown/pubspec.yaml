name: flutter_markdown
description: A Markdown renderer for Flutter. Create rich text output,
  including text styles, tables, links, and more, from plain text data
  formatted with simple Markdown tags.
repository: https://github.com/flutter/packages/tree/main/packages/flutter_markdown
issue_tracker: https://github.com/flutter/flutter/issues?q=is%3Aissue+is%3Aopen+label%3A%22p%3A+flutter_markdown%22
version: 0.6.10+3
<<<<<<< HEAD
publish_to: none
=======
>>>>>>> e00548f2

environment:
  sdk: ">=2.12.0 <3.0.0"
  flutter: ">=3.0.0"

dependencies:
  flutter:
    sdk: flutter
  markdown: #^5.0.0
    git:
      url: https://github.com/dart-lang/markdown.git
  meta: ^1.3.0
  path: ^1.8.0

dev_dependencies:
  flutter_test:
    sdk: flutter
  mockito: ^5.0.0<|MERGE_RESOLUTION|>--- conflicted
+++ resolved
@@ -4,11 +4,8 @@
   formatted with simple Markdown tags.
 repository: https://github.com/flutter/packages/tree/main/packages/flutter_markdown
 issue_tracker: https://github.com/flutter/flutter/issues?q=is%3Aissue+is%3Aopen+label%3A%22p%3A+flutter_markdown%22
-version: 0.6.10+3
-<<<<<<< HEAD
+version: 0.6.10+4
 publish_to: none
-=======
->>>>>>> e00548f2
 
 environment:
   sdk: ">=2.12.0 <3.0.0"
@@ -17,7 +14,7 @@
 dependencies:
   flutter:
     sdk: flutter
-  markdown: #^5.0.0
+  markdown: #^6.0.0-dev  # <- Change to next released markdown version (for now reference github repo)
     git:
       url: https://github.com/dart-lang/markdown.git
   meta: ^1.3.0
