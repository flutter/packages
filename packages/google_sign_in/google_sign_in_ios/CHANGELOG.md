--- conflicted
+++ resolved
@@ -1,13 +1,11 @@
-<<<<<<< HEAD
-## 6.1.1
+## 6.2.1
 
 * Fixes a bug that would cause `serverAuthorizationTokensForScopes` to
   return null even when called for a user that had just authenticated.
-=======
+
 ## 6.2.0
 
 * Adds support for the `clearAuthorizationToken` method.
->>>>>>> f2a65fdc
 * Updates minimum supported SDK version to Flutter 3.29/Dart 3.7.
 
 ## 6.1.0
