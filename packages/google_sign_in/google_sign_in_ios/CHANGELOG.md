--- conflicted
+++ resolved
@@ -1,16 +1,11 @@
-<<<<<<< HEAD
 ## 5.7.0
 
 * Adds support for macOS.
-=======
-## NEXT
-
-* Updates minimum supported SDK version to Flutter 3.10/Dart 3.0.
+* Updates minimum supported SDK version to Flutter 3.16/Dart 3.2.
 
 ## 5.6.5
 
 * Upgrades GoogleSignIn iOS SDK to 7.0.
->>>>>>> 2c8512a0
 
 ## 5.6.4
 
