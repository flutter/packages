--- conflicted
+++ resolved
@@ -1,10 +1,6 @@
 ## 5.6.2
 
-<<<<<<< HEAD
-* Update functions without a prototype to avoid deprecation warning.
-=======
 * Updates functions without a prototype to avoid deprecation warning.
->>>>>>> eb31c196
 
 ## 5.6.1
 
