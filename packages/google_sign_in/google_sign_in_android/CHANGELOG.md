--- conflicted
+++ resolved
@@ -1,12 +1,10 @@
-<<<<<<< HEAD
-## 7.0.6
+## 7.1.1
 
 * Bumps com.android.tools.build:gradle from 8.12.1 to 8.13.0 and kotlin-gradle-plugin from 2.2.10 to 2.2.20.
-=======
+
 ## 7.1.0
 
 * Adds support for the `clearAuthorizationToken` method.
->>>>>>> 3d5c4196
 
 ## 7.0.5
 
