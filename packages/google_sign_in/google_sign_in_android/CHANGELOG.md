--- conflicted
+++ resolved
@@ -1,10 +1,10 @@
+## 6.1.12
+
+* Adds a namespace for compatibility with AGP 8.0.
+
 ## 6.1.11
 
-<<<<<<< HEAD
-* Adds a namespace for compatibility with AGP 8.0.
-=======
 * Fixes Java warnings.
->>>>>>> 5dad90c2
 
 ## 6.1.10
 
