--- conflicted
+++ resolved
@@ -1,16 +1,16 @@
+## 7.0.5
+
+* Adds support for `hostedDomain` when authenticating.
+
 ## 7.0.4
 
-<<<<<<< HEAD
-* Adds support for `hostedDomain` when authenticating.
-=======
 * Bumps com.android.tools.build:gradle to 8.12.1 and kotlin_version to 2.2.10.
->>>>>>> 37bafd46
 * Updates minimum supported SDK version to Flutter 3.29/Dart 3.7.
+
+## 7.0.3
+
 * Updates kotlin version to 2.2.0 to enable gradle 8.11 support.
-
-## 7.0.3
-
-* Add more details and troubleshooting for `serverClientId` configuration
+* Adds more details and troubleshooting for `serverClientId` configuration
   via Firebase.
 
 ## 7.0.2
