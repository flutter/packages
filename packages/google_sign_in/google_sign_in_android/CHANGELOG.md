--- conflicted
+++ resolved
@@ -1,12 +1,10 @@
-<<<<<<< HEAD
 ## 6.2.0
 
 * Add a sign-in field to allow Android clients to explicitly specify an account name. This capability is only available within Android for the underlying libraries.
-=======
+
 ## 6.1.35
 
 * Removes the dependency on the Guava library.
->>>>>>> a9b91727
 
 ## 6.1.34
 
