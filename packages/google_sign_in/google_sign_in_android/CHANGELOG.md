--- conflicted
+++ resolved
@@ -2,13 +2,10 @@
 
 * Adds a sign-in field to allow clients to explicitly specify an account name.
 
-<<<<<<< HEAD
-=======
 ## 6.1.36
 
 * Updates compileSdk 34 to flutter.compileSdkVersion.
 
->>>>>>> f5f9113b
 ## 6.1.35
 
 * Removes the dependency on the Guava library.
