--- conflicted
+++ resolved
@@ -1,15 +1,10 @@
-<<<<<<< HEAD
 ## 7.0.0
 
 * **BREAKING CHANGE**: Switches to implementing version 3.0 of the platform
   interface package, rather than 2.x, significantly changing the API surface.
 * Switches to Sign in with Google (`CredentialManager`) as the underlying
   SDK, removing usage of the deprecated Google Sign In for Android SDK.
-=======
-## NEXT
-
 * Updates minimum supported SDK version to Flutter 3.27/Dart 3.6.
->>>>>>> 6efa04bf
 
 ## 6.2.1
 
