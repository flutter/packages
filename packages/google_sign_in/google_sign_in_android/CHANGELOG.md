<<<<<<< HEAD
## 6.2.0

* Adds a sign-in field to allow clients to explicitly specify an account name.
=======
## 6.1.36

* Updates compileSdk 34 to flutter.compileSdkVersion.
>>>>>>> 08427b08

## 6.1.35

* Removes the dependency on the Guava library.

## 6.1.34

* Removes unnecessary native code.

## 6.1.33

* Updates Pigeon for non-nullable collection type support.

## 6.1.32

* Updates Java compatibility version to 11.
* Updates minimum supported SDK version to Flutter 3.24/Dart 3.5.

## 6.1.31

* Bumps `com.google.guava:guava` from `32.0.1` to `33.3.1`.

## 6.1.30

* Temporarily downgrades Guava from version 33.3.0 to 32.0.1 to fix an R8 related error.

## 6.1.29

* Updates Guava to version 33.3.0.

## 6.1.28

* Updates lint checks to ignore NewerVersionAvailable.

## 6.1.27

* Updates AGP version to 8.5.0.

## 6.1.26

* Removes additional references to the v1 Android embedding.

## 6.1.25

* Updates Guava to version 33.2.1.

## 6.1.24

* Updates minimum supported SDK version to Flutter 3.22/Dart 3.4.
* Removes support for apps using the v1 Android embedding.

## 6.1.23

* Updates minSdkVersion to 19.
* Updates minimum supported SDK version to Flutter 3.16/Dart 3.2.

## 6.1.22

* Updates minimum supported SDK version to Flutter 3.13/Dart 3.1.
* Updates compileSdk version to 34.
* Updates play-services-auth version to 21.0.0.

## 6.1.21

* Updates `clearAuthCache` override to match base class declaration.
* Updates minimum supported SDK version to Flutter 3.10/Dart 3.0.

## 6.1.20

* Updates play-services-auth version to 20.7.0.

## 6.1.19

* Adds pub topics to package metadata.
* Updates minimum supported SDK version to Flutter 3.7/Dart 2.19.

## 6.1.18

* Updates play-services-auth version to 20.6.0.

## 6.1.17

* Converts method channels to Pigeon.

## 6.1.16

* Updates Guava to version 32.0.1.

## 6.1.15

* Updates minimum supported SDK version to Flutter 3.3/Dart 2.18.
* Updates Guava to version 32.0.0.

## 6.1.14

* Fixes compatibility with AGP versions older than 4.2.

## 6.1.13

* Adds `targetCompatibilty` matching `sourceCompatibility` for older toolchains.

## 6.1.12

* Adds a namespace for compatibility with AGP 8.0.

## 6.1.11

* Fixes Java warnings.

## 6.1.10

* Sets an explicit Java compatibility version.

## 6.1.9

* Updates play-services-auth version to 20.5.0.

## 6.1.8

* Clarifies explanation of endorsement in README.
* Aligns Dart and Flutter SDK constraints.
* Updates compileSdkVersion to 33.

## 6.1.7

* Updates links for the merge of flutter/plugins into flutter/packages.

## 6.1.6

* Minor implementation cleanup
* Updates minimum Flutter version to 3.0.

## 6.1.5

* Updates play-services-auth version to 20.4.1.

## 6.1.4

* Rolls Guava to version 31.1.

## 6.1.3

* Updates play-services-auth version to 20.4.0.

## 6.1.2

* Fixes passing `serverClientId` via the channelled `init` call

## 6.1.1

* Corrects typos in plugin error logs and removes not actionable warnings.
* Updates minimum Flutter version to 2.10.
* Updates play-services-auth version to 20.3.0.

## 6.1.0

* Adds override for `GoogleSignIn.initWithParams` to handle new `forceCodeForRefreshToken` parameter.

## 6.0.1

* Updates gradle version to 7.2.1 on Android.

## 6.0.0

* Deprecates `clientId` and adds support for `serverClientId` instead.
  Historically `clientId` was interpreted as `serverClientId`, but only on Android. On
  other platforms it was interpreted as the OAuth `clientId` of the app. For backwards-compatibility
  `clientId` will still be used as a server client ID if `serverClientId` is not provided.
* **BREAKING CHANGES**:
  * Adds `serverClientId` parameter to `IDelegate.init` (Java).

## 5.2.8

* Suppresses `deprecation` warnings (for using Android V1 embedding).

## 5.2.7

* Fixes library_private_types_in_public_api, sort_child_properties_last and use_key_in_widget_constructors
  lint warnings.

## 5.2.6

* Switches to an internal method channel, rather than the default.

## 5.2.5

* Splits from `google_sign_in` as a federated implementation.<|MERGE_RESOLUTION|>--- conflicted
+++ resolved
@@ -1,12 +1,11 @@
-<<<<<<< HEAD
 ## 6.2.0
 
 * Adds a sign-in field to allow clients to explicitly specify an account name.
-=======
+
 ## 6.1.36
 
 * Updates compileSdk 34 to flutter.compileSdkVersion.
->>>>>>> 08427b08
+
 
 ## 6.1.35
 
