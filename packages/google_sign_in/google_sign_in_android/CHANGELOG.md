--- conflicted
+++ resolved
@@ -1,13 +1,10 @@
-<<<<<<< HEAD
 ## 7.1.0
 
 * Adds support for the `clearAuthorizationToken` method.
-* Updates minimum supported SDK version to Flutter 3.29/Dart 3.7.
-=======
+
 ## 7.0.5
 
 * Adds support for `hostedDomain` when authenticating.
->>>>>>> 0a34f717
 
 ## 7.0.4
 
