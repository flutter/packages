--- conflicted
+++ resolved
@@ -40,11 +40,8 @@
 import com.google.android.gms.auth.api.identity.AuthorizationClient;
 import com.google.android.gms.auth.api.identity.AuthorizationRequest;
 import com.google.android.gms.auth.api.identity.AuthorizationResult;
-<<<<<<< HEAD
+import com.google.android.gms.auth.api.identity.ClearTokenRequest;
 import com.google.android.gms.auth.api.identity.RevokeAccessRequest;
-=======
-import com.google.android.gms.auth.api.identity.ClearTokenRequest;
->>>>>>> f2a65fdc
 import com.google.android.gms.common.api.ApiException;
 import com.google.android.gms.common.api.Status;
 import com.google.android.gms.tasks.OnSuccessListener;
@@ -76,11 +73,7 @@
   @Mock CustomCredential mockGenericCredential;
   @Mock GoogleIdTokenCredential mockGoogleCredential;
   @Mock Task<AuthorizationResult> mockAuthorizationTask;
-<<<<<<< HEAD
-  @Mock Task<Void> mockRevokeAccessTask;
-=======
-  @Mock Task<Void> mockClearTokenTask;
->>>>>>> f2a65fdc
+  @Mock Task<Void> mockVoidTask;
 
   private GoogleSignInPlugin flutterPlugin;
   // Technically this is not the plugin, but in practice almost all of the functionality is in this
@@ -98,13 +91,8 @@
         .thenReturn(GoogleIdTokenCredential.TYPE_GOOGLE_ID_TOKEN_CREDENTIAL);
     when(mockAuthorizationTask.addOnSuccessListener(any())).thenReturn(mockAuthorizationTask);
     when(mockAuthorizationTask.addOnFailureListener(any())).thenReturn(mockAuthorizationTask);
-<<<<<<< HEAD
-    when(mockRevokeAccessTask.addOnSuccessListener(any())).thenReturn(mockRevokeAccessTask);
-    when(mockRevokeAccessTask.addOnFailureListener(any())).thenReturn(mockRevokeAccessTask);
-=======
-    when(mockClearTokenTask.addOnSuccessListener(any())).thenReturn(mockClearTokenTask);
-    when(mockClearTokenTask.addOnFailureListener(any())).thenReturn(mockClearTokenTask);
->>>>>>> f2a65fdc
+    when(mockVoidTask.addOnSuccessListener(any())).thenReturn(mockVoidTask);
+    when(mockVoidTask.addOnFailureListener(any())).thenReturn(mockVoidTask);
     when(mockAuthorizationIntent.getIntentSender()).thenReturn(mockAuthorizationIntentSender);
     when(mockActivityPluginBinding.getActivity()).thenReturn(mockActivity);
 
@@ -1163,41 +1151,26 @@
   }
 
   @Test
-<<<<<<< HEAD
   public void revokeAccess_callsClient() {
     final List<String> scopes = new ArrayList<>(List.of("openid"));
     final String accountEmail = "someone@example.com";
     PlatformRevokeAccessRequest params = new PlatformRevokeAccessRequest(accountEmail, scopes);
-    when(mockAuthorizationClient.revokeAccess(any())).thenReturn(mockRevokeAccessTask);
+    when(mockAuthorizationClient.revokeAccess(any())).thenReturn(mockVoidTask);
     plugin.revokeAccess(
         params,
-=======
-  public void clearAuthorizationToken_callsClient() {
-    final String testToken = "testToken";
-    when(mockAuthorizationClient.clearToken(any())).thenReturn(mockClearTokenTask);
-    plugin.clearAuthorizationToken(
-        testToken,
->>>>>>> f2a65fdc
-        ResultCompat.asCompatCallback(
-            reply -> {
-              return null;
-            }));
-
-<<<<<<< HEAD
+        ResultCompat.asCompatCallback(
+            reply -> {
+              return null;
+            }));
+
     ArgumentCaptor<RevokeAccessRequest> requestCaptor =
         ArgumentCaptor.forClass(RevokeAccessRequest.class);
     verify(mockAuthorizationClient).revokeAccess(requestCaptor.capture());
-=======
-    ArgumentCaptor<ClearTokenRequest> authRequestCaptor =
-        ArgumentCaptor.forClass(ClearTokenRequest.class);
-    verify(mockAuthorizationClient).clearToken(authRequestCaptor.capture());
->>>>>>> f2a65fdc
 
     @SuppressWarnings("unchecked")
     ArgumentCaptor<OnSuccessListener<Void>> callbackCaptor =
         ArgumentCaptor.forClass(OnSuccessListener.class);
-<<<<<<< HEAD
-    verify(mockRevokeAccessTask).addOnSuccessListener(callbackCaptor.capture());
+    verify(mockVoidTask).addOnSuccessListener(callbackCaptor.capture());
     callbackCaptor.getValue().onSuccess(null);
 
     RevokeAccessRequest request = requestCaptor.getValue();
@@ -1205,12 +1178,30 @@
     assertEquals(scopes.get(0), request.getScopes().get(0).getScopeUri());
     // Account is mostly opaque, so just verify that one was set.
     assertNotNull(request.getAccount());
-=======
-    verify(mockClearTokenTask).addOnSuccessListener(callbackCaptor.capture());
+  }
+
+  @Test
+  public void clearAuthorizationToken_callsClient() {
+    final String testToken = "testToken";
+    when(mockAuthorizationClient.clearToken(any())).thenReturn(mockVoidTask);
+    plugin.clearAuthorizationToken(
+        testToken,
+        ResultCompat.asCompatCallback(
+            reply -> {
+              return null;
+            }));
+
+    ArgumentCaptor<ClearTokenRequest> authRequestCaptor =
+        ArgumentCaptor.forClass(ClearTokenRequest.class);
+    verify(mockAuthorizationClient).clearToken(authRequestCaptor.capture());
+
+    @SuppressWarnings("unchecked")
+    ArgumentCaptor<OnSuccessListener<Void>> callbackCaptor =
+        ArgumentCaptor.forClass(OnSuccessListener.class);
+    verify(mockVoidTask).addOnSuccessListener(callbackCaptor.capture());
     callbackCaptor.getValue().onSuccess(null);
 
     ClearTokenRequest request = authRequestCaptor.getValue();
     assertEquals(testToken, request.getToken());
->>>>>>> f2a65fdc
   }
 }