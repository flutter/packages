<<<<<<< HEAD
## 6.1.7

* Updates minimum supported SDK version to Flutter 3.10/Dart 3.0.
* Improves README example and updates it to use code excerpts.
=======
## 6.2.0

* Adds support for macOS.
* Updates minimum supported SDK version to Flutter 3.16.
>>>>>>> 6cd0657c

## 6.1.6

* Updates README to direct to google_sign_in_ios README for iOS integration instructions.

## 6.1.5

* Adds pub topics to package metadata.
* Updates minimum supported SDK version to Flutter 3.7/Dart 2.19.

## 6.1.4

* Adds compatibility with `http` 1.0.

## 6.1.3

* Clarifies `canAccessScopes` method documentation.

## 6.1.2

* Fixes unawaited_futures violations.

## 6.1.1

* Removes obsolete null checks on non-nullable values.

## 6.1.0

* Exposes the new method `canAccessScopes`.
  * This method is only needed, and implemented, on the web platform.
    * Other platforms will throw an `UnimplementedError`.
* Updates example app to separate Authentication from Authorization for those
  platforms where scopes are not automatically granted upon `signIn` (like the web).
  * When `signInSilently` is successful, it returns a User object again on the web.
  * Updates README with information about these changes.
* Updates minimum Flutter version to 3.3.
* Aligns Dart and Flutter SDK constraints.

## 6.0.2

* Updates iOS minimum version in README.

## 6.0.1

* Updates links for the merge of flutter/plugins into flutter/packages.

## 6.0.0

* **Breaking change** for platform `web`:
  * Endorses `google_sign_in_web: ^0.11.0` as the web implementation of the plugin.
    * The web package is now backed by the **Google Identity Services (GIS) SDK**,
    instead of the **Google Sign-In for Web JS SDK**, which is set to be deprecated
    after March 31, 2023.
    * Migration information can be found in the
      [`google_sign_in_web` package README](https://pub.dev/packages/google_sign_in_web).

For every platform other than `web`, this version should be identical to `5.4.4`.

## 5.4.4

* Adds documentation for iOS auth with SERVER_CLIENT_ID
* Updates minimum Flutter version to 3.0.

## 5.4.3

* Updates code for stricter lint checks.

## 5.4.2

* Updates minimum Flutter version to 2.10.
* Adds override for `GoogleSignInPlatform.initWithParams`.
* Fixes tests to recognize new default `forceCodeForRefreshToken` request attribute.

## 5.4.1

* Fixes avoid_redundant_argument_values lint warnings and minor typos.

## 5.4.0

* Adds support for configuring `serverClientId` through `GoogleSignIn` constructor.
* Adds support for Dart-based configuration as alternative to `GoogleService-Info.plist` for iOS.

## 5.3.3

* Updates references to the obsolete master branch.

## 5.3.2

* Enables mocking models by changing overridden operator == parameter type from `dynamic` to `Object`.
* Updates tests to use a mock platform instead of relying on default
  method channel implementation internals.
* Removes example workaround to build for arm64 iOS simulators.

## 5.3.1

* Fixes library_private_types_in_public_api, sort_child_properties_last and use_key_in_widget_constructors
  lint warnings.

## 5.3.0

* Moves Android and iOS implementations to federated packages.

## 5.2.5

* Migrates from `ui.hash*` to `Object.hash*`.
* Adds OS version support information to README.

## 5.2.4

* Internal code cleanup for stricter analysis options.

## 5.2.3

* Bumps the Android dependency on `com.google.android.gms:play-services-auth` and therefore removes the need for `jetifier`.

## 5.2.2

* Updates Android compileSdkVersion to 31.
* Removes dependency on `meta`.

## 5.2.1

 Change the placeholder of the GoogleUserCircleAvatar to a transparent image.

## 5.2.0

* Add `GoogleSignInAccount.serverAuthCode`. Mark `GoogleSignInAuthentication.serverAuthCode` as deprecated.

## 5.1.1

* Update minimum Flutter SDK to 2.5 and iOS deployment target to 9.0.

## 5.1.0

* Add reAuthenticate option to signInSilently to allow re-authentication to be requested

* Updated Android lint settings.

## 5.0.7

* Mark iOS arm64 simulators as unsupported.

## 5.0.6

* Remove references to the Android V1 embedding.

## 5.0.5

* Add iOS unit and UI integration test targets.
* Add iOS unit test module map.
* Exclude arm64 simulators in example app.

## 5.0.4

* Migrate maven repo from jcenter to mavenCentral.

## 5.0.3

* Fixed links in `README.md`.
* Added documentation for usage on the web.

## 5.0.2

* Fix flutter/flutter#48602 iOS flow shows account selection, if user is signed in to Google on the device.

## 5.0.1

* Update platforms `init` function to prioritize `clientId` property when available;
* Updates `google_sign_in_platform_interface` version.

## 5.0.0

* Migrate to null safety.

## 4.5.9

* Update the example app: remove the deprecated `RaisedButton` and `FlatButton` widgets.

## 4.5.8

* Fix outdated links across a number of markdown files ([#3276](https://github.com/flutter/plugins/pull/3276))

## 4.5.7

* Update Flutter SDK constraint.

## 4.5.6

* Fix deprecated member warning in tests.

## 4.5.5

* Update android compileSdkVersion to 29.

## 4.5.4

* Keep handling deprecated Android v1 classes for backward compatibility.

## 4.5.3

* Update package:e2e -> package:integration_test

## 4.5.2

* Update package:e2e reference to use the local version in the flutter/plugins
  repository.

## 4.5.1

* Add note on Apple sign in requirement in README.

## 4.5.0

* Add support for getting `serverAuthCode`.

## 4.4.6

* Update lower bound of dart dependency to 2.1.0.

## 4.4.5

* Fix requestScopes to allow subsequent calls on Android.

## 4.4.4

* OCMock module import -> #import, unit tests compile generated as library.
* Fix CocoaPods podspec lint warnings.

## 4.4.3

* Upgrade google_sign_in_web to version ^0.9.1

## 4.4.2

* Android: make the Delegate non-final to allow overriding.

## 4.4.1

* Android: Move `GoogleSignInWrapper` to a separate class.

## 4.4.0

* Migrate to Android v2 embedder.

## 4.3.0

* Add support for method introduced in `google_sign_in_platform_interface` 1.1.0.

## 4.2.0

* Migrate to AndroidX.

## 4.1.5

* Remove unused variable.

## 4.1.4

* Make the pedantic dev_dependency explicit.

## 4.1.3

* Make plugin example meet naming convention.

## 4.1.2

* Added a new error code `network_error`, and return it when a network error occurred.

## 4.1.1

* Support passing `clientId` to the web plugin programmatically.

## 4.1.0

* Support web by default.
* Require Flutter SDK `v1.12.13+hotfix.4` or greater.

## 4.0.17

* Add missing documentation and fix an unawaited future in the example app.

## 4.0.16

* Remove the deprecated `author:` field from pubspec.yaml
* Migrate the plugin to the pubspec platforms manifest.
* Require Flutter SDK 1.10.0 or greater.

## 4.0.15

* Export SignInOption from interface since it is used in the frontend as a type.

## 4.0.14

* Port plugin code to use the federated Platform Interface, instead of a MethodChannel directly.

## 4.0.13

* Fix `GoogleUserCircleAvatar` to handle new style profile image URLs.

## 4.0.12

* Move google_sign_in plugin to google_sign_in/google_sign_in to prepare for federated implementations.

## 4.0.11

* Update iOS CocoaPod dependency to 5.0 to fix deprecated API usage issue.

## 4.0.10

* Remove AndroidX warning.

## 4.0.9

* Update and migrate iOS example project.
* Define clang module for iOS.

## 4.0.8

* Get rid of `MethodCompleter` and serialize async actions using chained futures.
  This prevents a bug when sign in methods are being used in error handling zones.

## 4.0.7

* Switch from using `api` to `implementation` for dependency on `play-services-auth`,
  preventing version mismatch build failures in some Android configurations.

## 4.0.6

* Fixed the `PlatformException` leaking from `catchError()` in debug mode.

## 4.0.5

* Update README with solution to `APIException` errors.

## 4.0.4

* Revert changes in 4.0.3.

## 4.0.3

* Update guava to `27.0.1-android`.
* Add correct @NonNull annotations to reduce compiler warnings.

## 4.0.2

* Add missing template type parameter to `invokeMethod` calls.
* Bump minimum Flutter version to 1.5.0.
* Replace invokeMethod with invokeMapMethod wherever necessary.

## 4.0.1+3

* Update example to gracefully handle null user information.

## 4.0.1+2

* Fix README.md to correctly spell `GoogleService-Info.plist`.

## 4.0.1+1

* Remove categories.

## 4.0.1

* Log a more detailed warning at build time about the previous AndroidX
  migration.

## 4.0.0+1

* Added a better error message for iOS when the app is missing necessary URL schemes.

## 4.0.0

* **Breaking change**. Migrate from the deprecated original Android Support
  Library to AndroidX. This shouldn't result in any functional changes, but it
  requires any Android apps using this plugin to [also
  migrate](https://developer.android.com/jetpack/androidx/migrate) if they're
  using the original support library.

  This was originally incorrectly pushed in the `3.3.0` update.

## 3.3.0+1

* **Revert the breaking 3.3.0 update**. 3.3.0 was known to be breaking and
  should have incremented the major version number instead of the minor. This
  revert is in and of itself breaking for anyone that has already migrated
  however. Anyone who has already migrated their app to AndroidX should
  immediately update to `4.0.0` instead. That's the correctly versioned new push
  of `3.3.0`.

## 3.3.0

* **BAD**. This was a breaking change that was incorrectly published on a minor
  version upgrade, should never have happened. Reverted by 3.3.0+1.

* **Breaking change**. Migrate from the deprecated original Android Support
  Library to AndroidX. This shouldn't result in any functional changes, but it
  requires any Android apps using this plugin to [also
  migrate](https://developer.android.com/jetpack/androidx/migrate) if they're
  using the original support library.

## 3.2.4

* Increase play-services-auth version to 16.0.1

## 3.2.3

* Change google-services.json and GoogleService-Info.plist of example.

## 3.2.2

* Don't use the result code when handling signin. This results in better error codes because result code always returns "cancelled".

## 3.2.1

* Set http version to be compatible with flutter_test.

## 3.2.0

* Add support for clearing authentication cache for Android.

## 3.1.0

* Add support to recover authentication for Android.

## 3.0.6

* Remove flaky displayName assertion

## 3.0.5

* Added missing http package dependency.

## 3.0.4

* Updated Gradle tooling to match Android Studio 3.1.2.

## 3.0.3+1

* Added documentation on where to find the list of available scopes.

## 3.0.3

* Added support for games sign in on Android.

## 3.0.2

* Updated Google Play Services dependency to version 15.0.0.

## 3.0.1

* Simplified podspec for Cocoapods 1.5.0, avoiding link issues in app archives.

## 3.0.0

* **Breaking change**. Set SDK constraints to match the Flutter beta release.

## 2.1.2

* Added a Delegate interface (IDelegate) that can be implemented by clients in
  order to override the functionality (for testing purposes for example).

## 2.1.1

* Fixed Dart 2 type errors.

## 2.1.0

* Enabled use in Swift projects.

## 2.0.1

* Simplified and upgraded Android project template to Android SDK 27.
* Updated package description.

## 2.0.0

* **Breaking change**. Upgraded to Gradle 4.1 and Android Studio Gradle plugin
  3.0.1. Older Flutter projects need to upgrade their Gradle setup as well in
  order to use this version of the plugin. Instructions can be found
  [here](https://github.com/flutter/flutter/wiki/Updating-Flutter-projects-to-Gradle-4.1-and-Android-Studio-Gradle-plugin-3.0.1).
* Relaxed GMS dependency to [11.4.0,12.0[

## 1.0.3

* Add FLT prefix to iOS types

## 1.0.2

* Support setting foregroundColor in the avatar.

## 1.0.1

* Change GMS dependency to 11.+

## 1.0.0

* Make GoogleUserCircleAvatar fade profile image over the top of placeholder
* Bump to released version

## 0.3.1

* Updated GMS to always use latest patch version for 11.0.x builds

## 0.3.0

* Add a new `GoogleIdentity` interface, implemented by `GoogleSignInAccount`.
* Move `GoogleUserCircleAvatar` to "widgets" library (exported by
  base library for backwards compatibility) and make it take an instance
  of `GoogleIdentity`, thus allowing it to be used by other packages that
  provide implementations of `GoogleIdentity`.

## 0.2.1

* Plugin can (once again) be used in apps that extend `FlutterActivity`
* `signInSilently` is guaranteed to never throw
* A failed sign-in (caused by a failing `init` step) will no longer block subsequent sign-in attempts

## 0.2.0

* Updated dependencies
* **Breaking Change**: You need to add a maven section with the "https://maven.google.com" endpoint to the repository section of your `android/build.gradle`. For example:
```gradle
allprojects {
    repositories {
        jcenter()
        maven {                              // NEW
            url "https://maven.google.com"   // NEW
        }                                    // NEW
    }
}
```

## 0.1.0

* Update to use `GoogleSignIn` CocoaPod


## 0.0.6

* Fix crash on iOS when signing in caused by nil uiDelegate

## 0.0.5

* Require the use of `support-v4` library on Android. This is an API change in
  that plugin users will need their activity class to be an instance of
  `android.support.v4.app.FragmentActivity`. Flutter framework provides such
  an activity out of the box: `io.flutter.app.FlutterFragmentActivity`
* Ignore "Broken pipe" errors affecting iOS simulator
* Update to non-deprecated `application:openURL:options:` on iOS

## 0.0.4

* Prevent race conditions when GoogleSignIn methods are called concurrently (#94)

## 0.0.3

* Fix signOut and disconnect (they were silently ignored)
* Fix test (#10050)

## 0.0.2

* Don't try to sign in again if user is already signed in

## 0.0.1

* Initial Release<|MERGE_RESOLUTION|>--- conflicted
+++ resolved
@@ -1,14 +1,11 @@
-<<<<<<< HEAD
-## 6.1.7
-
-* Updates minimum supported SDK version to Flutter 3.10/Dart 3.0.
+## 6.2.1
+
 * Improves README example and updates it to use code excerpts.
-=======
+
 ## 6.2.0
 
 * Adds support for macOS.
 * Updates minimum supported SDK version to Flutter 3.16.
->>>>>>> 6cd0657c
 
 ## 6.1.6
 
