<<<<<<< HEAD
## 1.0.0

* **BREAKING CHANGE**: Switches to implementing version 3.0 of the platform
  interface package, rather than 2.x, significantly changing the API surface.
=======
## NEXT

* Updates minimum supported SDK version to Flutter 3.27/Dart 3.6.
>>>>>>> 6efa04bf

## 0.12.4+4

* Asserts that new `forceAccountName` parameter is null (not used in web).
* Updates minimum supported SDK version to Flutter 3.22/Dart 3.4.

## 0.12.4+3

* Fixes callback types for `TokenClientConfig`.

## 0.12.4+2

* Adds support for `web: ^1.0.0`.

## 0.12.4+1

* Fixes README.md typo.

## 0.12.4

* Updates dependencies to `web: ^0.5.0` and `google_identity_services_web: ^0.3.1`.

## 0.12.3+3

* Updates SDK version to Dart `^3.3.0`. Flutter `^3.19.0`.
* Prepares update to package `web: ^0.5.0`.

## 0.12.3+2

* Fixes new lint warnings.

## 0.12.3+1

* Updates `FlexHtmlElementView` (the widget backing `renderButton`) to not
  rely on web engine knowledge (a platform view CSS selector) to operate.

## 0.12.3

* Migrates to `package:web`.
* Updates minimum supported SDK version to Flutter 3.16.0/Dart 3.2.0.

## 0.12.2+1

* Re-publishes `0.12.2` with a small fix to the CodeClient initialization.

## 0.12.2 (withdrawn)

* Adds server auth code retrieval to google_sign_in_web.
* Adds `web_only` library to access web-only methods more easily.

## 0.12.1

* Enables FedCM on browsers that support this authentication mechanism.
* Uses the expiration timestamps of Credential and Token responses to improve
  the accuracy of `isSignedIn` and `canAccessScopes` methods.
* Deprecates `signIn()` method.
  * Users should migrate to `renderButton` and `silentSignIn`, as described in
    the README.

## 0.12.0+5

* Migrates to `dart:ui_web` APIs.
* Updates minimum supported SDK version to Flutter 3.13.0/Dart 3.1.0.

## 0.12.0+4

* Adds pub topics to package metadata.
* Updates minimum supported SDK version to Flutter 3.7/Dart 2.19.

## 0.12.0+3

* Fixes null cast error on accounts without picture or name details.

## 0.12.0+2

* Adds compatibility with `http` 1.0.

## 0.12.0+1

* Fixes unawaited_futures violations.

## 0.12.0

* Authentication:
  * Adds web-only `renderButton` method and its configuration object, as a new
    authentication mechanism.
  * Prepares a `userDataEvents` Stream, so the Google Sign In Button can propagate
    authentication changes to the core plugin.
  * **Breaking Change:** `signInSilently` now returns an authenticated (but not authorized) user.
* Authorization:
  * Implements the new `canAccessScopes` method.
  * Ensures that the `requestScopes` call doesn't trigger user selection when the
    current user is known (similar to what `signIn` does).
* Updates minimum Flutter version to 3.3.

## 0.11.0+2

* Clarifies explanation of endorsement in README.
* Aligns Dart and Flutter SDK constraints.

## 0.11.0+1

* Updates links for the merge of flutter/plugins into flutter/packages.

## 0.11.0

* **Breaking Change:** Migrates JS-interop to `package:google_identity_services_web`
  * Uses the new Google Identity Authentication and Authorization JS SDKs. [Docs](https://developers.google.com/identity).
    * Added "Migrating to v0.11" section to the `README.md`.
* Updates minimum Flutter version to 3.0.

## 0.10.2+1

* Updates code for `no_leading_underscores_for_local_identifiers` lint.
* Updates minimum Flutter version to 2.10.
* Renames generated folder to js_interop.

## 0.10.2

* Migrates to new platform-interface `initWithParams` method.
* Throws when unsupported `serverClientId` option is provided.

## 0.10.1+3

* Updates references to the obsolete master branch.

## 0.10.1+2

* Minor fixes for new analysis options.

## 0.10.1+1

* Fixes library_private_types_in_public_api, sort_child_properties_last and use_key_in_widget_constructors
  lint warnings.

## 0.10.1

* Updates minimum Flutter version to 2.8.
* Passes `plugin_name` to Google Sign-In's `init` method so new applications can
  continue using this plugin after April 30th 2022. Issue [#88084](https://github.com/flutter/flutter/issues/88084).

## 0.10.0+5

* Internal code cleanup for stricter analysis options.

## 0.10.0+4

* Removes dependency on `meta`.

## 0.10.0+3

* Updated URL to the `google_sign_in` package in README.

## 0.10.0+2

* Add `implements` to pubspec.

## 0.10.0+1

* Updated installation instructions in README.

## 0.10.0

* Migrate to null-safety.

## 0.9.2+1

* Update Flutter SDK constraint.

## 0.9.2

* Throw PlatformExceptions from where the GMaps SDK may throw exceptions: `init()` and `signIn()`.
* Add two new JS-interop types to be able to unwrap JS errors in release mode.
* Align the fields of the thrown PlatformExceptions with the mobile version.
* Migrate tests to run with `flutter drive`

## 0.9.1+2

* Update package:e2e reference to use the local version in the flutter/plugins
  repository.

## 0.9.1+1

* Remove Android folder from `google_sign_in_web`.

## 0.9.1

* Ensure the web code returns `null` when the user is not signed in, instead of a `null-object` User. Fixes [issue 52338](https://github.com/flutter/flutter/issues/52338).

## 0.9.0

* Add support for methods introduced in `google_sign_in_platform_interface` 1.1.0.

## 0.8.4

* Remove all `fakeConstructor$` from the generated facade. JS interop classes do not support non-external constructors.

## 0.8.3+2

* Make the pedantic dev_dependency explicit.

## 0.8.3+1

* Updated documentation with more instructions about Google Sign In web setup.

## 0.8.3

* Fix initialization error that causes https://github.com/flutter/flutter/issues/48527
* Throw a PlatformException when there's an initialization problem (like wrong server-side config).
* Throw a StateError when checking .initialized before calling .init()
* Update setup instructions in the README.

## 0.8.2+1

* Add a non-op Android implementation to avoid a flaky Gradle issue.

## 0.8.2

* Require Flutter SDK 1.12.13+hotfix.4 or greater.

## 0.8.1+2

* Remove the deprecated `author:` field from pubspec.yaml
* Require Flutter SDK 1.10.0 or greater.

## 0.8.1+1

* Add missing documentation.

## 0.8.1

* Add podspec to enable compilation on iOS.

## 0.8.0

* Flutter for web initial release<|MERGE_RESOLUTION|>--- conflicted
+++ resolved
@@ -1,13 +1,8 @@
-<<<<<<< HEAD
 ## 1.0.0
 
 * **BREAKING CHANGE**: Switches to implementing version 3.0 of the platform
   interface package, rather than 2.x, significantly changing the API surface.
-=======
-## NEXT
-
 * Updates minimum supported SDK version to Flutter 3.27/Dart 3.6.
->>>>>>> 6efa04bf
 
 ## 0.12.4+4
 
