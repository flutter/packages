// Copyright 2013 The Flutter Authors. All rights reserved.
// Use of this source code is governed by a BSD-style license that can be
// found in the LICENSE file.

import 'dart:async';

import 'package:flutter_test/flutter_test.dart';
import 'package:google_sign_in_platform_interface/google_sign_in_platform_interface.dart';
import 'package:google_sign_in_web/google_sign_in_web.dart';
import 'package:google_sign_in_web/src/gis_client.dart';
import 'package:integration_test/integration_test.dart';
import 'package:mockito/annotations.dart';
import 'package:mockito/mockito.dart' as mockito;
import 'package:web/web.dart' as web;

import 'google_sign_in_web_test.mocks.dart';

// Mock GisSdkClient so we can simulate any response from the JS side.
@GenerateMocks(
  <Type>[],
  customMocks: <MockSpec<dynamic>>[
    MockSpec<GisSdkClient>(onMissingStub: OnMissingStub.returnDefault),
  ],
)
void main() {
  IntegrationTestWidgetsFlutterBinding.ensureInitialized();

  group('Constructor', () {
    const String expectedClientId = '3xp3c73d_c113n7_1d';

    testWidgets('Loads clientId when set in a meta', (_) async {
      final GoogleSignInPlugin plugin = GoogleSignInPlugin(
        debugOverrideLoader: true,
      );

      expect(plugin.autoDetectedClientId, isNull);

      // Add it to the test page now, and try again
      final web.HTMLMetaElement meta =
          web.document.createElement('meta') as web.HTMLMetaElement
            ..name = clientIdMetaName
            ..content = expectedClientId;

      web.document.head!.appendChild(meta);

      final GoogleSignInPlugin another = GoogleSignInPlugin(
        debugOverrideLoader: true,
      );

      expect(another.autoDetectedClientId, expectedClientId);

      // cleanup
      meta.remove();
    });
  });

  group('init', () {
    late GoogleSignInPlugin plugin;
    late MockGisSdkClient mockGis;

    setUp(() {
      mockGis = MockGisSdkClient();
      plugin = GoogleSignInPlugin(
        debugOverrideLoader: true,
        debugOverrideGisSdkClient: mockGis,
      );
    });

    testWidgets('initializes if all is OK', (_) async {
      await plugin.init(
        const InitParameters(clientId: 'some-non-null-client-id'),
      );

      expect(plugin.initialized, completes);
    });

    testWidgets('asserts clientId is not null', (_) async {
      expect(() async {
        await plugin.init(const InitParameters());
      }, throwsAssertionError);
    });

    testWidgets('asserts serverClientId must be null', (_) async {
      expect(() async {
        await plugin.init(
          const InitParameters(
            clientId: 'some-non-null-client-id',
            serverClientId: 'unexpected-non-null-client-id',
          ),
        );
      }, throwsAssertionError);
    });
<<<<<<< HEAD
=======

    testWidgets('must be called for most of the API to work', (_) async {
      expect(() async {
        await plugin.attemptLightweightAuthentication(
          const AttemptLightweightAuthenticationParameters(),
        );
      }, throwsStateError);

      expect(() async {
        await plugin.clientAuthorizationTokensForScopes(
          const ClientAuthorizationTokensForScopesParameters(
            request: AuthorizationRequestDetails(
              scopes: <String>[],
              userId: null,
              email: null,
              promptIfUnauthorized: false,
            ),
          ),
        );
      }, throwsStateError);

      expect(() async {
        await plugin.signOut(const SignOutParams());
      }, throwsStateError);

      expect(() async {
        await plugin.disconnect(const DisconnectParams());
      }, throwsStateError);
    });
>>>>>>> 58c02e05
  });

  group('support queries', () {
    testWidgets('reports lack of support for authenticate', (_) async {
      final GoogleSignInPlugin plugin = GoogleSignInPlugin(
        debugOverrideLoader: true,
      );

      expect(plugin.supportsAuthenticate(), false);
    });

    testWidgets('reports requirement for user interaction to authorize', (
      _,
    ) async {
      final GoogleSignInPlugin plugin = GoogleSignInPlugin(
        debugOverrideLoader: true,
      );

      expect(plugin.authorizationRequiresUserInteraction(), true);
    });
  });

  group('(with mocked GIS)', () {
    late GoogleSignInPlugin plugin;
    late MockGisSdkClient mockGis;
    const InitParameters options = InitParameters(
      clientId: 'some-non-null-client-id',
    );

    setUp(() {
      mockGis = MockGisSdkClient();
      plugin = GoogleSignInPlugin(
        debugOverrideLoader: true,
        debugOverrideGisSdkClient: mockGis,
      );
    });

    group('attemptLightweightAuthentication', () {
      setUp(() {
        plugin.init(options);
      });

      testWidgets('Calls requestOneTap on GIS client', (_) async {
        mockito
            .when(mockGis.requestOneTap())
            .thenAnswer((_) => Future<void>.value());

        final Future<AuthenticationResults?>? future = plugin
            .attemptLightweightAuthentication(
              const AttemptLightweightAuthenticationParameters(),
            );

        expect(future, null);

        // Since the implementation intentionally doesn't return a future, just
        // given the async call a chance to be made.
        await pumpEventQueue();

        mockito.verify(mockGis.requestOneTap());
      });
    });

    group('clientAuthorizationTokensForScopes', () {
      const String someAccessToken = '50m3_4cc35_70k3n';
      const List<String> scopes = <String>['scope1', 'scope2'];

      setUp(() {
        plugin.init(options);
      });

      testWidgets('calls requestScopes on GIS client', (_) async {
        mockito
            .when(
              mockGis.requestScopes(
                mockito.any,
                promptIfUnauthorized: mockito.anyNamed('promptIfUnauthorized'),
                userHint: mockito.anyNamed('userHint'),
              ),
            )
            .thenAnswer((_) => Future<String>.value(someAccessToken));

        final ClientAuthorizationTokenData? token = await plugin
            .clientAuthorizationTokensForScopes(
              const ClientAuthorizationTokensForScopesParameters(
                request: AuthorizationRequestDetails(
                  scopes: scopes,
                  userId: null,
                  email: null,
                  promptIfUnauthorized: false,
                ),
              ),
            );

        final List<Object?> arguments =
            mockito
                .verify(
                  mockGis.requestScopes(
                    mockito.captureAny,
                    promptIfUnauthorized: mockito.captureAnyNamed(
                      'promptIfUnauthorized',
                    ),
                    userHint: mockito.captureAnyNamed('userHint'),
                  ),
                )
                .captured;

        expect(token?.accessToken, someAccessToken);

        expect(arguments.elementAt(0), scopes);
        expect(arguments.elementAt(1), false);
        expect(arguments.elementAt(2), null);
      });

      testWidgets('passes expected values to requestScopes', (_) async {
        const String someUserId = 'someUser';
        mockito
            .when(
              mockGis.requestScopes(
                mockito.any,
                promptIfUnauthorized: mockito.anyNamed('promptIfUnauthorized'),
                userHint: mockito.anyNamed('userHint'),
              ),
            )
            .thenAnswer((_) => Future<String>.value(someAccessToken));

        final ClientAuthorizationTokenData? token = await plugin
            .clientAuthorizationTokensForScopes(
              const ClientAuthorizationTokensForScopesParameters(
                request: AuthorizationRequestDetails(
                  scopes: scopes,
                  userId: someUserId,
                  email: 'someone@example.com',
                  promptIfUnauthorized: true,
                ),
              ),
            );

        final List<Object?> arguments =
            mockito
                .verify(
                  mockGis.requestScopes(
                    mockito.captureAny,
                    promptIfUnauthorized: mockito.captureAnyNamed(
                      'promptIfUnauthorized',
                    ),
                    userHint: mockito.captureAnyNamed('userHint'),
                  ),
                )
                .captured;

        expect(token?.accessToken, someAccessToken);

        expect(arguments.elementAt(0), scopes);
        expect(arguments.elementAt(1), true);
        expect(arguments.elementAt(2), someUserId);
      });

      testWidgets('asserts no scopes have any spaces', (_) async {
        expect(
          plugin.clientAuthorizationTokensForScopes(
            const ClientAuthorizationTokensForScopesParameters(
              request: AuthorizationRequestDetails(
                scopes: <String>['bad scope', ...scopes],
                userId: 'user',
                email: 'someone@example.com',
                promptIfUnauthorized: true,
              ),
            ),
          ),
          throwsAssertionError,
        );
      });
    });

    group('serverAuthorizationTokensForScopes', () {
      const String someAuthCode = 'abc123';
      const List<String> scopes = <String>['scope1', 'scope2'];

      setUp(() {
        plugin.init(options);
      });

      testWidgets('calls requestServerAuthCode on GIS client', (_) async {
        mockito
            .when(mockGis.requestServerAuthCode(mockito.any))
            .thenAnswer((_) => Future<String>.value(someAuthCode));

        const AuthorizationRequestDetails request = AuthorizationRequestDetails(
          scopes: scopes,
          userId: null,
          email: null,
          promptIfUnauthorized: true,
        );
        final ServerAuthorizationTokenData? token = await plugin
            .serverAuthorizationTokensForScopes(
              const ServerAuthorizationTokensForScopesParameters(
                request: request,
              ),
            );

        final List<Object?> arguments =
            mockito
                .verify(mockGis.requestServerAuthCode(mockito.captureAny))
                .captured;

        expect(token?.serverAuthCode, someAuthCode);

        final AuthorizationRequestDetails passedRequest =
            arguments.first! as AuthorizationRequestDetails;
        expect(passedRequest.scopes, request.scopes);
        expect(passedRequest.userId, request.userId);
        expect(passedRequest.email, request.email);
        expect(
          passedRequest.promptIfUnauthorized,
          request.promptIfUnauthorized,
        );
      });

      testWidgets('asserts no scopes have any spaces', (_) async {
        expect(
          plugin.serverAuthorizationTokensForScopes(
            const ServerAuthorizationTokensForScopesParameters(
              request: AuthorizationRequestDetails(
                scopes: <String>['bad scope', ...scopes],
                userId: 'user',
                email: 'someone@example.com',
                promptIfUnauthorized: true,
              ),
            ),
          ),
          throwsAssertionError,
        );
      });
    });
  });

  group('userDataEvents', () {
    final StreamController<AuthenticationEvent> controller =
        StreamController<AuthenticationEvent>.broadcast();
    late GoogleSignInPlugin plugin;

    setUp(() {
      plugin = GoogleSignInPlugin(
        debugOverrideLoader: true,
        debugAuthenticationController: controller,
      );
    });

    testWidgets('accepts async user data events from GIS.', (_) async {
      final Future<AuthenticationEvent> event =
          plugin.authenticationEvents.first;

      const AuthenticationEvent expected = AuthenticationEventSignIn(
        user: GoogleSignInUserData(email: 'someone@example.com', id: 'user_id'),
        authenticationTokens: AuthenticationTokenData(idToken: 'someToken'),
      );
      controller.add(expected);

      expect(
        await event,
        expected,
        reason: 'Sign-in events should be propagated',
      );

      final Future<AuthenticationEvent?> nextEvent =
          plugin.authenticationEvents.first;
      controller.add(AuthenticationEventSignOut());

      expect(
        await nextEvent,
        isA<AuthenticationEventSignOut>(),
        reason: 'Sign-out events can also be propagated',
      );
    });
  });
}<|MERGE_RESOLUTION|>--- conflicted
+++ resolved
@@ -90,8 +90,6 @@
         );
       }, throwsAssertionError);
     });
-<<<<<<< HEAD
-=======
 
     testWidgets('must be called for most of the API to work', (_) async {
       expect(() async {
@@ -121,7 +119,6 @@
         await plugin.disconnect(const DisconnectParams());
       }, throwsStateError);
     });
->>>>>>> 58c02e05
   });
 
   group('support queries', () {
