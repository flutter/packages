--- conflicted
+++ resolved
@@ -93,15 +93,11 @@
   /// has finished running.
   @visibleForTesting
   Future<void> get initialized {
-<<<<<<< HEAD
-    return Future.wait<void>(<Future<void>>[_jsSdkLoadedFuture]);
-=======
     _assertIsInitCalled();
     return Future.wait<void>(<Future<void>>[
       _jsSdkLoadedFuture,
       _initCalled!.future,
     ]);
->>>>>>> 58c02e05
   }
 
   /// Stores the client ID if it was set in a meta-tag of the page.
@@ -123,10 +119,10 @@
       ' or pass clientId when initializing GoogleSignIn',
     );
 
-    assert(
-      params.serverClientId == null,
-      'serverClientId is not supported on Web.',
-    );
+    assert(params.serverClientId == null,
+        'serverClientId is not supported on Web.');
+
+    _initCalled = Completer<void>();
 
     await _jsSdkLoadedFuture;
 
