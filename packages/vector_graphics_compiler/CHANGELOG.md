<<<<<<< HEAD
## 1.1.13

* Fixes an issue when parsing stroke-width with an invalid value
=======
## 1.1.15

* Fixes a bug where empty tags caused the parser to crash.

## 1.1.14

* Makes the package WASM compatible.

## 1.1.13

* Relaxes dependency constraint on vector_graphics_codec.
>>>>>>> a9b71408

## 1.1.12

* Transfers the package source from https://github.com/dnfield/vector_graphics
  to https://github.com/flutter/packages.

## 1.1.11+1

* Relax package:http constraint.

## 1.1.11

* Use package:http to drop dependency on dart:html.

## 1.1.10+1

* Add missing save before clip.

## 1.1.10

* Add missing clip before saveLayer.

## 1.1.9+2

* Fix case sensitivity on scientific notation parsing.

## 1.1.9+1

* Fix publication error that did not have latest source code.

## 1.1.9

* Fix handling of invalid XML `@id` attributes.
* Fix handling of self-referential `<use/>` elements.
* Add `--out-dir` option to compiler.
* Tweak warning message for unhandled eleemnts.

## 1.1.8

*  Fix bugs in transform parsing.

## 1.1.7

* Support for matching the ambient text direction.

## 1.1.6

* Fix bug in text position computation when transforms are involved.

## 1.1.5+1

* Remove/update some invalid assertions related to image formats.

## 1.1.5

* Support for encoding path control points as IEEE 754-2008 half precision
  floating point values using the option `--use-half-precision-control-points`.
* Added an error builder property to provide a fallback widget on exceptions.

## 1.1.4

* Support more image formats and malformed MIME types.
* Fix inheritence for `fill-rule`s.

## 1.1.3

* Further improvements to whitespace handling for text.

## 1.1.2

* Fix handling and inheritence of `none`.

## 1.1.1

* Multiple text positioning bug fixes.
* Preserve stroke-opacity when specified.

## 1.1.0

* Fix a number of inheritence related bugs:
  * Inheritence of properties specified on the root element now work.
  * Opacity inheritence is more correct now.
  * Inheritence of `use` elements is more correctly handled.
* Make `currentColor` non-null on SVG theme, and fix how it is applied.
* Remove the opacity peephole optimizer, which was incorrectly applying
  optimizations in a few cases. A future release may add this back.
* Add clipBehavior to the widget.
* Fix patterns when multiple patterns are specified and applied within the
  graphic.

## 1.0.1

* Fix handling of unspecified fill colors on use/group elements.

## 1.0.0+1

* Fix issue in pattern decoding.
* Fix issue in matrix parsing for some combinations of matrices.

## 1.0.0

* Initial stable release.
* Parsing is now synchronous, and is easier to work with in tests.
* Correctly handle images with `id`s and defined in `defs` blocks.
* Compile time color remapping support.

## 0.0.3

* Better concurrency support
* Pattern support.
* Bug fixes around image handling.
* Bug fix for when optimizers are used on non-default fill types.
* Support for SVG theme related properties (currentColor, font-size, x-height).

## 0.0.2

* Add optimizations for masks, clipping, and overdraw.

## 0.0.1

* Create repository<|MERGE_RESOLUTION|>--- conflicted
+++ resolved
@@ -1,8 +1,3 @@
-<<<<<<< HEAD
-## 1.1.13
-
-* Fixes an issue when parsing stroke-width with an invalid value
-=======
 ## 1.1.15
 
 * Fixes a bug where empty tags caused the parser to crash.
@@ -14,7 +9,6 @@
 ## 1.1.13
 
 * Relaxes dependency constraint on vector_graphics_codec.
->>>>>>> a9b71408
 
 ## 1.1.12
 
