--- conflicted
+++ resolved
@@ -1,11 +1,11 @@
+## 0.5.3+5
+
+* Improves compatibility with `UIScene`.
+* Updates minimum supported SDK version to Flutter 3.38/Dart 3.10.
+
 ## 0.5.3+4
 
-<<<<<<< HEAD
-* Improves compatibility with `UIScene`.
-* Updates minimum supported SDK version to Flutter 3.38/Dart 3.10.
-=======
 * Updates to Pigeon 26.
->>>>>>> cc3dca67
 
 ## 0.5.3+3
 
