## 2.7.0

<<<<<<< HEAD
* Adds `canCreateDirectories` parameter to `FileDialogOptions` to control whether users can create directories during location selection.
=======
* Adds `canCreateDirectories` parameter to `FileDialogOptions` to control whether directory creation is enabled during path selection.
>>>>>>> 29211e8b
* Updates minimum supported SDK version to Flutter 3.29/Dart 3.7.

## 2.6.2

* Updates minimum required plugin_platform_interface version to 2.1.7.
* Updates minimum supported SDK version to Flutter 3.10/Dart 3.0.

## 2.6.1

* Adds pub topics to package metadata.
* Updates minimum supported SDK version to Flutter 3.7/Dart 2.19.

## 2.6.0

* Adds `getSaveLocation` and deprecates `getSavePath`.

## 2.5.1

* Adds compatibility with `http` 1.0.
* Updates minimum supported SDK version to Flutter 3.3/Dart 2.18.

## 2.5.0

* Deprecates `macUTIs` in favor of `uniformTypeIdentifiers`.
* Aligns Dart and Flutter SDK constraints.

## 2.4.1

* Updates links for the merge of flutter/plugins into flutter/packages.
* Updates minimum Flutter version to 3.0.

## 2.4.0

* Adds `getDirectoryPaths` method to the interface.

## 2.3.0

* Replaces `macUTIs` with `uniformTypeIdentifiers`. `macUTIs` is available as an alias, but will be deprecated in a future release.

## 2.2.0

* Makes `XTypeGroup`'s constructor constant.

## 2.1.1

* Updates imports for `prefer_relative_imports`.
* Updates minimum Flutter version to 2.10.

## 2.1.0

* Adds `allowsAny` to `XTypeGroup` as a simple and future-proof way of identifying
  wildcard groups.

## 2.0.4

* Removes dependency on `meta`.

## 2.0.3

* Minor code cleanup for new analysis rules.
* Update to use the `verify` method introduced in plugin_platform_interface 2.1.0.

## 2.0.2

* Update platform_plugin_interface version requirement.

## 2.0.1

* Replace extensions with leading dots.

## 2.0.0

* Migration to null-safety

## 1.0.3+1

* Bump the [cross_file](https://pub.dev/packages/cross_file) package version.

## 1.0.3

* Update Flutter SDK constraint.

## 1.0.2

* Replace locally defined `XFile` types with the versions from the [cross_file](https://pub.dev/packages/cross_file) package.

## 1.0.1

* Allow type groups that allow any file.

## 1.0.0

* Initial release.<|MERGE_RESOLUTION|>--- conflicted
+++ resolved
@@ -1,10 +1,6 @@
 ## 2.7.0
 
-<<<<<<< HEAD
-* Adds `canCreateDirectories` parameter to `FileDialogOptions` to control whether users can create directories during location selection.
-=======
 * Adds `canCreateDirectories` parameter to `FileDialogOptions` to control whether directory creation is enabled during path selection.
->>>>>>> 29211e8b
 * Updates minimum supported SDK version to Flutter 3.29/Dart 3.7.
 
 ## 2.6.2
