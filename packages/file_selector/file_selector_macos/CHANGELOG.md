--- conflicted
+++ resolved
@@ -2,13 +2,10 @@
 
 * Adds `getDirectoryPathWithOptions` and `getDirectoryPathsWithOptions` implementations.
 
-<<<<<<< HEAD
-=======
 ## 0.9.4+6
 
 * Updates to Pigeon 26.
 
->>>>>>> e67b6be3
 ## 0.9.4+5
 
 * Updates minimum supported version to macOS 10.15.
