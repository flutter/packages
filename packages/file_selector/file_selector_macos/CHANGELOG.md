--- conflicted
+++ resolved
@@ -1,12 +1,10 @@
-<<<<<<< HEAD
-## 0.9.0+9
+## 0.9.1+1
 
 * Updates references to the deprecated `macUTIs`.
-=======
+
 ## 0.9.1
 
 * Adds `getDirectoryPaths` implementation.
->>>>>>> 251010ed
 
 ## 0.9.0+8
 
