--- conflicted
+++ resolved
@@ -1,12 +1,10 @@
-<<<<<<< HEAD
 ## 0.9.5
 
 * Adds `getDirectoryPathWithOptions` and `getDirectoryPathsWithOptions` implementations.
-=======
+
 ## 0.9.4+6
 
 * Updates to Pigeon 26.
->>>>>>> 8af0ee9c
 
 ## 0.9.4+5
 
