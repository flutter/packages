<<<<<<< HEAD
## 0.9.0+9

* Adds support for MIME types on macOS 11+.
=======
## 0.9.1+1

* Updates references to the deprecated `macUTIs`.

## 0.9.1

* Adds `getDirectoryPaths` implementation.
>>>>>>> 7d7ce034

## 0.9.0+8

* Updates pigeon for null value handling fixes.
* Updates minimum Flutter version to 3.3.

## 0.9.0+7

* Updates to `pigeon` version 9.

## 0.9.0+6

* Clarifies explanation of endorsement in README.
* Aligns Dart and Flutter SDK constraints.

## 0.9.0+5

* Updates links for the merge of flutter/plugins into flutter/packages.
* Updates example code for `use_build_context_synchronously` lint.
* Updates minimum Flutter version to 3.0.

## 0.9.0+4

* Converts platform channel to Pigeon.

## 0.9.0+3

* Changes XTypeGroup initialization from final to const.

## 0.9.0+2

* Updates imports for `prefer_relative_imports`.
* Updates minimum Flutter version to 2.10.

## 0.9.0+1

* Updates README for endorsement.
* Updates `flutter_test` to be a `dev_dependencies` entry.

## 0.9.0

* **BREAKING CHANGE**: Methods that take `XTypeGroup`s now throw an
  `ArgumentError` if any group is not a wildcard (all filter types null or
  empty), but doesn't include any of the filter types supported by macOS.
* Ignores deprecation warnings for upcoming styleFrom button API changes.

## 0.8.2+2

* Updates references to the obsolete master branch.

## 0.8.2+1

* Removes unnecessary imports.
* Fixes library_private_types_in_public_api, sort_child_properties_last and use_key_in_widget_constructors
  lint warnings.

## 0.8.2

* Moves source to flutter/plugins.
* Adds native unit tests.
* Converts native implementation to Swift.
* Switches to an internal method channel implementation.

## 0.0.4+1

* Update README

## 0.0.4

* Treat empty filter lists the same as null.

## 0.0.3

* Fix README

## 0.0.2

* Update SDK constraint to signal compatibility with null safety.

## 0.0.1

* Initial macOS implementation of `file_selector`.<|MERGE_RESOLUTION|>--- conflicted
+++ resolved
@@ -1,8 +1,7 @@
-<<<<<<< HEAD
-## 0.9.0+9
+## 0.9.2
 
 * Adds support for MIME types on macOS 11+.
-=======
+
 ## 0.9.1+1
 
 * Updates references to the deprecated `macUTIs`.
@@ -10,7 +9,6 @@
 ## 0.9.1
 
 * Adds `getDirectoryPaths` implementation.
->>>>>>> 7d7ce034
 
 ## 0.9.0+8
 
