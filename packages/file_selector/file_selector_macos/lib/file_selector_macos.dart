// Copyright 2013 The Flutter Authors. All rights reserved.
// Use of this source code is governed by a BSD-style license that can be
// found in the LICENSE file.

import 'package:file_selector_platform_interface/file_selector_platform_interface.dart';

import 'src/messages.g.dart';

/// An implementation of [FileSelectorPlatform] for macOS.
class FileSelectorMacOS extends FileSelectorPlatform {
  final FileSelectorApi _hostApi = FileSelectorApi();

  /// Registers the macOS implementation.
  static void registerWith() {
    FileSelectorPlatform.instance = FileSelectorMacOS();
  }

  @override
  Future<XFile?> openFile({
    List<XTypeGroup>? acceptedTypeGroups,
    String? initialDirectory,
    String? confirmButtonText,
  }) async {
    final List<String?> paths =
        await _hostApi.displayOpenPanel(OpenPanelOptions(
            allowsMultipleSelection: false,
            canChooseDirectories: false,
            canChooseFiles: true,
            baseOptions: SavePanelOptions(
              allowedFileTypes: _allowedTypesFromTypeGroups(acceptedTypeGroups),
              directoryPath: initialDirectory,
              prompt: confirmButtonText,
            )));
    return paths.isEmpty ? null : XFile(paths.first!);
  }

  @override
  Future<List<XFile>> openFiles({
    List<XTypeGroup>? acceptedTypeGroups,
    String? initialDirectory,
    String? confirmButtonText,
  }) async {
    final List<String?> paths =
        await _hostApi.displayOpenPanel(OpenPanelOptions(
            allowsMultipleSelection: true,
            canChooseDirectories: false,
            canChooseFiles: true,
            baseOptions: SavePanelOptions(
              allowedFileTypes: _allowedTypesFromTypeGroups(acceptedTypeGroups),
              directoryPath: initialDirectory,
              prompt: confirmButtonText,
            )));
    return paths.map((String? path) => XFile(path!)).toList();
  }

  @override
  Future<String?> getSavePath({
    List<XTypeGroup>? acceptedTypeGroups,
    String? initialDirectory,
    String? suggestedName,
    String? confirmButtonText,
  }) async {
<<<<<<< HEAD
    return (await getSaveLocation(
            acceptedTypeGroups: acceptedTypeGroups,
            options: SaveDialogOptions(
              initialDirectory: initialDirectory,
              suggestedName: suggestedName,
              confirmButtonText: confirmButtonText,
            )))
        ?.path;
=======
    final FileSaveLocation? location = await getSaveLocation(
        acceptedTypeGroups: acceptedTypeGroups,
        options: SaveDialogOptions(
          initialDirectory: initialDirectory,
          suggestedName: suggestedName,
          confirmButtonText: confirmButtonText,
        ));
    return location?.path;
>>>>>>> 6d8782d1
  }

  @override
  Future<FileSaveLocation?> getSaveLocation({
    List<XTypeGroup>? acceptedTypeGroups,
    SaveDialogOptions options = const SaveDialogOptions(),
  }) async {
    final String? path = await _hostApi.displaySavePanel(SavePanelOptions(
      allowedFileTypes: _allowedTypesFromTypeGroups(acceptedTypeGroups),
      directoryPath: options.initialDirectory,
      nameFieldStringValue: options.suggestedName,
      prompt: options.confirmButtonText,
    ));
    return path == null ? null : FileSaveLocation(path);
  }

  @override
  Future<String?> getDirectoryPath({
    String? initialDirectory,
    String? confirmButtonText,
  }) async {
    final List<String?> paths =
        await _hostApi.displayOpenPanel(OpenPanelOptions(
            allowsMultipleSelection: false,
            canChooseDirectories: true,
            canChooseFiles: false,
            baseOptions: SavePanelOptions(
              directoryPath: initialDirectory,
              prompt: confirmButtonText,
            )));
    return paths.isEmpty ? null : paths.first;
  }

  @override
  Future<List<String>> getDirectoryPaths({
    String? initialDirectory,
    String? confirmButtonText,
  }) async {
    final List<String?> paths =
        await _hostApi.displayOpenPanel(OpenPanelOptions(
            allowsMultipleSelection: true,
            canChooseDirectories: true,
            canChooseFiles: false,
            baseOptions: SavePanelOptions(
              directoryPath: initialDirectory,
              prompt: confirmButtonText,
            )));
    return paths.isEmpty ? <String>[] : List<String>.from(paths);
  }

  // Converts the type group list into a flat list of all allowed types, since
  // macOS doesn't support filter groups.
  AllowedTypes? _allowedTypesFromTypeGroups(List<XTypeGroup>? typeGroups) {
    if (typeGroups == null || typeGroups.isEmpty) {
      return null;
    }
    final AllowedTypes allowedTypes = AllowedTypes(
      extensions: <String>[],
      mimeTypes: <String>[],
      utis: <String>[],
    );
    for (final XTypeGroup typeGroup in typeGroups) {
      // If any group allows everything, no filtering should be done.
      if (typeGroup.allowsAny) {
        return null;
      }
      // Reject a filter that isn't an allow-any, but doesn't set any
      // macOS-supported filter categories.
      if ((typeGroup.extensions?.isEmpty ?? true) &&
          (typeGroup.uniformTypeIdentifiers?.isEmpty ?? true) &&
          (typeGroup.mimeTypes?.isEmpty ?? true)) {
        throw ArgumentError('Provided type group $typeGroup does not allow '
            'all files, but does not set any of the macOS-supported filter '
            'categories. At least one of "extensions", '
            '"uniformTypeIdentifiers", or "mimeTypes" must be non-empty for '
            'macOS if anything is non-empty.');
      }
      allowedTypes.extensions.addAll(typeGroup.extensions ?? <String>[]);
      allowedTypes.mimeTypes.addAll(typeGroup.mimeTypes ?? <String>[]);
      allowedTypes.utis.addAll(typeGroup.uniformTypeIdentifiers ?? <String>[]);
    }

    return allowedTypes;
  }
}<|MERGE_RESOLUTION|>--- conflicted
+++ resolved
@@ -60,16 +60,6 @@
     String? suggestedName,
     String? confirmButtonText,
   }) async {
-<<<<<<< HEAD
-    return (await getSaveLocation(
-            acceptedTypeGroups: acceptedTypeGroups,
-            options: SaveDialogOptions(
-              initialDirectory: initialDirectory,
-              suggestedName: suggestedName,
-              confirmButtonText: confirmButtonText,
-            )))
-        ?.path;
-=======
     final FileSaveLocation? location = await getSaveLocation(
         acceptedTypeGroups: acceptedTypeGroups,
         options: SaveDialogOptions(
@@ -78,7 +68,6 @@
           confirmButtonText: confirmButtonText,
         ));
     return location?.path;
->>>>>>> 6d8782d1
   }
 
   @override
