--- conflicted
+++ resolved
@@ -26,13 +26,8 @@
   build_runner: ^2.3.2
   flutter_test:
     sdk: flutter
-<<<<<<< HEAD
-  mockito: 5.4.4
+  mockito: ^5.4.4
   pigeon: ^22.4.1
-=======
-  mockito: ^5.4.4
-  pigeon: ^10.1.3
->>>>>>> 309398a2
 
 topics:
   - files
