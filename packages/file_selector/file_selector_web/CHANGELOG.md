## 0.9.5

<<<<<<< HEAD
* Adds  `getDirectoryPathWithOptions` implementation.
* Updates minimum supported SDK version to Flutter 3.29/Dart 3.7.
=======
* Updates minimum supported SDK version to Flutter 3.32/Dart 3.8.
>>>>>>> 4385dea5

## 0.9.4+2

* Adds support for `web: ^1.0.0`.

## 0.9.4+1

* Removes a few deprecated API usages.

## 0.9.4

* Updates web code to package `web: ^0.5.0`.
* Updates SDK version to Dart `^3.3.0`. Flutter `^3.19.0`.

## 0.9.3

* Updates minimum supported SDK version to Dart 3.2.

## 0.9.2+1

* Adds pub topics to package metadata.
* Updates minimum supported SDK version to Flutter 3.7/Dart 2.19.

## 0.9.2

* Adds and propagates `cancel` event on file selection.
* Changes `openFile` to return `null` when no files are selected/selection is canceled,
  as in other platforms.

## 0.9.1

* Adds `getSaveLocation` and deprecates `getSavePath`.
* Updates minimum supported SDK version to Flutter 3.3/Dart 2.18.

## 0.9.0+4

* Clarifies explanation of endorsement in README.
* Aligns Dart and Flutter SDK constraints.

## 0.9.0+3

* Updates links for the merge of flutter/plugins into flutter/packages.
* Updates minimum Flutter version to 3.0.

## 0.9.0+2

* Changes XTypeGroup initialization from final to const.

## 0.9.0+1

* Updates imports for `prefer_relative_imports`.
* Updates minimum Flutter version to 2.10.
* Fixes avoid_redundant_argument_values lint warnings and minor typos.

## 0.9.0

* **BREAKING CHANGE**: Methods that take `XTypeGroup`s now throw an
  `ArgumentError` if any group is not a wildcard (all filter types null or
  empty), but doesn't include any of the filter types supported by web.

## 0.8.1+5

* Minor fixes for new analysis options.

## 0.8.1+4

* Fixes library_private_types_in_public_api, sort_child_properties_last and use_key_in_widget_constructors
  lint warnings.

## 0.8.1+3

* Minor code cleanup for new analysis rules.
* Removes dependency on `meta`.

## 0.8.1+2

* Add `implements` to pubspec.

# 0.8.1+1

- Updated installation instructions in README.

# 0.8.1

- Return a non-null value from `getSavePath` for consistency with
  API expectations that null indicates canceling.

# 0.8.0

- Migrated to null-safety

# 0.7.0+1

- Add dummy `ios` dir, so flutter sdk can be lower than 1.20

# 0.7.0

- Initial open-source release.<|MERGE_RESOLUTION|>--- conflicted
+++ resolved
@@ -1,11 +1,7 @@
 ## 0.9.5
 
-<<<<<<< HEAD
 * Adds  `getDirectoryPathWithOptions` implementation.
-* Updates minimum supported SDK version to Flutter 3.29/Dart 3.7.
-=======
 * Updates minimum supported SDK version to Flutter 3.32/Dart 3.8.
->>>>>>> 4385dea5
 
 ## 0.9.4+2
 
