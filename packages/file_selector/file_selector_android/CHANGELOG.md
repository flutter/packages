<<<<<<< HEAD
## 0.5.3

* Adds `getDirectoryPathWithOptions` and `getDirectoryPathsWithOptions` implementations.
=======
## 0.5.2+3

* Updates to Pigeon 26.
>>>>>>> e67b6be3
* Updates minimum supported SDK version to Flutter 3.32/Dart 3.8.

## 0.5.2+2

* Removed mockito-inline and updated to mockito-core 5.17.0.

## 0.5.2+1

* Resolves Gradle 9 deprecations.

## 0.5.2

* Updates Java compatibility version to 17.
* Updates minimum supported SDK version to Flutter 3.35/Dart 3.9.

## 0.5.1+17

* Updates Pigeon to 26.x.

## 0.5.1+16

* Bumps com.android.tools.build:gradle to 8.12.1.
* Updates minimum supported SDK version to Flutter 3.29/Dart 3.7.

## 0.5.1+15

* Updates kotlin version to 2.2.0 to enable gradle 8.11 support.

## 0.5.1+14

* Removes obsolete code related to supporting SDK <21.

## 0.5.1+13

* Updates compileSdk 34 to flutter.compileSdkVersion.

## 0.5.1+12

* Fixes a security issue related to improperly trusting filenames provided by a `ContentProvider`.

## 0.5.1+11

* Bumps androidx.annotation:annotation from 1.9.0 to 1.9.1.

## 0.5.1+10

* Bumps androidx.annotation:annotation from 1.8.2 to 1.9.0.

## 0.5.1+9

* Updates Java compatibility version to 11.

## 0.5.1+8

* Updates Pigeon for non-nullable collection type support.

## 0.5.1+7

* Removes dependency on org.jetbrains.kotlin:kotlin-bom.
* Updates minimum supported SDK version to Flutter 3.24/Dart 3.5.

## 0.5.1+6

* Bumps androidx.annotation:annotation from 1.8.1 to 1.8.2.
* Updates minimum supported SDK version to Flutter 3.19/Dart 3.3.

## 0.5.1+5

* Bumps androidx.annotation:annotation from 1.8.0 to 1.8.1.

## 0.5.1+4

* Updates lint checks to ignore NewerVersionAvailable.

## 0.5.1+3

* Bumps com.android.tools.build:gradle from 7.3.0 to 8.5.1.
* Updates minimum supported SDK version to Flutter 3.22/Dart 3.4.

## 0.5.1+2

* Bumps androidx.annotation:annotation from 1.7.1 to 1.8.0.
* Updates minimum supported SDK version to Flutter 3.16/Dart 3.2.

## 0.5.1+1

* Updates `LICENSE` file to cover licensed code used in `FileUtils.java`.

## 0.5.1

* Updates minimum supported SDK version to Flutter 3.13/Dart 3.1.
* Updates compileSdk version to 34.
* Modifies `getDirectoryPath`, `openFile`, and `openFiles` to return file/directory paths instead of URIs.

## 0.5.0+7

* Bumps androidx.annotation:annotation from 1.7.0 to 1.7.1.

## 0.5.0+6

* Updates minimum required plugin_platform_interface version to 2.1.7.

## 0.5.0+5

* Updates minimum supported SDK version to Flutter 3.10/Dart 3.0.
* Fixes new lint warnings.

## 0.5.0+4

* Updates annotations lib to 1.7.0.

## 0.5.0+3

* Adds pub topics to package metadata.
* Updates minimum supported SDK version to Flutter 3.7/Dart 2.19.

## 0.5.0+2

* Adjusts SDK checks for better testability.

## 0.5.0+1

* Bumps androidx.annotation:annotation from 1.5.0 to 1.6.0.
* Adds a dependency on kotlin-bom to align versions of Kotlin transitive dependencies.

## 0.5.0

* Implements file_selector_platform_interface for Android.<|MERGE_RESOLUTION|>--- conflicted
+++ resolved
@@ -1,12 +1,6 @@
-<<<<<<< HEAD
-## 0.5.3
-
-* Adds `getDirectoryPathWithOptions` and `getDirectoryPathsWithOptions` implementations.
-=======
 ## 0.5.2+3
 
 * Updates to Pigeon 26.
->>>>>>> e67b6be3
 * Updates minimum supported SDK version to Flutter 3.32/Dart 3.8.
 
 ## 0.5.2+2
