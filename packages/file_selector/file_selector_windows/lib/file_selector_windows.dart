--- conflicted
+++ resolved
@@ -56,16 +56,6 @@
     String? suggestedName,
     String? confirmButtonText,
   }) async {
-<<<<<<< HEAD
-    return (await getSaveLocation(
-            acceptedTypeGroups: acceptedTypeGroups,
-            options: SaveDialogOptions(
-              initialDirectory: initialDirectory,
-              suggestedName: suggestedName,
-              confirmButtonText: confirmButtonText,
-            )))
-        ?.path;
-=======
     final FileSaveLocation? location = await getSaveLocation(
         acceptedTypeGroups: acceptedTypeGroups,
         options: SaveDialogOptions(
@@ -74,7 +64,6 @@
           confirmButtonText: confirmButtonText,
         ));
     return location?.path;
->>>>>>> 6d8782d1
   }
 
   @override
