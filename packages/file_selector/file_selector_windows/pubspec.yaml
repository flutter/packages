--- conflicted
+++ resolved
@@ -26,10 +26,5 @@
   build_runner: ^2.3.0
   flutter_test:
     sdk: flutter
-<<<<<<< HEAD
   mockito: 5.4.0
-  pigeon: ^3.2.5
-=======
-  mockito: 5.3.2
-  pigeon: ^9.1.0
->>>>>>> 295610b1
+  pigeon: ^9.1.0