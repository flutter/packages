--- conflicted
+++ resolved
@@ -52,11 +52,7 @@
   /// Nullable because it does not apply to the "save" action.
   final bool? selectMultiple;
 
-<<<<<<< HEAD
-  /// Whether to allow new folders creation.
-=======
   /// Whether to allow new folder creation.
->>>>>>> e67b6be3
   ///
   /// Nullable because it does not apply to the "open" action.
   final bool? createFolders;
