--- conflicted
+++ resolved
@@ -1,12 +1,10 @@
-<<<<<<< HEAD
 ## 0.9.4
 
 * Adds `getDirectoryPathWithOptions` and `getDirectoryPathsWithOptions` implementations.
-=======
+
 ## 0.9.3+3
 
 * Updates to Pigeon 26.
->>>>>>> 8af0ee9c
 * Updates minimum supported SDK version to Flutter 3.32/Dart 3.8.
 
 ## 0.9.3+2
