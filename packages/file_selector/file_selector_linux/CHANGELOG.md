## 0.9.4

* Adds `getDirectoryPathWithOptions` and `getDirectoryPathsWithOptions` implementations.
<<<<<<< HEAD
=======

## 0.9.3+3

* Updates to Pigeon 26.
>>>>>>> e67b6be3
* Updates minimum supported SDK version to Flutter 3.32/Dart 3.8.

## 0.9.3+2

* Updates Pigeon to resolve a compilation failure with some versions of glib.

## 0.9.3+1

* Fixes a regression in 0.9.3 with handling of canceled dialogs.

## 0.9.3

* Updates method channel implementation to use Pigeon.
* Updates minimum supported SDK version to Flutter 3.19/Dart 3.3.

## 0.9.2+1

* Adds pub topics to package metadata.
* Updates minimum supported SDK version to Flutter 3.7/Dart 2.19.
* Migrates `styleFrom` usage in examples off of deprecated `primary` and `onPrimary` parameters.

## 0.9.2

* Adds `getSaveLocation` and deprecates `getSavePath`.
* Updates minimum supported SDK version to Flutter 3.3/Dart 2.18.

## 0.9.1+3

* Sets a cmake_policy compatibility version to fix build warnings.

## 0.9.1+2

* Clarifies explanation of endorsement in README.
* Aligns Dart and Flutter SDK constraints.

## 0.9.1+1

* Updates links for the merge of flutter/plugins into flutter/packages.
* Updates example code for `use_build_context_synchronously` lint.
* Updates minimum Flutter version to 3.0.

## 0.9.1

* Adds `getDirectoryPaths` implementation.

## 0.9.0+1

* Changes XTypeGroup initialization from final to const.
* Updates minimum Flutter version to 2.10.

## 0.9.0

* Moves source to flutter/plugins.

## 0.0.3

* Adds Dart implementation for in-package method channel.

## 0.0.2+1

* Updates README

## 0.0.2

* Updates SDK constraint to signal compatibility with null safety.

## 0.0.1

* Initial Linux implementation of `file_selector`.<|MERGE_RESOLUTION|>--- conflicted
+++ resolved
@@ -1,13 +1,10 @@
 ## 0.9.4
 
 * Adds `getDirectoryPathWithOptions` and `getDirectoryPathsWithOptions` implementations.
-<<<<<<< HEAD
-=======
 
 ## 0.9.3+3
 
 * Updates to Pigeon 26.
->>>>>>> e67b6be3
 * Updates minimum supported SDK version to Flutter 3.32/Dart 3.8.
 
 ## 0.9.3+2
