--- conflicted
+++ resolved
@@ -1,20 +1,19 @@
-<<<<<<< HEAD
+## 0.3.6
+
+* Introduces new `ReplacementMode` for Android's billing client as `ProrationMode` is being deprecated.
+
+## 0.3.5
+
+* Replaces `getCountryCode` with `countryCode`.
+
+## 0.3.4+1
+
+* Adds documentation for UserChoice and Alternative Billing.
+
 ## 0.3.4
 
-* Introduces new ReplacementMode for Android's billing client
-=======
-## 0.3.5
-
-* Replaces `getCountryCode` with `countryCode`.
-
-## 0.3.4+1
-
-* Adds documentation for UserChoice and Alternative Billing.
-
-## 0.3.4
-
 * Adds `countryCode` API.
->>>>>>> 6c4482a6
+
 
 ## 0.3.3+1
 
