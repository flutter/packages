--- conflicted
+++ resolved
@@ -1,8 +1,7 @@
-<<<<<<< HEAD
-## 0.3.2+1
+## 0.3.6+5
 
 * Bumps com.android.billingclient:billing from 6.1.0 to 6.2.0.
-=======
+
 ## 0.3.6+4
 
 * Bumps androidx.annotation:annotation from 1.8.0 to 1.8.1.
@@ -58,7 +57,6 @@
 ## 0.3.2+1
 
 * Converts internal platform communication to Pigeon.
->>>>>>> c03cc00a
 
 ## 0.3.2
 
