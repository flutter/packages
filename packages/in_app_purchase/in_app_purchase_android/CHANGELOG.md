<<<<<<< HEAD
## 0.3.2

* Adds UserChoiceBillingapis to platform addition.
=======
## NEXT

* Updates minimum supported SDK version to Flutter 3.13/Dart 3.1.
>>>>>>> e88ca69b

## 0.3.1

* Adds alternative-billing-only APIs to InAppPurchaseAndroidPlatformAddition.

## 0.3.0+18

* Adds new getCountryCode() method to InAppPurchaseAndroidPlatformAddition to get a customer's country code.
* Updates compileSdk version to 34.

## 0.3.0+17

* Bumps androidx.annotation:annotation from 1.7.0 to 1.7.1.

## 0.3.0+16

* Updates minimum supported SDK version to Flutter 3.10/Dart 3.0.
* Fixes new lint warnings.

## 0.3.0+15

* Adds missing network error response code to BillingResponse enum.

## 0.3.0+14

* Updates annotations lib to 1.7.0.

## 0.3.0+13

* Updates example code for current versions of Flutter.

## 0.3.0+12

* Adds pub topics to package metadata.
* Updates minimum supported SDK version to Flutter 3.7/Dart 2.19.

## 0.3.0+11

* Migrates `styleFrom` usage in examples off of deprecated `primary` and `onPrimary` parameters.

## 0.3.0+10

* Bumps com.android.billingclient:billing from 6.0.0 to 6.0.1.

## 0.3.0+9

* Bumps com.android.billingclient:billing from 5.2.0 to 6.0.0.

## 0.3.0+8

* Adds a [guide for migrating](migration_guide.md) to [0.3.0](#0.3.0).

## 0.3.0+7

* Bumps org.mockito:mockito-core from 4.7.0 to 5.3.1.

## 0.3.0+6

* Bumps org.jetbrains.kotlin:kotlin-bom from 1.8.21 to 1.8.22.

## 0.3.0+5

* Bumps org.jetbrains.kotlin:kotlin-bom from 1.8.0 to 1.8.21.

## 0.3.0+4

* Fixes unawaited_futures violations.

## 0.3.0+3

* Fixes Java lint issues.

## 0.3.0+2

* Removes obsolete null checks on non-nullable values.

## 0.3.0+1

* Fixes misaligned method signature strings.

## 0.3.0

* **BREAKING CHANGE**: Removes `launchPriceChangeConfirmationFlow` from `InAppPurchaseAndroidPlatform`. Price changes are now [handled by Google Play](https://developer.android.com/google/play/billing/subscriptions#price-change).
* Returns both base plans and offers when `queryProductDetailsAsync` is called.

## 0.2.5+5

* Updates gradle, AGP and fixes some lint errors.

## 0.2.5+4

* Fixes compatibility with AGP versions older than 4.2.

## 0.2.5+3

* Updates com.android.billingclient:billing from 5.1.0 to 5.2.0.

## 0.2.5+2

* Updates androidx.annotation:annotation from 1.5.0 to 1.6.0.

## 0.2.5+1

* Adds a namespace for compatibility with AGP 8.0.

## 0.2.5

* Fixes the management of `BillingClient` connection by handling `BillingResponse.serviceDisconnected`.
* Introduces `BillingClientManager`.
* Updates minimum Flutter version to 3.3.

## 0.2.4+3

* Clarifies explanation of endorsement in README.
* Aligns Dart and Flutter SDK constraints.
* Updates compileSdkVersion to 33.

## 0.2.4+2

* Updates links for the merge of flutter/plugins into flutter/packages.

## 0.2.4+1

* Updates Google Play Billing Library to 5.1.0.
* Updates androidx.annotation to 1.5.0.

## 0.2.4

* Updates minimum Flutter version to 3.0.
* Ignores a lint in the example app for backwards compatibility.

## 0.2.3+9

* Updates `androidx.test.espresso:espresso-core` to 3.5.1.

## 0.2.3+8

* Updates code for stricter lint checks.

## 0.2.3+7

* Updates code for new analysis options.

## 0.2.3+6

* Updates android gradle plugin to 7.3.1.

## 0.2.3+5

* Updates imports for `prefer_relative_imports`.

## 0.2.3+4

* Updates minimum Flutter version to 2.10.
* Adds IMMEDIATE_AND_CHARGE_FULL_PRICE to the `ProrationMode`.

## 0.2.3+3

* Fixes avoid_redundant_argument_values lint warnings and minor typos.

## 0.2.3+2

* Fixes incorrect json key in `queryPurchasesAsync` that fixes restore purchases functionality.

## 0.2.3+1

* Updates `json_serializable` to fix warnings in generated code.

## 0.2.3

* Upgrades Google Play Billing Library to 5.0
* Migrates APIs to support breaking changes in new Google Play Billing API
* `PurchaseWrapper` and `PurchaseHistoryRecordWrapper` now handles `skus` a list of sku strings. `sku` is deprecated.

## 0.2.2+8

* Ignores deprecation warnings for upcoming styleFrom button API changes.

## 0.2.2+7

* Updates references to the obsolete master branch.

## 0.2.2+6

* Enables mocking models by changing overridden operator == parameter type from `dynamic` to `Object`.

## 0.2.2+5

* Minor fixes for new analysis options.

## 0.2.2+4

* Removes unnecessary imports.
* Fixes library_private_types_in_public_api, sort_child_properties_last and use_key_in_widget_constructors
  lint warnings.

## 0.2.2+3

* Migrates from `ui.hash*` to `Object.hash*`.
* Updates minimum Flutter version to 2.5.0.

## 0.2.2+2

* Internal code cleanup for stricter analysis options.

## 0.2.2+1

* Removes the dependency on `meta`.

## 0.2.2

* Fixes the `purchaseStream` incorrectly reporting `PurchaseStatus.error` when user upgrades subscription by deferred proration mode.

## 0.2.1

* Deprecated the `InAppPurchaseAndroidPlatformAddition.enablePendingPurchases()` method and `InAppPurchaseAndroidPlatformAddition.enablePendingPurchase` property. Since Google Play no longer accepts App submissions that don't support pending purchases it is no longer necessary to acknowledge this through code.
* Updates example app Android compileSdkVersion to 31.

## 0.2.0

* BREAKING CHANGE : Refactor to handle new `PurchaseStatus` named `canceled`. This means developers
  can distinguish between an error and user cancellation.

## 0.1.6

* Require Dart SDK >= 2.14.
* Update `json_annotation` dependency to `^4.3.0`.

## 0.1.5+1

* Fix a broken link in the README.

## 0.1.5

* Introduced the `SkuDetailsWrapper.introductoryPriceAmountMicros` field of the correct type (`int`) and deprecated the `SkuDetailsWrapper.introductoryPriceMicros` field.
* Update dev_dependency `build_runner` to ^2.0.0 and `json_serializable` to ^5.0.2.

## 0.1.4+7

* Ensure that the `SkuDetailsWrapper.introductoryPriceMicros` is populated correctly.

## 0.1.4+6

* Ensure that purchases correctly indicate whether they are acknowledged or not. The `PurchaseDetails.pendingCompletePurchase` field now correctly indicates if the purchase still needs to be completed.

## 0.1.4+5

* Add `implements` to pubspec.
* Updated Android lint settings.

## 0.1.4+4

* Removed dependency on the `test` package.

## 0.1.4+3

* Updated installation instructions in README.

## 0.1.4+2

* Added price currency symbol to SkuDetailsWrapper.

## 0.1.4+1

* Fixed typos.

## 0.1.4

* Added support for launchPriceChangeConfirmationFlow in the BillingClientWrapper and in InAppPurchaseAndroidPlatformAddition.

## 0.1.3+1

* Add payment proxy.

## 0.1.3

* Added support for isFeatureSupported in the BillingClientWrapper and in InAppPurchaseAndroidPlatformAddition.

## 0.1.2

* Added support for the obfuscatedAccountId and obfuscatedProfileId in the PurchaseWrapper.

## 0.1.1

* Added support to request a list of active subscriptions and non-consumed one-time purchases on Android, through the `InAppPurchaseAndroidPlatformAddition.queryPastPurchases` method.

## 0.1.0+1

* Migrate maven repository from jcenter to mavenCentral.

## 0.1.0

* Initial open-source release.<|MERGE_RESOLUTION|>--- conflicted
+++ resolved
@@ -1,12 +1,7 @@
-<<<<<<< HEAD
 ## 0.3.2
 
 * Adds UserChoiceBillingapis to platform addition.
-=======
-## NEXT
-
 * Updates minimum supported SDK version to Flutter 3.13/Dart 3.1.
->>>>>>> e88ca69b
 
 ## 0.3.1
 
