<<<<<<< HEAD
## 0.2.5

* Fixes the management of `BillingClient` connection.
* Introduces `BillingClientManager`.
=======
## 0.2.4+2

* Updates links for the merge of flutter/plugins into flutter/packages.
>>>>>>> 2e04050c

## 0.2.4+1

* Updates Google Play Billing Library to 5.1.0.
* Updates androidx.annotation to 1.5.0.

## 0.2.4

* Updates minimum Flutter version to 3.0.
* Ignores a lint in the example app for backwards compatibility.

## 0.2.3+9

* Updates `androidx.test.espresso:espresso-core` to 3.5.1.

## 0.2.3+8

* Updates code for stricter lint checks.

## 0.2.3+7

* Updates code for new analysis options.

## 0.2.3+6

* Updates android gradle plugin to 7.3.1.

## 0.2.3+5

* Updates imports for `prefer_relative_imports`.

## 0.2.3+4

* Updates minimum Flutter version to 2.10.
* Adds IMMEDIATE_AND_CHARGE_FULL_PRICE to the `ProrationMode`.

## 0.2.3+3

* Fixes avoid_redundant_argument_values lint warnings and minor typos.

## 0.2.3+2

* Fixes incorrect json key in `queryPurchasesAsync` that fixes restore purchases functionality.

## 0.2.3+1

* Updates `json_serializable` to fix warnings in generated code.

## 0.2.3

* Upgrades Google Play Billing Library to 5.0
* Migrates APIs to support breaking changes in new Google Play Billing API
* `PurchaseWrapper` and `PurchaseHistoryRecordWrapper` now handles `skus` a list of sku strings. `sku` is deprecated.

## 0.2.2+8

* Ignores deprecation warnings for upcoming styleFrom button API changes.

## 0.2.2+7

* Updates references to the obsolete master branch.

## 0.2.2+6

* Enables mocking models by changing overridden operator == parameter type from `dynamic` to `Object`.

## 0.2.2+5

* Minor fixes for new analysis options.

## 0.2.2+4

* Removes unnecessary imports.
* Fixes library_private_types_in_public_api, sort_child_properties_last and use_key_in_widget_constructors
  lint warnings.

## 0.2.2+3

* Migrates from `ui.hash*` to `Object.hash*`.
* Updates minimum Flutter version to 2.5.0.

## 0.2.2+2

* Internal code cleanup for stricter analysis options.

## 0.2.2+1

* Removes the dependency on `meta`.

## 0.2.2

* Fixes the `purchaseStream` incorrectly reporting `PurchaseStatus.error` when user upgrades subscription by deferred proration mode.

## 0.2.1

* Deprecated the `InAppPurchaseAndroidPlatformAddition.enablePendingPurchases()` method and `InAppPurchaseAndroidPlatformAddition.enablePendingPurchase` property. Since Google Play no longer accepts App submissions that don't support pending purchases it is no longer necessary to acknowledge this through code.
* Updates example app Android compileSdkVersion to 31.

## 0.2.0

* BREAKING CHANGE : Refactor to handle new `PurchaseStatus` named `canceled`. This means developers
  can distinguish between an error and user cancellation.

## 0.1.6

* Require Dart SDK >= 2.14.
* Update `json_annotation` dependency to `^4.3.0`.

## 0.1.5+1

* Fix a broken link in the README.

## 0.1.5

* Introduced the `SkuDetailsWrapper.introductoryPriceAmountMicros` field of the correct type (`int`) and deprecated the `SkuDetailsWrapper.introductoryPriceMicros` field.
* Update dev_dependency `build_runner` to ^2.0.0 and `json_serializable` to ^5.0.2.

## 0.1.4+7

* Ensure that the `SkuDetailsWrapper.introductoryPriceMicros` is populated correctly.

## 0.1.4+6

* Ensure that purchases correctly indicate whether they are acknowledged or not. The `PurchaseDetails.pendingCompletePurchase` field now correctly indicates if the purchase still needs to be completed.

## 0.1.4+5

* Add `implements` to pubspec.
* Updated Android lint settings.

## 0.1.4+4

* Removed dependency on the `test` package.

## 0.1.4+3

* Updated installation instructions in README.

## 0.1.4+2

* Added price currency symbol to SkuDetailsWrapper.

## 0.1.4+1

* Fixed typos.

## 0.1.4

* Added support for launchPriceChangeConfirmationFlow in the BillingClientWrapper and in InAppPurchaseAndroidPlatformAddition.

## 0.1.3+1

* Add payment proxy.

## 0.1.3

* Added support for isFeatureSupported in the BillingClientWrapper and in InAppPurchaseAndroidPlatformAddition.

## 0.1.2

* Added support for the obfuscatedAccountId and obfuscatedProfileId in the PurchaseWrapper.

## 0.1.1

* Added support to request a list of active subscriptions and non-consumed one-time purchases on Android, through the `InAppPurchaseAndroidPlatformAddition.queryPastPurchases` method.

## 0.1.0+1

* Migrate maven repository from jcenter to mavenCentral.

## 0.1.0

* Initial open-source release.<|MERGE_RESOLUTION|>--- conflicted
+++ resolved
@@ -1,13 +1,11 @@
-<<<<<<< HEAD
 ## 0.2.5
 
 * Fixes the management of `BillingClient` connection.
 * Introduces `BillingClientManager`.
-=======
+
 ## 0.2.4+2
 
 * Updates links for the merge of flutter/plugins into flutter/packages.
->>>>>>> 2e04050c
 
 ## 0.2.4+1
 
