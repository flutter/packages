--- conflicted
+++ resolved
@@ -1,8 +1,5 @@
 ## 0.3.6+1
 
-<<<<<<< HEAD
-* Updates minimum supported SDK version to Flutter 3.22/Dart 3.2.
-=======
 * Updates minimum supported SDK version to Flutter 3.22/Dart 3.4.
 * Removes support for apps using the v1 Android embedding.
 
@@ -14,7 +11,6 @@
 
 * Bumps androidx.annotation:annotation from 1.7.1 to 1.8.0.
 * Updates minimum supported SDK version to Flutter 3.16/Dart 3.2.
->>>>>>> b16a7e32
 
 ## 0.3.5+1
 
