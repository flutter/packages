## 0.2.5+4

<<<<<<< HEAD
* Updates gradle, AGP and fixes some lint errors.
=======
* Fixes compatibility with AGP versions older than 4.2.
>>>>>>> 75e59192

## 0.2.5+3

* Updates com.android.billingclient:billing from 5.1.0 to 5.2.0.

## 0.2.5+2

* Updates androidx.annotation:annotation from 1.5.0 to 1.6.0.

## 0.2.5+1

* Adds a namespace for compatibility with AGP 8.0.

## 0.2.5

* Fixes the management of `BillingClient` connection by handling `BillingResponse.serviceDisconnected`.
* Introduces `BillingClientManager`.
* Updates minimum Flutter version to 3.3.

## 0.2.4+3

* Clarifies explanation of endorsement in README.
* Aligns Dart and Flutter SDK constraints.
* Updates compileSdkVersion to 33.

## 0.2.4+2

* Updates links for the merge of flutter/plugins into flutter/packages.

## 0.2.4+1

* Updates Google Play Billing Library to 5.1.0.
* Updates androidx.annotation to 1.5.0.

## 0.2.4

* Updates minimum Flutter version to 3.0.
* Ignores a lint in the example app for backwards compatibility.

## 0.2.3+9

* Updates `androidx.test.espresso:espresso-core` to 3.5.1.

## 0.2.3+8

* Updates code for stricter lint checks.

## 0.2.3+7

* Updates code for new analysis options.

## 0.2.3+6

* Updates android gradle plugin to 7.3.1.

## 0.2.3+5

* Updates imports for `prefer_relative_imports`.

## 0.2.3+4

* Updates minimum Flutter version to 2.10.
* Adds IMMEDIATE_AND_CHARGE_FULL_PRICE to the `ProrationMode`.

## 0.2.3+3

* Fixes avoid_redundant_argument_values lint warnings and minor typos.

## 0.2.3+2

* Fixes incorrect json key in `queryPurchasesAsync` that fixes restore purchases functionality.

## 0.2.3+1

* Updates `json_serializable` to fix warnings in generated code.

## 0.2.3

* Upgrades Google Play Billing Library to 5.0
* Migrates APIs to support breaking changes in new Google Play Billing API
* `PurchaseWrapper` and `PurchaseHistoryRecordWrapper` now handles `skus` a list of sku strings. `sku` is deprecated.

## 0.2.2+8

* Ignores deprecation warnings for upcoming styleFrom button API changes.

## 0.2.2+7

* Updates references to the obsolete master branch.

## 0.2.2+6

* Enables mocking models by changing overridden operator == parameter type from `dynamic` to `Object`.

## 0.2.2+5

* Minor fixes for new analysis options.

## 0.2.2+4

* Removes unnecessary imports.
* Fixes library_private_types_in_public_api, sort_child_properties_last and use_key_in_widget_constructors
  lint warnings.

## 0.2.2+3

* Migrates from `ui.hash*` to `Object.hash*`.
* Updates minimum Flutter version to 2.5.0.

## 0.2.2+2

* Internal code cleanup for stricter analysis options.

## 0.2.2+1

* Removes the dependency on `meta`.

## 0.2.2

* Fixes the `purchaseStream` incorrectly reporting `PurchaseStatus.error` when user upgrades subscription by deferred proration mode.

## 0.2.1

* Deprecated the `InAppPurchaseAndroidPlatformAddition.enablePendingPurchases()` method and `InAppPurchaseAndroidPlatformAddition.enablePendingPurchase` property. Since Google Play no longer accepts App submissions that don't support pending purchases it is no longer necessary to acknowledge this through code.
* Updates example app Android compileSdkVersion to 31.

## 0.2.0

* BREAKING CHANGE : Refactor to handle new `PurchaseStatus` named `canceled`. This means developers
  can distinguish between an error and user cancellation.

## 0.1.6

* Require Dart SDK >= 2.14.
* Update `json_annotation` dependency to `^4.3.0`.

## 0.1.5+1

* Fix a broken link in the README.

## 0.1.5

* Introduced the `SkuDetailsWrapper.introductoryPriceAmountMicros` field of the correct type (`int`) and deprecated the `SkuDetailsWrapper.introductoryPriceMicros` field.
* Update dev_dependency `build_runner` to ^2.0.0 and `json_serializable` to ^5.0.2.

## 0.1.4+7

* Ensure that the `SkuDetailsWrapper.introductoryPriceMicros` is populated correctly.

## 0.1.4+6

* Ensure that purchases correctly indicate whether they are acknowledged or not. The `PurchaseDetails.pendingCompletePurchase` field now correctly indicates if the purchase still needs to be completed.

## 0.1.4+5

* Add `implements` to pubspec.
* Updated Android lint settings.

## 0.1.4+4

* Removed dependency on the `test` package.

## 0.1.4+3

* Updated installation instructions in README.

## 0.1.4+2

* Added price currency symbol to SkuDetailsWrapper.

## 0.1.4+1

* Fixed typos.

## 0.1.4

* Added support for launchPriceChangeConfirmationFlow in the BillingClientWrapper and in InAppPurchaseAndroidPlatformAddition.

## 0.1.3+1

* Add payment proxy.

## 0.1.3

* Added support for isFeatureSupported in the BillingClientWrapper and in InAppPurchaseAndroidPlatformAddition.

## 0.1.2

* Added support for the obfuscatedAccountId and obfuscatedProfileId in the PurchaseWrapper.

## 0.1.1

* Added support to request a list of active subscriptions and non-consumed one-time purchases on Android, through the `InAppPurchaseAndroidPlatformAddition.queryPastPurchases` method.

## 0.1.0+1

* Migrate maven repository from jcenter to mavenCentral.

## 0.1.0

* Initial open-source release.<|MERGE_RESOLUTION|>--- conflicted
+++ resolved
@@ -1,10 +1,10 @@
+## 0.2.5+5
+
+* Updates gradle, AGP and fixes some lint errors.
+
 ## 0.2.5+4
 
-<<<<<<< HEAD
-* Updates gradle, AGP and fixes some lint errors.
-=======
 * Fixes compatibility with AGP versions older than 4.2.
->>>>>>> 75e59192
 
 ## 0.2.5+3
 
