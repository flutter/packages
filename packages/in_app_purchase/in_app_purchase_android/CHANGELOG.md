<<<<<<< HEAD
## 0.2.5

* Fixes the management of `BillingClient` connection by handling `BillingResponse.serviceDisconnected`.
* Introduces `BillingClientManager`.
=======
## NEXT

* Updates minimum Flutter version to 3.3.
>>>>>>> bcf2eb31

## 0.2.4+3

* Clarifies explanation of endorsement in README.
* Aligns Dart and Flutter SDK constraints.
* Updates compileSdkVersion to 33.

## 0.2.4+2

* Updates links for the merge of flutter/plugins into flutter/packages.

## 0.2.4+1

* Updates Google Play Billing Library to 5.1.0.
* Updates androidx.annotation to 1.5.0.

## 0.2.4

* Updates minimum Flutter version to 3.0.
* Ignores a lint in the example app for backwards compatibility.

## 0.2.3+9

* Updates `androidx.test.espresso:espresso-core` to 3.5.1.

## 0.2.3+8

* Updates code for stricter lint checks.

## 0.2.3+7

* Updates code for new analysis options.

## 0.2.3+6

* Updates android gradle plugin to 7.3.1.

## 0.2.3+5

* Updates imports for `prefer_relative_imports`.

## 0.2.3+4

* Updates minimum Flutter version to 2.10.
* Adds IMMEDIATE_AND_CHARGE_FULL_PRICE to the `ProrationMode`.

## 0.2.3+3

* Fixes avoid_redundant_argument_values lint warnings and minor typos.

## 0.2.3+2

* Fixes incorrect json key in `queryPurchasesAsync` that fixes restore purchases functionality.

## 0.2.3+1

* Updates `json_serializable` to fix warnings in generated code.

## 0.2.3

* Upgrades Google Play Billing Library to 5.0
* Migrates APIs to support breaking changes in new Google Play Billing API
* `PurchaseWrapper` and `PurchaseHistoryRecordWrapper` now handles `skus` a list of sku strings. `sku` is deprecated.

## 0.2.2+8

* Ignores deprecation warnings for upcoming styleFrom button API changes.

## 0.2.2+7

* Updates references to the obsolete master branch.

## 0.2.2+6

* Enables mocking models by changing overridden operator == parameter type from `dynamic` to `Object`.

## 0.2.2+5

* Minor fixes for new analysis options.

## 0.2.2+4

* Removes unnecessary imports.
* Fixes library_private_types_in_public_api, sort_child_properties_last and use_key_in_widget_constructors
  lint warnings.

## 0.2.2+3

* Migrates from `ui.hash*` to `Object.hash*`.
* Updates minimum Flutter version to 2.5.0.

## 0.2.2+2

* Internal code cleanup for stricter analysis options.

## 0.2.2+1

* Removes the dependency on `meta`.

## 0.2.2

* Fixes the `purchaseStream` incorrectly reporting `PurchaseStatus.error` when user upgrades subscription by deferred proration mode.

## 0.2.1

* Deprecated the `InAppPurchaseAndroidPlatformAddition.enablePendingPurchases()` method and `InAppPurchaseAndroidPlatformAddition.enablePendingPurchase` property. Since Google Play no longer accepts App submissions that don't support pending purchases it is no longer necessary to acknowledge this through code.
* Updates example app Android compileSdkVersion to 31.

## 0.2.0

* BREAKING CHANGE : Refactor to handle new `PurchaseStatus` named `canceled`. This means developers
  can distinguish between an error and user cancellation.

## 0.1.6

* Require Dart SDK >= 2.14.
* Update `json_annotation` dependency to `^4.3.0`.

## 0.1.5+1

* Fix a broken link in the README.

## 0.1.5

* Introduced the `SkuDetailsWrapper.introductoryPriceAmountMicros` field of the correct type (`int`) and deprecated the `SkuDetailsWrapper.introductoryPriceMicros` field.
* Update dev_dependency `build_runner` to ^2.0.0 and `json_serializable` to ^5.0.2.

## 0.1.4+7

* Ensure that the `SkuDetailsWrapper.introductoryPriceMicros` is populated correctly.

## 0.1.4+6

* Ensure that purchases correctly indicate whether they are acknowledged or not. The `PurchaseDetails.pendingCompletePurchase` field now correctly indicates if the purchase still needs to be completed.

## 0.1.4+5

* Add `implements` to pubspec.
* Updated Android lint settings.

## 0.1.4+4

* Removed dependency on the `test` package.

## 0.1.4+3

* Updated installation instructions in README.

## 0.1.4+2

* Added price currency symbol to SkuDetailsWrapper.

## 0.1.4+1

* Fixed typos.

## 0.1.4

* Added support for launchPriceChangeConfirmationFlow in the BillingClientWrapper and in InAppPurchaseAndroidPlatformAddition.

## 0.1.3+1

* Add payment proxy.

## 0.1.3

* Added support for isFeatureSupported in the BillingClientWrapper and in InAppPurchaseAndroidPlatformAddition.

## 0.1.2

* Added support for the obfuscatedAccountId and obfuscatedProfileId in the PurchaseWrapper.

## 0.1.1

* Added support to request a list of active subscriptions and non-consumed one-time purchases on Android, through the `InAppPurchaseAndroidPlatformAddition.queryPastPurchases` method.

## 0.1.0+1

* Migrate maven repository from jcenter to mavenCentral.

## 0.1.0

* Initial open-source release.<|MERGE_RESOLUTION|>--- conflicted
+++ resolved
@@ -1,13 +1,8 @@
-<<<<<<< HEAD
 ## 0.2.5
 
 * Fixes the management of `BillingClient` connection by handling `BillingResponse.serviceDisconnected`.
 * Introduces `BillingClientManager`.
-=======
-## NEXT
-
 * Updates minimum Flutter version to 3.3.
->>>>>>> bcf2eb31
 
 ## 0.2.4+3
 
