--- conflicted
+++ resolved
@@ -1,16 +1,14 @@
-<<<<<<< HEAD
+## 0.3.0+3
+
+* Fixes Java lint issues.
+
+## 0.3.0+2
+
+* Removes obsolete null checks on non-nullable values.
+
 ## 0.3.0+1
 
-* Fixes Java lint issues.
-=======
-## 0.3.0+2
-
-* Removes obsolete null checks on non-nullable values.
-
-## 0.3.0+1
-
 * Fixes misaligned method signature strings.
->>>>>>> d449a17f
 
 ## 0.3.0
 
