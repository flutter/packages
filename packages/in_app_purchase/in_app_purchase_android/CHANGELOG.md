## 0.2.5+3

<<<<<<< HEAD
* Updates gradle, AGP and fixes some lint errors.
=======
* Updates com.android.billingclient:billing from 5.1.0 to 5.2.0.
>>>>>>> 20476457

## 0.2.5+2

* Updates androidx.annotation:annotation from 1.5.0 to 1.6.0.

## 0.2.5+1

* Adds a namespace for compatibility with AGP 8.0.

## 0.2.5

* Fixes the management of `BillingClient` connection by handling `BillingResponse.serviceDisconnected`.
* Introduces `BillingClientManager`.
* Updates minimum Flutter version to 3.3.

## 0.2.4+3

* Clarifies explanation of endorsement in README.
* Aligns Dart and Flutter SDK constraints.
* Updates compileSdkVersion to 33.

## 0.2.4+2

* Updates links for the merge of flutter/plugins into flutter/packages.

## 0.2.4+1

* Updates Google Play Billing Library to 5.1.0.
* Updates androidx.annotation to 1.5.0.

## 0.2.4

* Updates minimum Flutter version to 3.0.
* Ignores a lint in the example app for backwards compatibility.

## 0.2.3+9

* Updates `androidx.test.espresso:espresso-core` to 3.5.1.

## 0.2.3+8

* Updates code for stricter lint checks.

## 0.2.3+7

* Updates code for new analysis options.

## 0.2.3+6

* Updates android gradle plugin to 7.3.1.

## 0.2.3+5

* Updates imports for `prefer_relative_imports`.

## 0.2.3+4

* Updates minimum Flutter version to 2.10.
* Adds IMMEDIATE_AND_CHARGE_FULL_PRICE to the `ProrationMode`.

## 0.2.3+3

* Fixes avoid_redundant_argument_values lint warnings and minor typos.

## 0.2.3+2

* Fixes incorrect json key in `queryPurchasesAsync` that fixes restore purchases functionality.

## 0.2.3+1

* Updates `json_serializable` to fix warnings in generated code.

## 0.2.3

* Upgrades Google Play Billing Library to 5.0
* Migrates APIs to support breaking changes in new Google Play Billing API
* `PurchaseWrapper` and `PurchaseHistoryRecordWrapper` now handles `skus` a list of sku strings. `sku` is deprecated.

## 0.2.2+8

* Ignores deprecation warnings for upcoming styleFrom button API changes.

## 0.2.2+7

* Updates references to the obsolete master branch.

## 0.2.2+6

* Enables mocking models by changing overridden operator == parameter type from `dynamic` to `Object`.

## 0.2.2+5

* Minor fixes for new analysis options.

## 0.2.2+4

* Removes unnecessary imports.
* Fixes library_private_types_in_public_api, sort_child_properties_last and use_key_in_widget_constructors
  lint warnings.

## 0.2.2+3

* Migrates from `ui.hash*` to `Object.hash*`.
* Updates minimum Flutter version to 2.5.0.

## 0.2.2+2

* Internal code cleanup for stricter analysis options.

## 0.2.2+1

* Removes the dependency on `meta`.

## 0.2.2

* Fixes the `purchaseStream` incorrectly reporting `PurchaseStatus.error` when user upgrades subscription by deferred proration mode.

## 0.2.1

* Deprecated the `InAppPurchaseAndroidPlatformAddition.enablePendingPurchases()` method and `InAppPurchaseAndroidPlatformAddition.enablePendingPurchase` property. Since Google Play no longer accepts App submissions that don't support pending purchases it is no longer necessary to acknowledge this through code.
* Updates example app Android compileSdkVersion to 31.

## 0.2.0

* BREAKING CHANGE : Refactor to handle new `PurchaseStatus` named `canceled`. This means developers
  can distinguish between an error and user cancellation.

## 0.1.6

* Require Dart SDK >= 2.14.
* Update `json_annotation` dependency to `^4.3.0`.

## 0.1.5+1

* Fix a broken link in the README.

## 0.1.5

* Introduced the `SkuDetailsWrapper.introductoryPriceAmountMicros` field of the correct type (`int`) and deprecated the `SkuDetailsWrapper.introductoryPriceMicros` field.
* Update dev_dependency `build_runner` to ^2.0.0 and `json_serializable` to ^5.0.2.

## 0.1.4+7

* Ensure that the `SkuDetailsWrapper.introductoryPriceMicros` is populated correctly.

## 0.1.4+6

* Ensure that purchases correctly indicate whether they are acknowledged or not. The `PurchaseDetails.pendingCompletePurchase` field now correctly indicates if the purchase still needs to be completed.

## 0.1.4+5

* Add `implements` to pubspec.
* Updated Android lint settings.

## 0.1.4+4

* Removed dependency on the `test` package.

## 0.1.4+3

* Updated installation instructions in README.

## 0.1.4+2

* Added price currency symbol to SkuDetailsWrapper.

## 0.1.4+1

* Fixed typos.

## 0.1.4

* Added support for launchPriceChangeConfirmationFlow in the BillingClientWrapper and in InAppPurchaseAndroidPlatformAddition.

## 0.1.3+1

* Add payment proxy.

## 0.1.3

* Added support for isFeatureSupported in the BillingClientWrapper and in InAppPurchaseAndroidPlatformAddition.

## 0.1.2

* Added support for the obfuscatedAccountId and obfuscatedProfileId in the PurchaseWrapper.

## 0.1.1

* Added support to request a list of active subscriptions and non-consumed one-time purchases on Android, through the `InAppPurchaseAndroidPlatformAddition.queryPastPurchases` method.

## 0.1.0+1

* Migrate maven repository from jcenter to mavenCentral.

## 0.1.0

* Initial open-source release.<|MERGE_RESOLUTION|>--- conflicted
+++ resolved
@@ -1,10 +1,6 @@
 ## 0.2.5+3
 
-<<<<<<< HEAD
-* Updates gradle, AGP and fixes some lint errors.
-=======
 * Updates com.android.billingclient:billing from 5.1.0 to 5.2.0.
->>>>>>> 20476457
 
 ## 0.2.5+2
 
