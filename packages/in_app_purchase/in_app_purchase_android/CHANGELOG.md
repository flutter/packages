<<<<<<< HEAD
## 0.2.4+4

* Updates androidx.annotation:annotation from 1.5.0 to 1.6.0.
=======
## 0.2.5

* Fixes the management of `BillingClient` connection by handling `BillingResponse.serviceDisconnected`.
* Introduces `BillingClientManager`.
* Updates minimum Flutter version to 3.3.
>>>>>>> 135bf2b7

## 0.2.4+3

* Clarifies explanation of endorsement in README.
* Aligns Dart and Flutter SDK constraints.
* Updates compileSdkVersion to 33.

## 0.2.4+2

* Updates links for the merge of flutter/plugins into flutter/packages.

## 0.2.4+1

* Updates Google Play Billing Library to 5.1.0.
* Updates androidx.annotation to 1.5.0.

## 0.2.4

* Updates minimum Flutter version to 3.0.
* Ignores a lint in the example app for backwards compatibility.

## 0.2.3+9

* Updates `androidx.test.espresso:espresso-core` to 3.5.1.

## 0.2.3+8

* Updates code for stricter lint checks.

## 0.2.3+7

* Updates code for new analysis options.

## 0.2.3+6

* Updates android gradle plugin to 7.3.1.

## 0.2.3+5

* Updates imports for `prefer_relative_imports`.

## 0.2.3+4

* Updates minimum Flutter version to 2.10.
* Adds IMMEDIATE_AND_CHARGE_FULL_PRICE to the `ProrationMode`.

## 0.2.3+3

* Fixes avoid_redundant_argument_values lint warnings and minor typos.

## 0.2.3+2

* Fixes incorrect json key in `queryPurchasesAsync` that fixes restore purchases functionality.

## 0.2.3+1

* Updates `json_serializable` to fix warnings in generated code.

## 0.2.3

* Upgrades Google Play Billing Library to 5.0
* Migrates APIs to support breaking changes in new Google Play Billing API
* `PurchaseWrapper` and `PurchaseHistoryRecordWrapper` now handles `skus` a list of sku strings. `sku` is deprecated.

## 0.2.2+8

* Ignores deprecation warnings for upcoming styleFrom button API changes.

## 0.2.2+7

* Updates references to the obsolete master branch.

## 0.2.2+6

* Enables mocking models by changing overridden operator == parameter type from `dynamic` to `Object`.

## 0.2.2+5

* Minor fixes for new analysis options.

## 0.2.2+4

* Removes unnecessary imports.
* Fixes library_private_types_in_public_api, sort_child_properties_last and use_key_in_widget_constructors
  lint warnings.

## 0.2.2+3

* Migrates from `ui.hash*` to `Object.hash*`.
* Updates minimum Flutter version to 2.5.0.

## 0.2.2+2

* Internal code cleanup for stricter analysis options.

## 0.2.2+1

* Removes the dependency on `meta`.

## 0.2.2

* Fixes the `purchaseStream` incorrectly reporting `PurchaseStatus.error` when user upgrades subscription by deferred proration mode.

## 0.2.1

* Deprecated the `InAppPurchaseAndroidPlatformAddition.enablePendingPurchases()` method and `InAppPurchaseAndroidPlatformAddition.enablePendingPurchase` property. Since Google Play no longer accepts App submissions that don't support pending purchases it is no longer necessary to acknowledge this through code.
* Updates example app Android compileSdkVersion to 31.

## 0.2.0

* BREAKING CHANGE : Refactor to handle new `PurchaseStatus` named `canceled`. This means developers
  can distinguish between an error and user cancellation.

## 0.1.6

* Require Dart SDK >= 2.14.
* Update `json_annotation` dependency to `^4.3.0`.

## 0.1.5+1

* Fix a broken link in the README.

## 0.1.5

* Introduced the `SkuDetailsWrapper.introductoryPriceAmountMicros` field of the correct type (`int`) and deprecated the `SkuDetailsWrapper.introductoryPriceMicros` field.
* Update dev_dependency `build_runner` to ^2.0.0 and `json_serializable` to ^5.0.2.

## 0.1.4+7

* Ensure that the `SkuDetailsWrapper.introductoryPriceMicros` is populated correctly.

## 0.1.4+6

* Ensure that purchases correctly indicate whether they are acknowledged or not. The `PurchaseDetails.pendingCompletePurchase` field now correctly indicates if the purchase still needs to be completed.

## 0.1.4+5

* Add `implements` to pubspec.
* Updated Android lint settings.

## 0.1.4+4

* Removed dependency on the `test` package.

## 0.1.4+3

* Updated installation instructions in README.

## 0.1.4+2

* Added price currency symbol to SkuDetailsWrapper.

## 0.1.4+1

* Fixed typos.

## 0.1.4

* Added support for launchPriceChangeConfirmationFlow in the BillingClientWrapper and in InAppPurchaseAndroidPlatformAddition.

## 0.1.3+1

* Add payment proxy.

## 0.1.3

* Added support for isFeatureSupported in the BillingClientWrapper and in InAppPurchaseAndroidPlatformAddition.

## 0.1.2

* Added support for the obfuscatedAccountId and obfuscatedProfileId in the PurchaseWrapper.

## 0.1.1

* Added support to request a list of active subscriptions and non-consumed one-time purchases on Android, through the `InAppPurchaseAndroidPlatformAddition.queryPastPurchases` method.

## 0.1.0+1

* Migrate maven repository from jcenter to mavenCentral.

## 0.1.0

* Initial open-source release.<|MERGE_RESOLUTION|>--- conflicted
+++ resolved
@@ -1,14 +1,12 @@
-<<<<<<< HEAD
-## 0.2.4+4
+## 0.2.5+1
 
 * Updates androidx.annotation:annotation from 1.5.0 to 1.6.0.
-=======
+
 ## 0.2.5
 
 * Fixes the management of `BillingClient` connection by handling `BillingResponse.serviceDisconnected`.
 * Introduces `BillingClientManager`.
 * Updates minimum Flutter version to 3.3.
->>>>>>> 135bf2b7
 
 ## 0.2.4+3
 
