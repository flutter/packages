## 0.3.6+9

<<<<<<< HEAD
* Updates Pigeon for non-nullable collection type support.
=======
* Updates Java compatibility version to 11.
>>>>>>> 8fbf4cda

## 0.3.6+8

* Removes dependency on org.jetbrains.kotlin:kotlin-bom.
* Updates minimum supported SDK version to Flutter 3.24/Dart 3.5.

## 0.3.6+7

* Sets `android.buildFeatures.buildConfig` to true for compatibility with AGP 8.0+.

## 0.3.6+6

* Bumps androidx.annotation:annotation from 1.8.1 to 1.8.2.

## 0.3.6+5

* Bumps com.android.billingclient:billing from 6.1.0 to 6.2.0.

## 0.3.6+4

* Bumps androidx.annotation:annotation from 1.8.0 to 1.8.1.

## 0.3.6+3

* Updates lint checks to ignore NewerVersionAvailable.

## 0.3.6+2

* Updates Android Gradle Plugin to 8.5.1.

## 0.3.6+1

* Updates minimum supported SDK version to Flutter 3.22/Dart 3.4.
* Removes support for apps using the v1 Android embedding.

## 0.3.6

* Introduces new `ReplacementMode` for Android's billing client as `ProrationMode` is being deprecated.

## 0.3.5+2

* Bumps androidx.annotation:annotation from 1.7.1 to 1.8.0.
* Updates minimum supported SDK version to Flutter 3.16/Dart 3.2.

## 0.3.5+1

* Updates example to use `countryCode` instead of deprecated `getCountryCode`.

## 0.3.5

* Replaces `getCountryCode` with `countryCode`.

## 0.3.4+1

* Adds documentation for UserChoice and Alternative Billing.

## 0.3.4

* Adds `countryCode` API.

## 0.3.3+1

* Moves alternative billing listener creation to BillingClientFactoryImpl.

## 0.3.3

* Converts data objects in internal platform communication to Pigeon.
* Deprecates JSON serialization and deserialization for Billing Client wrapper
  objects.

## 0.3.2+1

* Converts internal platform communication to Pigeon.

## 0.3.2

* Adds UserChoiceBilling APIs to platform addition.
* Updates minimum supported SDK version to Flutter 3.13/Dart 3.1.

## 0.3.1

* Adds alternative-billing-only APIs to InAppPurchaseAndroidPlatformAddition.

## 0.3.0+18

* Adds new getCountryCode() method to InAppPurchaseAndroidPlatformAddition to get a customer's country code.
* Updates compileSdk version to 34.

## 0.3.0+17

* Bumps androidx.annotation:annotation from 1.7.0 to 1.7.1.

## 0.3.0+16

* Updates minimum supported SDK version to Flutter 3.10/Dart 3.0.
* Fixes new lint warnings.

## 0.3.0+15

* Adds missing network error response code to BillingResponse enum.

## 0.3.0+14

* Updates annotations lib to 1.7.0.

## 0.3.0+13

* Updates example code for current versions of Flutter.

## 0.3.0+12

* Adds pub topics to package metadata.
* Updates minimum supported SDK version to Flutter 3.7/Dart 2.19.

## 0.3.0+11

* Migrates `styleFrom` usage in examples off of deprecated `primary` and `onPrimary` parameters.

## 0.3.0+10

* Bumps com.android.billingclient:billing from 6.0.0 to 6.0.1.

## 0.3.0+9

* Bumps com.android.billingclient:billing from 5.2.0 to 6.0.0.

## 0.3.0+8

* Adds a [guide for migrating](migration_guide.md) to [0.3.0](#0.3.0).

## 0.3.0+7

* Bumps org.mockito:mockito-core from 4.7.0 to 5.3.1.

## 0.3.0+6

* Bumps org.jetbrains.kotlin:kotlin-bom from 1.8.21 to 1.8.22.

## 0.3.0+5

* Bumps org.jetbrains.kotlin:kotlin-bom from 1.8.0 to 1.8.21.

## 0.3.0+4

* Fixes unawaited_futures violations.

## 0.3.0+3

* Fixes Java lint issues.

## 0.3.0+2

* Removes obsolete null checks on non-nullable values.

## 0.3.0+1

* Fixes misaligned method signature strings.

## 0.3.0

* **BREAKING CHANGE**: Removes `launchPriceChangeConfirmationFlow` from `InAppPurchaseAndroidPlatform`. Price changes are now [handled by Google Play](https://developer.android.com/google/play/billing/subscriptions#price-change).
* Returns both base plans and offers when `queryProductDetailsAsync` is called.

## 0.2.5+5

* Updates gradle, AGP and fixes some lint errors.

## 0.2.5+4

* Fixes compatibility with AGP versions older than 4.2.

## 0.2.5+3

* Updates com.android.billingclient:billing from 5.1.0 to 5.2.0.

## 0.2.5+2

* Updates androidx.annotation:annotation from 1.5.0 to 1.6.0.

## 0.2.5+1

* Adds a namespace for compatibility with AGP 8.0.

## 0.2.5

* Fixes the management of `BillingClient` connection by handling `BillingResponse.serviceDisconnected`.
* Introduces `BillingClientManager`.
* Updates minimum Flutter version to 3.3.

## 0.2.4+3

* Clarifies explanation of endorsement in README.
* Aligns Dart and Flutter SDK constraints.
* Updates compileSdkVersion to 33.

## 0.2.4+2

* Updates links for the merge of flutter/plugins into flutter/packages.

## 0.2.4+1

* Updates Google Play Billing Library to 5.1.0.
* Updates androidx.annotation to 1.5.0.

## 0.2.4

* Updates minimum Flutter version to 3.0.
* Ignores a lint in the example app for backwards compatibility.

## 0.2.3+9

* Updates `androidx.test.espresso:espresso-core` to 3.5.1.

## 0.2.3+8

* Updates code for stricter lint checks.

## 0.2.3+7

* Updates code for new analysis options.

## 0.2.3+6

* Updates android gradle plugin to 7.3.1.

## 0.2.3+5

* Updates imports for `prefer_relative_imports`.

## 0.2.3+4

* Updates minimum Flutter version to 2.10.
* Adds IMMEDIATE_AND_CHARGE_FULL_PRICE to the `ProrationMode`.

## 0.2.3+3

* Fixes avoid_redundant_argument_values lint warnings and minor typos.

## 0.2.3+2

* Fixes incorrect json key in `queryPurchasesAsync` that fixes restore purchases functionality.

## 0.2.3+1

* Updates `json_serializable` to fix warnings in generated code.

## 0.2.3

* Upgrades Google Play Billing Library to 5.0
* Migrates APIs to support breaking changes in new Google Play Billing API
* `PurchaseWrapper` and `PurchaseHistoryRecordWrapper` now handles `skus` a list of sku strings. `sku` is deprecated.

## 0.2.2+8

* Ignores deprecation warnings for upcoming styleFrom button API changes.

## 0.2.2+7

* Updates references to the obsolete master branch.

## 0.2.2+6

* Enables mocking models by changing overridden operator == parameter type from `dynamic` to `Object`.

## 0.2.2+5

* Minor fixes for new analysis options.

## 0.2.2+4

* Removes unnecessary imports.
* Fixes library_private_types_in_public_api, sort_child_properties_last and use_key_in_widget_constructors
  lint warnings.

## 0.2.2+3

* Migrates from `ui.hash*` to `Object.hash*`.
* Updates minimum Flutter version to 2.5.0.

## 0.2.2+2

* Internal code cleanup for stricter analysis options.

## 0.2.2+1

* Removes the dependency on `meta`.

## 0.2.2

* Fixes the `purchaseStream` incorrectly reporting `PurchaseStatus.error` when user upgrades subscription by deferred proration mode.

## 0.2.1

* Deprecated the `InAppPurchaseAndroidPlatformAddition.enablePendingPurchases()` method and `InAppPurchaseAndroidPlatformAddition.enablePendingPurchase` property. Since Google Play no longer accepts App submissions that don't support pending purchases it is no longer necessary to acknowledge this through code.
* Updates example app Android compileSdkVersion to 31.

## 0.2.0

* BREAKING CHANGE : Refactor to handle new `PurchaseStatus` named `canceled`. This means developers
  can distinguish between an error and user cancellation.

## 0.1.6

* Require Dart SDK >= 2.14.
* Update `json_annotation` dependency to `^4.3.0`.

## 0.1.5+1

* Fix a broken link in the README.

## 0.1.5

* Introduced the `SkuDetailsWrapper.introductoryPriceAmountMicros` field of the correct type (`int`) and deprecated the `SkuDetailsWrapper.introductoryPriceMicros` field.
* Update dev_dependency `build_runner` to ^2.0.0 and `json_serializable` to ^5.0.2.

## 0.1.4+7

* Ensure that the `SkuDetailsWrapper.introductoryPriceMicros` is populated correctly.

## 0.1.4+6

* Ensure that purchases correctly indicate whether they are acknowledged or not. The `PurchaseDetails.pendingCompletePurchase` field now correctly indicates if the purchase still needs to be completed.

## 0.1.4+5

* Add `implements` to pubspec.
* Updated Android lint settings.

## 0.1.4+4

* Removed dependency on the `test` package.

## 0.1.4+3

* Updated installation instructions in README.

## 0.1.4+2

* Added price currency symbol to SkuDetailsWrapper.

## 0.1.4+1

* Fixed typos.

## 0.1.4

* Added support for launchPriceChangeConfirmationFlow in the BillingClientWrapper and in InAppPurchaseAndroidPlatformAddition.

## 0.1.3+1

* Add payment proxy.

## 0.1.3

* Added support for isFeatureSupported in the BillingClientWrapper and in InAppPurchaseAndroidPlatformAddition.

## 0.1.2

* Added support for the obfuscatedAccountId and obfuscatedProfileId in the PurchaseWrapper.

## 0.1.1

* Added support to request a list of active subscriptions and non-consumed one-time purchases on Android, through the `InAppPurchaseAndroidPlatformAddition.queryPastPurchases` method.

## 0.1.0+1

* Migrate maven repository from jcenter to mavenCentral.

## 0.1.0

* Initial open-source release.<|MERGE_RESOLUTION|>--- conflicted
+++ resolved
@@ -1,10 +1,10 @@
+## 0.3.6+10
+
+* Updates Pigeon for non-nullable collection type support.
+
 ## 0.3.6+9
 
-<<<<<<< HEAD
-* Updates Pigeon for non-nullable collection type support.
-=======
 * Updates Java compatibility version to 11.
->>>>>>> 8fbf4cda
 
 ## 0.3.6+8
 
