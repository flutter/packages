--- conflicted
+++ resolved
@@ -1,8 +1,7 @@
-<<<<<<< HEAD
 ## 0.3.6
 
 * Introduces new `ReplacementMode` for Android's billing client as `ProrationMode` is being deprecated.
-=======
+
 ## 0.3.5+2
 
 * Bumps androidx.annotation:annotation from 1.7.1 to 1.8.0.
@@ -11,7 +10,6 @@
 ## 0.3.5+1
 
 * Updates example to use `countryCode` instead of deprecated `getCountryCode`.
->>>>>>> b1ffd1e3
 
 ## 0.3.5
 
