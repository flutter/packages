name: in_app_purchase_android
description: An implementation for the Android platform of the Flutter `in_app_purchase` plugin. This uses the Android BillingClient APIs.
repository: https://github.com/flutter/packages/tree/main/packages/in_app_purchase/in_app_purchase_android
issue_tracker: https://github.com/flutter/flutter/issues?q=is%3Aissue+is%3Aopen+label%3A%22p%3A+in_app_purchase%22
version: 0.4.0

environment:
  sdk: ^3.5.0
  flutter: ">=3.24.0"

flutter:
  plugin:
    implements: in_app_purchase
    platforms:
      android:
        package: io.flutter.plugins.inapppurchase
        pluginClass: InAppPurchasePlugin

dependencies:
  collection: ^1.15.0
  flutter:
    sdk: flutter
  in_app_purchase_platform_interface: ^1.4.0

dev_dependencies:
  build_runner: ^2.0.0
  flutter_test:
    sdk: flutter
<<<<<<< HEAD
  json_serializable: ^6.3.1
  leak_tracker_flutter_testing: any
=======
>>>>>>> 258f6dce
  mockito: ^5.4.4
  pigeon: ^22.4.2
  test: ^1.16.0

topics:
  - in-app-purchase
  - payment<|MERGE_RESOLUTION|>--- conflicted
+++ resolved
@@ -26,11 +26,7 @@
   build_runner: ^2.0.0
   flutter_test:
     sdk: flutter
-<<<<<<< HEAD
-  json_serializable: ^6.3.1
   leak_tracker_flutter_testing: any
-=======
->>>>>>> 258f6dce
   mockito: ^5.4.4
   pigeon: ^22.4.2
   test: ^1.16.0
