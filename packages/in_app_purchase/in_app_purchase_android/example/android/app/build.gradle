plugins {
    id "com.android.application"
    id "org.jetbrains.kotlin.android"
    id "dev.flutter.flutter-gradle-plugin"
}

def localProperties = new Properties()
def localPropertiesFile = rootProject.file('local.properties')
if (localPropertiesFile.exists()) {
    localPropertiesFile.withReader('UTF-8') { reader ->
        localProperties.load(reader)
    }
}

// Load the build signing secrets from a local `keystore.properties` file.
// TODO(YOU): Create release keys and a `keystore.properties` file. See
// `example/README.md` for more info and `keystore.example.properties` for an
// example.
def keystorePropertiesFile = rootProject.file("keystore.properties")
def keystoreProperties = new Properties()
def configured = true
try {
    keystoreProperties.load(new FileInputStream(keystorePropertiesFile))
} catch (IOException e) {
    configured = false
    logger.error('Release signing information not found.')
}

project.ext {
    // TODO(YOU): Create release keys and a `keystore.properties` file. See
    // `example/README.md` for more info and `keystore.example.properties` for an
    // example.
    APP_ID = configured ? keystoreProperties['appId'] : "io.flutter.plugins.inapppurchaseexample.DEFAULT_DO_NOT_USE"
    KEYSTORE_STORE_FILE = configured ? rootProject.file(keystoreProperties['storeFile']) : null
    KEYSTORE_STORE_PASSWORD = keystoreProperties['storePassword']
    KEYSTORE_KEY_ALIAS = keystoreProperties['keyAlias']
    KEYSTORE_KEY_PASSWORD = keystoreProperties['keyPassword']
    VERSION_CODE = configured ? keystoreProperties['versionCode'].toInteger() : 1
    VERSION_NAME = configured ? keystoreProperties['versionName'] : "0.0.1"
}

if (project.APP_ID == "io.flutter.plugins.inapppurchaseexample.DEFAULT_DO_NOT_USE") {
    configured = false
    logger.error('Unique package name not set, defaulting to "io.flutter.plugins.inapppurchaseexample.DEFAULT_DO_NOT_USE".')
}

// Log a final error message if we're unable to create a release key signed
// build for an app configured in the Play Developer Console. Apks built in this
// condition won't be able to call any of the BillingClient APIs.
if (!configured) {
    logger.error('The app could not be configured for release signing. In app purchases will not be testable. See `example/README.md` for more info and instructions.')
}

android {
<<<<<<< HEAD
    namespace = 'io.flutter.plugins.inapppurchaseexample'
=======
    namespace = "io.flutter.plugins.inapppurchaseexample"
>>>>>>> 287739d0
    compileSdk = flutter.compileSdkVersion

    signingConfigs {
        release {
            storeFile project.KEYSTORE_STORE_FILE
            storePassword project.KEYSTORE_STORE_PASSWORD
            keyAlias project.KEYSTORE_KEY_ALIAS
            keyPassword project.KEYSTORE_KEY_PASSWORD
        }
    }


    defaultConfig {
        applicationId project.APP_ID
        minSdkVersion flutter.minSdkVersion
        targetSdkVersion flutter.targetSdkVersion
        versionCode project.VERSION_CODE
        versionName project.VERSION_NAME
        testInstrumentationRunner "androidx.test.runner.AndroidJUnitRunner"
    }

    buildTypes {
        // Google Play Billing APIs only work with apps signed for production.
        debug {
            if (configured) {
                signingConfig = signingConfigs.release
            } else {
                signingConfig = signingConfigs.debug
            }
        }
        release {
            if (configured) {
                signingConfig = signingConfigs.release
            } else {
                signingConfig = signingConfigs.debug
            }
        }
    }

    testOptions {
        unitTests.returnDefaultValues = true
    }
    lint {
        disable 'InvalidPackage'
    }
}

flutter {
    source = '../..'
}

dependencies {
    implementation("com.android.billingclient:billing:6.1.0")
    testImplementation("junit:junit:4.13.2")
    testImplementation("org.mockito:mockito-core:5.1.1")
    testImplementation("org.json:json:20250517")
    androidTestImplementation("androidx.test:runner:1.1.1")
    androidTestImplementation("androidx.test.espresso:espresso-core:3.1.1")
}<|MERGE_RESOLUTION|>--- conflicted
+++ resolved
@@ -52,11 +52,7 @@
 }
 
 android {
-<<<<<<< HEAD
-    namespace = 'io.flutter.plugins.inapppurchaseexample'
-=======
     namespace = "io.flutter.plugins.inapppurchaseexample"
->>>>>>> 287739d0
     compileSdk = flutter.compileSdkVersion
 
     signingConfigs {
