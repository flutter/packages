--- conflicted
+++ resolved
@@ -22,7 +22,8 @@
 /// custom billing clients in tests.
 @visibleForTesting
 typedef BillingClientFactory = BillingClient Function(
-    PurchasesUpdatedListener onPurchasesUpdated);
+    PurchasesUpdatedListener onPurchasesUpdated,
+    UserSelectedAlternativeBillingListener? alternativeBillingListener);
 
 /// Utility class that manages a [BillingClient] connection.
 ///
@@ -66,18 +67,15 @@
   /// In order to access the [BillingClient], use [runWithClient]
   /// and [runWithClientNonRetryable] methods.
   @visibleForTesting
-<<<<<<< HEAD
-  late final BillingClient client = _billingClientFactory(_onPurchasesUpdated);
+  late final BillingClient client = _billingClientFactory(
+      _onPurchasesUpdated, onUserChoiceAlternativeBilling);
 
   // Default (non-test) implementation of _billingClientFactory.
   static BillingClient _createBillingClient(
-      PurchasesUpdatedListener onPurchasesUpdated) {
-    return BillingClient(onPurchasesUpdated);
-  }
-=======
-  late final BillingClient client =
-      BillingClient(_onPurchasesUpdated, onUserChoiceAlternativeBilling);
->>>>>>> 1e46a6a2
+      PurchasesUpdatedListener onPurchasesUpdated,
+      UserSelectedAlternativeBillingListener? onUserChoiceAlternativeBilling) {
+    return BillingClient(onPurchasesUpdated, onUserChoiceAlternativeBilling);
+  }
 
   final StreamController<PurchasesResultWrapper> _purchasesUpdatedController =
       StreamController<PurchasesResultWrapper>.broadcast();
