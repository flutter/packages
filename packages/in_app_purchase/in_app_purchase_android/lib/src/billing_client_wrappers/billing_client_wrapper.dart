// Copyright 2013 The Flutter Authors. All rights reserved.
// Use of this source code is governed by a BSD-style license that can be
// found in the LICENSE file.

import 'dart:async';

import 'package:flutter/foundation.dart';
import 'package:json_annotation/json_annotation.dart';

import '../../billing_client_wrappers.dart';
import '../messages.g.dart';
import '../pigeon_converters.dart';
import 'billing_config_wrapper.dart';

part 'billing_client_wrapper.g.dart';

<<<<<<< HEAD
=======
/// Method identifier for the OnPurchaseUpdated method channel method.
@visibleForTesting
const String kOnPurchasesUpdated =
    'PurchasesUpdatedListener#onPurchasesUpdated(BillingResult, List<Purchase>)';

/// Method identifier for the userSelectedAlternativeBilling method channel method.
@visibleForTesting
const String kUserSelectedAlternativeBilling =
    'UserChoiceBillingListener#userSelectedAlternativeBilling(UserChoiceDetails)';

const String _kOnBillingServiceDisconnected =
    'BillingClientStateListener#onBillingServiceDisconnected()';

>>>>>>> 1e46a6a2
/// Callback triggered by Play in response to purchase activity.
///
/// This callback is triggered in response to all purchase activity while an
/// instance of `BillingClient` is active. This includes purchases initiated by
/// the app ([BillingClient.launchBillingFlow]) as well as purchases made in
/// Play itself while this app is open.
///
/// This does not provide any hooks for purchases made in the past. See
/// [BillingClient.queryPurchases] and [BillingClient.queryPurchaseHistory].
///
/// All purchase information should also be verified manually, with your server
/// if at all possible. See ["Verify a
/// purchase"](https://developer.android.com/google/play/billing/billing_library_overview#Verify).
///
/// Wraps a
/// [`PurchasesUpdatedListener`](https://developer.android.com/reference/com/android/billingclient/api/PurchasesUpdatedListener.html).
typedef PurchasesUpdatedListener = void Function(
    PurchasesResultWrapper purchasesResult);

/// Wraps a [UserChoiceBillingListener](https://developer.android.com/reference/com/android/billingclient/api/UserChoiceBillingListener)
typedef UserSelectedAlternativeBillingListener = void Function(
    UserChoiceDetailsWrapper userChoiceDetailsWrapper);

/// This class can be used directly instead of [InAppPurchaseConnection] to call
/// Play-specific billing APIs.
///
/// Wraps a
/// [`com.android.billingclient.api.BillingClient`](https://developer.android.com/reference/com/android/billingclient/api/BillingClient)
/// instance.
///
///
/// In general this API conforms to the Java
/// `com.android.billingclient.api.BillingClient` API as much as possible, with
/// some minor changes to account for language differences. Callbacks have been
/// converted to futures where appropriate.
///
/// Connection to [BillingClient] may be lost at any time (see
/// `onBillingServiceDisconnected` param of [startConnection] and
/// [BillingResponse.serviceDisconnected]).
/// Consider using [BillingClientManager] that handles these disconnections
/// transparently.
class BillingClient {
  /// Creates a billing client.
<<<<<<< HEAD
  BillingClient(
    PurchasesUpdatedListener onPurchasesUpdated, {
    @visibleForTesting InAppPurchaseApi? api,
  })  : _hostApi = api ?? InAppPurchaseApi(),
        hostCallbackHandler =
            HostBillingClientCallbackHandler(onPurchasesUpdated) {
    InAppPurchaseCallbackApi.setup(hostCallbackHandler);
=======
  BillingClient(PurchasesUpdatedListener onPurchasesUpdated,
      UserSelectedAlternativeBillingListener? alternativeBillingListener) {
    channel.setMethodCallHandler(callHandler);
    _callbacks[kOnPurchasesUpdated] = <PurchasesUpdatedListener>[
      onPurchasesUpdated
    ];
    _callbacks[kUserSelectedAlternativeBilling] = alternativeBillingListener ==
            null
        ? <UserSelectedAlternativeBillingListener>[]
        : <UserSelectedAlternativeBillingListener>[alternativeBillingListener];
>>>>>>> 1e46a6a2
  }

  /// Interface for calling host-side code.
  final InAppPurchaseApi _hostApi;

  /// Handlers for calls from the host-side code.
  @visibleForTesting
  final HostBillingClientCallbackHandler hostCallbackHandler;

  /// Calls
  /// [`BillingClient#isReady()`](https://developer.android.com/reference/com/android/billingclient/api/BillingClient.html#isReady())
  /// to get the ready status of the BillingClient instance.
  Future<bool> isReady() async {
    return _hostApi.isReady();
  }

  /// Enable the [BillingClientWrapper] to handle pending purchases.
  ///
  /// **Deprecation warning:** it is no longer required to call
  /// [enablePendingPurchases] when initializing your application.
  @Deprecated(
      'The requirement to call `enablePendingPurchases()` has become obsolete '
      "since Google Play no longer accepts app submissions that don't support "
      'pending purchases.')
  void enablePendingPurchases() {
    // No-op, until it is time to completely remove this method from the API.
  }

  /// Calls
  /// [`BillingClient#startConnection(BillingClientStateListener)`](https://developer.android.com/reference/com/android/billingclient/api/BillingClient.html#startconnection)
  /// to create and connect a `BillingClient` instance.
  ///
  /// [onBillingServiceConnected] has been converted from a callback parameter
  /// to the Future result returned by this function. This returns the
  /// `BillingClient.BillingResultWrapper` describing the connection result.
  ///
  /// This triggers the creation of a new `BillingClient` instance in Java if
  /// one doesn't already exist.
  Future<BillingResultWrapper> startConnection(
      {required OnBillingServiceDisconnected onBillingServiceDisconnected,
      BillingChoiceMode billingChoiceMode =
          BillingChoiceMode.playBillingOnly}) async {
<<<<<<< HEAD
    hostCallbackHandler.disconnectCallbacks.add(onBillingServiceDisconnected);
    return resultWrapperFromPlatform(await _hostApi.startConnection(
        hostCallbackHandler.disconnectCallbacks.length - 1,
        platformBillingChoiceMode(billingChoiceMode)));
=======
    final List<Function> disconnectCallbacks =
        _callbacks[_kOnBillingServiceDisconnected] ??= <Function>[];
    _callbacks[_kOnBillingServiceDisconnected]
        ?.add(onBillingServiceDisconnected);
    return BillingResultWrapper.fromJson((await channel
            .invokeMapMethod<String, dynamic>(
                'BillingClient#startConnection(BillingClientStateListener)',
                <String, dynamic>{
              'handle': disconnectCallbacks.length - 1,
              'billingChoiceMode':
                  const BillingChoiceModeConverter().toJson(billingChoiceMode),
            })) ??
        <String, dynamic>{});
>>>>>>> 1e46a6a2
  }

  /// Calls
  /// [`BillingClient#endConnection(BillingClientStateListener)`](https://developer.android.com/reference/com/android/billingclient/api/BillingClient.html#endconnect
  /// to disconnect a `BillingClient` instance.
  ///
  /// Will trigger the [OnBillingServiceDisconnected] callback passed to [startConnection].
  ///
  /// This triggers the destruction of the `BillingClient` instance in Java.
  Future<void> endConnection() async {
    return _hostApi.endConnection();
  }

  /// Returns a list of [ProductDetailsResponseWrapper]s that have
  /// [ProductDetailsWrapper.productId] and [ProductDetailsWrapper.productType]
  /// in `productList`.
  ///
  /// Calls through to
  /// [`BillingClient#queryProductDetailsAsync(QueryProductDetailsParams, ProductDetailsResponseListener)`](https://developer.android.com/reference/com/android/billingclient/api/BillingClient#queryProductDetailsAsync(com.android.billingclient.api.QueryProductDetailsParams,%20com.android.billingclient.api.ProductDetailsResponseListener).
  /// Instead of taking a callback parameter, it returns a Future
  /// [ProductDetailsResponseWrapper]. It also takes the values of
  /// `ProductDetailsParams` as direct arguments instead of requiring it
  /// constructed and passed in as a class.
  Future<ProductDetailsResponseWrapper> queryProductDetails({
    required List<ProductWrapper> productList,
  }) async {
    return productDetailsResponseWrapperFromPlatform(
        await _hostApi.queryProductDetailsAsync(productList
            .map(
                (ProductWrapper product) => platformProductFromWrapper(product))
            .toList()));
  }

  /// Attempt to launch the Play Billing Flow for a given [productDetails].
  ///
  /// The [productDetails] needs to have already been fetched in a [queryProductDetails]
  /// call. The [accountId] is an optional hashed string associated with the user
  /// that's unique to your app. It's used by Google to detect unusual behavior.
  /// Do not pass in a cleartext [accountId], and do not use this field to store any Personally Identifiable Information (PII)
  /// such as emails in cleartext. Attempting to store PII in this field will result in purchases being blocked.
  /// Google Play recommends that you use either encryption or a one-way hash to generate an obfuscated identifier to send to Google Play.
  ///
  /// Specifies an optional [obfuscatedProfileId] that is uniquely associated with the user's profile in your app.
  /// Some applications allow users to have multiple profiles within a single account. Use this method to send the user's profile identifier to Google.
  /// Setting this field requests the user's obfuscated account id.
  ///
  /// Calling this attemps to show the Google Play purchase UI. The user is free
  /// to complete the transaction there.
  ///
  /// This method returns a [BillingResultWrapper] representing the initial attempt
  /// to show the Google Play billing flow. Actual purchase updates are
  /// delivered via the [PurchasesUpdatedListener].
  ///
  /// This method calls through to
  /// [`BillingClient#launchBillingFlow`](https://developer.android.com/reference/com/android/billingclient/api/BillingClient#launchbillingflow).
  /// It constructs a
  /// [`BillingFlowParams`](https://developer.android.com/reference/com/android/billingclient/api/BillingFlowParams)
  /// instance by [setting the given productDetails](https://developer.android.com/reference/com/android/billingclient/api/BillingFlowParams.Builder#setProductDetailsParamsList(java.util.List%3Ccom.android.billingclient.api.BillingFlowParams.ProductDetailsParams%3E)),
  /// [the given accountId](https://developer.android.com/reference/com/android/billingclient/api/BillingFlowParams.Builder#setObfuscatedAccountId(java.lang.String))
  /// and the [obfuscatedProfileId] (https://developer.android.com/reference/com/android/billingclient/api/BillingFlowParams.Builder#setobfuscatedprofileid).
  ///
  /// When this method is called to purchase a subscription through an offer, an
  /// [`offerToken` can be passed in](https://developer.android.com/reference/com/android/billingclient/api/BillingFlowParams.ProductDetailsParams.Builder#setOfferToken(java.lang.String)).
  ///
  /// When this method is called to purchase a subscription, an optional
  /// `oldProduct` can be passed in. This will tell Google Play that rather than
  /// purchasing a new subscription, the user needs to upgrade/downgrade the
  /// existing subscription.
  /// The [oldProduct](https://developer.android.com/reference/com/android/billingclient/api/BillingFlowParams.SubscriptionUpdateParams.Builder#setOldPurchaseToken(java.lang.String)) and [purchaseToken] are the product id and purchase token that the user is upgrading or downgrading from.
  /// [purchaseToken] must not be `null` if [oldProduct] is not `null`.
  /// The [prorationMode](https://developer.android.com/reference/com/android/billingclient/api/BillingFlowParams.SubscriptionUpdateParams.Builder#setReplaceProrationMode(int)) is the mode of proration during subscription upgrade/downgrade.
  /// This value will only be effective if the `oldProduct` is also set.
  Future<BillingResultWrapper> launchBillingFlow(
      {required String product,
      String? offerToken,
      String? accountId,
      String? obfuscatedProfileId,
      String? oldProduct,
      String? purchaseToken,
      ProrationMode? prorationMode}) async {
    assert((oldProduct == null) == (purchaseToken == null),
        'oldProduct and purchaseToken must both be set, or both be null.');
    return resultWrapperFromPlatform(
        await _hostApi.launchBillingFlow(PlatformBillingFlowParams(
      product: product,
      prorationMode: const ProrationModeConverter().toJson(prorationMode ??
          ProrationMode.unknownSubscriptionUpgradeDowngradePolicy),
      offerToken: offerToken,
      accountId: accountId,
      obfuscatedProfileId: obfuscatedProfileId,
      oldProduct: oldProduct,
      purchaseToken: purchaseToken,
    )));
  }

  /// Fetches recent purchases for the given [ProductType].
  ///
  /// Unlike [queryPurchaseHistory], This does not make a network request and
  /// does not return items that are no longer owned.
  ///
  /// All purchase information should also be verified manually, with your
  /// server if at all possible. See ["Verify a
  /// purchase"](https://developer.android.com/google/play/billing/billing_library_overview#Verify).
  ///
  /// This wraps
  /// [`BillingClient#queryPurchasesAsync(QueryPurchaseParams, PurchaseResponseListener)`](https://developer.android.com/reference/com/android/billingclient/api/BillingClient#queryPurchasesAsync(com.android.billingclient.api.QueryPurchasesParams,%20com.android.billingclient.api.PurchasesResponseListener)).
  Future<PurchasesResultWrapper> queryPurchases(ProductType productType) async {
    // TODO(stuartmorgan): Investigate whether forceOkResponseCode is actually
    // correct. This code preserves the behavior of the pre-Pigeon-conversion
    // Java code, but the way this field is treated in PurchasesResultWrapper is
    // inconsistent with ProductDetailsResponseWrapper and
    // PurchasesHistoryResult, which have a getter for
    // billingResult.responseCode instead of having a separate field, and the
    // other use of PurchasesResultWrapper (onPurchasesUpdated) was using
    // billingResult.getResponseCode() for responseCode instead of hard-coding
    // OK. Several Dart unit tests had to be removed when the hard-coding logic
    // was moved from Java to here because they were testing a case that the
    // plugin could never actually generate, and it may well be that those tests
    // were correct and the functionality they were intended to test had been
    // broken by the original change to hard-code this on the Java side (instead
    // of making it a forwarding getter on the Dart side).
    return purchasesResultWrapperFromPlatform(
        await _hostApi
            .queryPurchasesAsync(platformProductTypeFromWrapper(productType)),
        forceOkResponseCode: true);
  }

  /// Fetches purchase history for the given [ProductType].
  ///
  /// Unlike [queryPurchases], this makes a network request via Play and returns
  /// the most recent purchase for each [ProductDetailsWrapper] of the given
  /// [ProductType] even if the item is no longer owned.
  ///
  /// All purchase information should also be verified manually, with your
  /// server if at all possible. See ["Verify a
  /// purchase"](https://developer.android.com/google/play/billing/billing_library_overview#Verify).
  ///
  /// This wraps
  /// [`BillingClient#queryPurchaseHistoryAsync(QueryPurchaseHistoryParams, PurchaseHistoryResponseListener)`](https://developer.android.com/reference/com/android/billingclient/api/BillingClient#queryPurchaseHistoryAsync(com.android.billingclient.api.QueryPurchaseHistoryParams,%20com.android.billingclient.api.PurchaseHistoryResponseListener)).
  Future<PurchasesHistoryResult> queryPurchaseHistory(
      ProductType productType) async {
    return purchaseHistoryResultFromPlatform(
        await _hostApi.queryPurchaseHistoryAsync(
            platformProductTypeFromWrapper(productType)));
  }

  /// Consumes a given in-app product.
  ///
  /// Consuming can only be done on an item that's owned, and as a result of consumption, the user will no longer own it.
  /// Consumption is done asynchronously. The method returns a Future containing a [BillingResultWrapper].
  ///
  /// This wraps
  /// [`BillingClient#consumeAsync(ConsumeParams, ConsumeResponseListener)`](https://developer.android.com/reference/com/android/billingclient/api/BillingClient.html#consumeAsync(java.lang.String,%20com.android.billingclient.api.ConsumeResponseListener))
  Future<BillingResultWrapper> consumeAsync(String purchaseToken) async {
    return resultWrapperFromPlatform(
        await _hostApi.consumeAsync(purchaseToken));
  }

  /// Acknowledge an in-app purchase.
  ///
  /// The developer must acknowledge all in-app purchases after they have been granted to the user.
  /// If this doesn't happen within three days of the purchase, the purchase will be refunded.
  ///
  /// Consumables are already implicitly acknowledged by calls to [consumeAsync] and
  /// do not need to be explicitly acknowledged by using this method.
  /// However this method can be called for them in order to explicitly acknowledge them if desired.
  ///
  /// Be sure to only acknowledge a purchase after it has been granted to the user.
  /// [PurchaseWrapper.purchaseState] should be [PurchaseStateWrapper.purchased] and
  /// the purchase should be validated. See [Verify a purchase](https://developer.android.com/google/play/billing/billing_library_overview#Verify) on verifying purchases.
  ///
  /// Please refer to [acknowledge](https://developer.android.com/google/play/billing/billing_library_overview#acknowledge) for more
  /// details.
  ///
  /// This wraps
  /// [`BillingClient#acknowledgePurchase(AcknowledgePurchaseParams, AcknowledgePurchaseResponseListener)`](https://developer.android.com/reference/com/android/billingclient/api/BillingClient.html#acknowledgePurchase(com.android.billingclient.api.AcknowledgePurchaseParams,%20com.android.billingclient.api.AcknowledgePurchaseResponseListener))
  Future<BillingResultWrapper> acknowledgePurchase(String purchaseToken) async {
    return resultWrapperFromPlatform(
        await _hostApi.acknowledgePurchase(purchaseToken));
  }

  /// Checks if the specified feature or capability is supported by the Play Store.
  /// Call this to check if a [BillingClientFeature] is supported by the device.
  Future<bool> isFeatureSupported(BillingClientFeature feature) async {
    return _hostApi.isFeatureSupported(
        const BillingClientFeatureConverter().toJson(feature));
  }

  /// Fetches billing config info into a [BillingConfigWrapper] object.
  Future<BillingConfigWrapper> getBillingConfig() async {
    return billingConfigWrapperFromPlatform(
        await _hostApi.getBillingConfigAsync());
  }

  /// Checks if "AlterntitiveBillingOnly" feature is available.
  Future<BillingResultWrapper> isAlternativeBillingOnlyAvailable() async {
    return resultWrapperFromPlatform(
        await _hostApi.isAlternativeBillingOnlyAvailableAsync());
  }

  /// Shows the alternative billing only information dialog on top of the calling app.
  Future<BillingResultWrapper>
      showAlternativeBillingOnlyInformationDialog() async {
    return resultWrapperFromPlatform(
        await _hostApi.showAlternativeBillingOnlyInformationDialog());
  }

  /// The details used to report transactions made via alternative billing
  /// without user choice to use Google Play billing.
  Future<AlternativeBillingOnlyReportingDetailsWrapper>
      createAlternativeBillingOnlyReportingDetails() async {
    return alternativeBillingOnlyReportingDetailsWrapperFromPlatform(
        await _hostApi.createAlternativeBillingOnlyReportingDetailsAsync());
  }
}

<<<<<<< HEAD
/// Implementation of InAppPurchaseCallbackApi, for use by [BillingClient].
///
/// Actual Dart callback functions are stored here, indexed by the handle
/// provided to the host side when setting up the connection in non-singleton
/// cases. When a callback is triggered from the host side, the corresponding
/// Dart function is invoked.
@visibleForTesting
class HostBillingClientCallbackHandler implements InAppPurchaseCallbackApi {
  /// Creates a new handler with the given singleton handlers, and no
  /// per-connection handlers.
  HostBillingClientCallbackHandler(this.purchasesUpdatedCallback);

  /// The handler for PurchasesUpdatedListener#onPurchasesUpdated.
  final PurchasesUpdatedListener purchasesUpdatedCallback;

  /// Handlers for onBillingServiceDisconnected, indexed by handle identifier.
  final List<OnBillingServiceDisconnected> disconnectCallbacks =
      <OnBillingServiceDisconnected>[];

  @override
  void onBillingServiceDisconnected(int callbackHandle) {
    disconnectCallbacks[callbackHandle]();
  }

  @override
  void onPurchasesUpdated(PlatformPurchasesResponse update) {
    purchasesUpdatedCallback(purchasesResultWrapperFromPlatform(update));
=======
  /// The method call handler for [channel].
  @visibleForTesting
  Future<void> callHandler(MethodCall call) async {
    switch (call.method) {
      case kOnPurchasesUpdated:
        // The purchases updated listener is a singleton.
        assert(_callbacks[kOnPurchasesUpdated]!.length == 1);
        final PurchasesUpdatedListener listener =
            _callbacks[kOnPurchasesUpdated]!.first as PurchasesUpdatedListener;
        listener(PurchasesResultWrapper.fromJson(
            (call.arguments as Map<dynamic, dynamic>).cast<String, dynamic>()));
      case _kOnBillingServiceDisconnected:
        final int handle =
            (call.arguments as Map<Object?, Object?>)['handle']! as int;
        final List<OnBillingServiceDisconnected> onDisconnected =
            _callbacks[_kOnBillingServiceDisconnected]!
                .cast<OnBillingServiceDisconnected>();
        onDisconnected[handle]();
      case kUserSelectedAlternativeBilling:
        if (_callbacks[kUserSelectedAlternativeBilling]!.isNotEmpty) {
          final UserSelectedAlternativeBillingListener listener =
              _callbacks[kUserSelectedAlternativeBilling]!.first
                  as UserSelectedAlternativeBillingListener;
          listener(UserChoiceDetailsWrapper.fromJson(
              (call.arguments as Map<dynamic, dynamic>)
                  .cast<String, dynamic>()));
        }
    }
>>>>>>> 1e46a6a2
  }
}

/// Callback triggered when the [BillingClientWrapper] is disconnected.
///
/// Wraps
/// [`com.android.billingclient.api.BillingClientStateListener.onServiceDisconnected()`](https://developer.android.com/reference/com/android/billingclient/api/BillingClientStateListener.html#onBillingServiceDisconnected())
/// to call back on `BillingClient` disconnect.
typedef OnBillingServiceDisconnected = void Function();

/// Possible `BillingClient` response statuses.
///
/// Wraps
/// [`BillingClient.BillingResponse`](https://developer.android.com/reference/com/android/billingclient/api/BillingClient.BillingResponse).
/// See the `BillingResponse` docs for more explanation of the different
/// constants.
@JsonEnum(alwaysCreate: true)
enum BillingResponse {
  // WARNING: Changes to this class need to be reflected in our generated code.
  // Run `flutter packages pub run build_runner watch` to rebuild and watch for
  // further changes.

  /// The request has reached the maximum timeout before Google Play responds.
  @JsonValue(-3)
  serviceTimeout,

  /// The requested feature is not supported by Play Store on the current device.
  @JsonValue(-2)
  featureNotSupported,

  /// The Play Store service is not connected now - potentially transient state.
  @JsonValue(-1)
  serviceDisconnected,

  /// Success.
  @JsonValue(0)
  ok,

  /// The user pressed back or canceled a dialog.
  @JsonValue(1)
  userCanceled,

  /// The network connection is down.
  @JsonValue(2)
  serviceUnavailable,

  /// The billing API version is not supported for the type requested.
  @JsonValue(3)
  billingUnavailable,

  /// The requested product is not available for purchase.
  @JsonValue(4)
  itemUnavailable,

  /// Invalid arguments provided to the API.
  @JsonValue(5)
  developerError,

  /// Fatal error during the API action.
  @JsonValue(6)
  error,

  /// Failure to purchase since item is already owned.
  @JsonValue(7)
  itemAlreadyOwned,

  /// Failure to consume since item is not owned.
  @JsonValue(8)
  itemNotOwned,

  /// Network connection failure between the device and Play systems.
  @JsonValue(12)
  networkError,
}

/// Plugin concept to cover billing modes.
///
/// [playBillingOnly] (google Play billing only).
/// [alternativeBillingOnly] (app provided billing with reporting to Play).
@JsonEnum(alwaysCreate: true)
enum BillingChoiceMode {
  // WARNING: Changes to this class need to be reflected in our generated code.
  // Run `flutter packages pub run build_runner watch` to rebuild and watch for
  // further changes.
  // Values must match what is used in
  // in_app_purchase_android/android/src/main/java/io/flutter/plugins/inapppurchase/MethodCallHandlerImpl.java

  /// Billing through google Play. Default state.
  @JsonValue(0)
  playBillingOnly,

  /// Billing through app provided flow.
  @JsonValue(1)
  alternativeBillingOnly,

  /// Users can choose Play billing or alternative billing.
  @JsonValue(2)
  userChoiceBilling,
}

/// Serializer for [BillingChoiceMode].
///
/// Use these in `@JsonSerializable()` classes by annotating them with
/// `@BillingChoiceModeConverter()`.
class BillingChoiceModeConverter
    implements JsonConverter<BillingChoiceMode, int?> {
  /// Default const constructor.
  const BillingChoiceModeConverter();

  @override
  BillingChoiceMode fromJson(int? json) {
    if (json == null) {
      return BillingChoiceMode.playBillingOnly;
    }
    return $enumDecode(_$BillingChoiceModeEnumMap, json);
  }

  @override
  int toJson(BillingChoiceMode object) => _$BillingChoiceModeEnumMap[object]!;
}

/// Serializer for [BillingResponse].
///
/// Use these in `@JsonSerializable()` classes by annotating them with
/// `@BillingResponseConverter()`.
class BillingResponseConverter implements JsonConverter<BillingResponse, int?> {
  /// Default const constructor.
  const BillingResponseConverter();

  @override
  BillingResponse fromJson(int? json) {
    if (json == null) {
      return BillingResponse.error;
    }
    return $enumDecode(_$BillingResponseEnumMap, json);
  }

  @override
  int toJson(BillingResponse object) => _$BillingResponseEnumMap[object]!;
}

/// Enum representing potential [ProductDetailsWrapper.productType]s.
///
/// Wraps
/// [`BillingClient.ProductType`](https://developer.android.com/reference/com/android/billingclient/api/BillingClient.ProductType)
/// See the linked documentation for an explanation of the different constants.
@JsonEnum(alwaysCreate: true)
enum ProductType {
  // WARNING: Changes to this class need to be reflected in our generated code.
  // Run `flutter packages pub run build_runner watch` to rebuild and watch for
  // further changes.

  /// A one time product. Acquired in a single transaction.
  @JsonValue('inapp')
  inapp,

  /// A product requiring a recurring charge over time.
  @JsonValue('subs')
  subs,
}

/// Serializer for [ProductType].
///
/// Use these in `@JsonSerializable()` classes by annotating them with
/// `@ProductTypeConverter()`.
class ProductTypeConverter implements JsonConverter<ProductType, String?> {
  /// Default const constructor.
  const ProductTypeConverter();

  @override
  ProductType fromJson(String? json) {
    if (json == null) {
      return ProductType.inapp;
    }
    return $enumDecode(_$ProductTypeEnumMap, json);
  }

  @override
  String toJson(ProductType object) => _$ProductTypeEnumMap[object]!;
}

/// Enum representing the proration mode.
///
/// When upgrading or downgrading a subscription, set this mode to provide details
/// about the proration that will be applied when the subscription changes.
///
/// Wraps [`BillingFlowParams.ProrationMode`](https://developer.android.com/reference/com/android/billingclient/api/BillingFlowParams.ProrationMode)
/// See the linked documentation for an explanation of the different constants.
@JsonEnum(alwaysCreate: true)
enum ProrationMode {
// WARNING: Changes to this class need to be reflected in our generated code.
// Run `flutter packages pub run build_runner watch` to rebuild and watch for
// further changes.

  /// Unknown upgrade or downgrade policy.
  @JsonValue(0)
  unknownSubscriptionUpgradeDowngradePolicy,

  /// Replacement takes effect immediately, and the remaining time will be prorated
  /// and credited to the user.
  ///
  /// This is the current default behavior.
  @JsonValue(1)
  immediateWithTimeProration,

  /// Replacement takes effect immediately, and the billing cycle remains the same.
  ///
  /// The price for the remaining period will be charged.
  /// This option is only available for subscription upgrade.
  @JsonValue(2)
  immediateAndChargeProratedPrice,

  /// Replacement takes effect immediately, and the new price will be charged on next
  /// recurrence time.
  ///
  /// The billing cycle stays the same.
  @JsonValue(3)
  immediateWithoutProration,

  /// Replacement takes effect when the old plan expires, and the new price will
  /// be charged at the same time.
  @JsonValue(4)
  deferred,

  /// Replacement takes effect immediately, and the user is charged full price
  /// of new plan and is given a full billing cycle of subscription, plus
  /// remaining prorated time from the old plan.
  @JsonValue(5)
  immediateAndChargeFullPrice,
}

/// Serializer for [ProrationMode].
///
/// Use these in `@JsonSerializable()` classes by annotating them with
/// `@ProrationModeConverter()`.
class ProrationModeConverter implements JsonConverter<ProrationMode, int?> {
  /// Default const constructor.
  const ProrationModeConverter();

  @override
  ProrationMode fromJson(int? json) {
    if (json == null) {
      return ProrationMode.unknownSubscriptionUpgradeDowngradePolicy;
    }
    return $enumDecode(_$ProrationModeEnumMap, json);
  }

  @override
  int toJson(ProrationMode object) => _$ProrationModeEnumMap[object]!;
}

/// Features/capabilities supported by [BillingClient.isFeatureSupported()](https://developer.android.com/reference/com/android/billingclient/api/BillingClient.FeatureType).
@JsonEnum(alwaysCreate: true)
enum BillingClientFeature {
  // WARNING: Changes to this class need to be reflected in our generated code.
  // Run `flutter packages pub run build_runner watch` to rebuild and watch for
  // further changes.
  //
  // JsonValues need to match constant values defined in https://developer.android.com/reference/com/android/billingclient/api/BillingClient.FeatureType#summary

  /// Purchase/query for in-app items on VR.
  @JsonValue('inAppItemsOnVr')
  inAppItemsOnVR,

  /// Launch a price change confirmation flow.
  @JsonValue('priceChangeConfirmation')
  priceChangeConfirmation,

  /// Play billing library support for querying and purchasing with ProductDetails.
  @JsonValue('fff')
  productDetails,

  /// Purchase/query for subscriptions.
  @JsonValue('subscriptions')
  subscriptions,

  /// Purchase/query for subscriptions on VR.
  @JsonValue('subscriptionsOnVr')
  subscriptionsOnVR,

  /// Subscriptions update/replace.
  @JsonValue('subscriptionsUpdate')
  subscriptionsUpdate
}

/// Serializer for [BillingClientFeature].
///
/// Use these in `@JsonSerializable()` classes by annotating them with
/// `@BillingClientFeatureConverter()`.
class BillingClientFeatureConverter
    implements JsonConverter<BillingClientFeature, String> {
  /// Default const constructor.
  const BillingClientFeatureConverter();

  @override
  BillingClientFeature fromJson(String json) {
    return $enumDecode<BillingClientFeature, dynamic>(
        _$BillingClientFeatureEnumMap.cast<BillingClientFeature, dynamic>(),
        json);
  }

  @override
  String toJson(BillingClientFeature object) =>
      _$BillingClientFeatureEnumMap[object]!;
}<|MERGE_RESOLUTION|>--- conflicted
+++ resolved
@@ -14,22 +14,6 @@
 
 part 'billing_client_wrapper.g.dart';
 
-<<<<<<< HEAD
-=======
-/// Method identifier for the OnPurchaseUpdated method channel method.
-@visibleForTesting
-const String kOnPurchasesUpdated =
-    'PurchasesUpdatedListener#onPurchasesUpdated(BillingResult, List<Purchase>)';
-
-/// Method identifier for the userSelectedAlternativeBilling method channel method.
-@visibleForTesting
-const String kUserSelectedAlternativeBilling =
-    'UserChoiceBillingListener#userSelectedAlternativeBilling(UserChoiceDetails)';
-
-const String _kOnBillingServiceDisconnected =
-    'BillingClientStateListener#onBillingServiceDisconnected()';
-
->>>>>>> 1e46a6a2
 /// Callback triggered by Play in response to purchase activity.
 ///
 /// This callback is triggered in response to all purchase activity while an
@@ -73,26 +57,14 @@
 /// transparently.
 class BillingClient {
   /// Creates a billing client.
-<<<<<<< HEAD
   BillingClient(
-    PurchasesUpdatedListener onPurchasesUpdated, {
+    PurchasesUpdatedListener onPurchasesUpdated,
+    UserSelectedAlternativeBillingListener? alternativeBillingListener, {
     @visibleForTesting InAppPurchaseApi? api,
   })  : _hostApi = api ?? InAppPurchaseApi(),
-        hostCallbackHandler =
-            HostBillingClientCallbackHandler(onPurchasesUpdated) {
+        hostCallbackHandler = HostBillingClientCallbackHandler(
+            onPurchasesUpdated, alternativeBillingListener) {
     InAppPurchaseCallbackApi.setup(hostCallbackHandler);
-=======
-  BillingClient(PurchasesUpdatedListener onPurchasesUpdated,
-      UserSelectedAlternativeBillingListener? alternativeBillingListener) {
-    channel.setMethodCallHandler(callHandler);
-    _callbacks[kOnPurchasesUpdated] = <PurchasesUpdatedListener>[
-      onPurchasesUpdated
-    ];
-    _callbacks[kUserSelectedAlternativeBilling] = alternativeBillingListener ==
-            null
-        ? <UserSelectedAlternativeBillingListener>[]
-        : <UserSelectedAlternativeBillingListener>[alternativeBillingListener];
->>>>>>> 1e46a6a2
   }
 
   /// Interface for calling host-side code.
@@ -135,26 +107,10 @@
       {required OnBillingServiceDisconnected onBillingServiceDisconnected,
       BillingChoiceMode billingChoiceMode =
           BillingChoiceMode.playBillingOnly}) async {
-<<<<<<< HEAD
     hostCallbackHandler.disconnectCallbacks.add(onBillingServiceDisconnected);
     return resultWrapperFromPlatform(await _hostApi.startConnection(
         hostCallbackHandler.disconnectCallbacks.length - 1,
         platformBillingChoiceMode(billingChoiceMode)));
-=======
-    final List<Function> disconnectCallbacks =
-        _callbacks[_kOnBillingServiceDisconnected] ??= <Function>[];
-    _callbacks[_kOnBillingServiceDisconnected]
-        ?.add(onBillingServiceDisconnected);
-    return BillingResultWrapper.fromJson((await channel
-            .invokeMapMethod<String, dynamic>(
-                'BillingClient#startConnection(BillingClientStateListener)',
-                <String, dynamic>{
-              'handle': disconnectCallbacks.length - 1,
-              'billingChoiceMode':
-                  const BillingChoiceModeConverter().toJson(billingChoiceMode),
-            })) ??
-        <String, dynamic>{});
->>>>>>> 1e46a6a2
   }
 
   /// Calls
@@ -371,7 +327,6 @@
   }
 }
 
-<<<<<<< HEAD
 /// Implementation of InAppPurchaseCallbackApi, for use by [BillingClient].
 ///
 /// Actual Dart callback functions are stored here, indexed by the handle
@@ -382,10 +337,14 @@
 class HostBillingClientCallbackHandler implements InAppPurchaseCallbackApi {
   /// Creates a new handler with the given singleton handlers, and no
   /// per-connection handlers.
-  HostBillingClientCallbackHandler(this.purchasesUpdatedCallback);
+  HostBillingClientCallbackHandler(
+      this.purchasesUpdatedCallback, this.alternativeBillingListener);
 
   /// The handler for PurchasesUpdatedListener#onPurchasesUpdated.
   final PurchasesUpdatedListener purchasesUpdatedCallback;
+
+  /// The handler for UserChoiceBillingListener#userSelectedAlternativeBilling.
+  UserSelectedAlternativeBillingListener? alternativeBillingListener;
 
   /// Handlers for onBillingServiceDisconnected, indexed by handle identifier.
   final List<OnBillingServiceDisconnected> disconnectCallbacks =
@@ -399,36 +358,11 @@
   @override
   void onPurchasesUpdated(PlatformPurchasesResponse update) {
     purchasesUpdatedCallback(purchasesResultWrapperFromPlatform(update));
-=======
-  /// The method call handler for [channel].
-  @visibleForTesting
-  Future<void> callHandler(MethodCall call) async {
-    switch (call.method) {
-      case kOnPurchasesUpdated:
-        // The purchases updated listener is a singleton.
-        assert(_callbacks[kOnPurchasesUpdated]!.length == 1);
-        final PurchasesUpdatedListener listener =
-            _callbacks[kOnPurchasesUpdated]!.first as PurchasesUpdatedListener;
-        listener(PurchasesResultWrapper.fromJson(
-            (call.arguments as Map<dynamic, dynamic>).cast<String, dynamic>()));
-      case _kOnBillingServiceDisconnected:
-        final int handle =
-            (call.arguments as Map<Object?, Object?>)['handle']! as int;
-        final List<OnBillingServiceDisconnected> onDisconnected =
-            _callbacks[_kOnBillingServiceDisconnected]!
-                .cast<OnBillingServiceDisconnected>();
-        onDisconnected[handle]();
-      case kUserSelectedAlternativeBilling:
-        if (_callbacks[kUserSelectedAlternativeBilling]!.isNotEmpty) {
-          final UserSelectedAlternativeBillingListener listener =
-              _callbacks[kUserSelectedAlternativeBilling]!.first
-                  as UserSelectedAlternativeBillingListener;
-          listener(UserChoiceDetailsWrapper.fromJson(
-              (call.arguments as Map<dynamic, dynamic>)
-                  .cast<String, dynamic>()));
-        }
-    }
->>>>>>> 1e46a6a2
+  }
+
+  @override
+  void userSelectedalternativeBilling(PlatformUserChoiceDetails details) {
+    alternativeBillingListener!(userChoiceDetailsFromPlatform(details));
   }
 }
 
