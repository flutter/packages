--- conflicted
+++ resolved
@@ -236,15 +236,6 @@
   /// This wraps
   /// [`BillingClient#queryPurchasesAsync(QueryPurchaseParams, PurchaseResponseListener)`](https://developer.android.com/reference/com/android/billingclient/api/BillingClient#queryPurchasesAsync(com.android.billingclient.api.QueryPurchasesParams,%20com.android.billingclient.api.PurchasesResponseListener)).
   Future<PurchasesResultWrapper> queryPurchases(ProductType productType) async {
-<<<<<<< HEAD
-    return PurchasesResultWrapper.fromJson((await channel
-            .invokeMapMethod<String, dynamic>(
-                'BillingClient#queryPurchases(String)', <String, dynamic>{
-          'productType': const ProductTypeConverter().toJson(productType)
-        })) ??
-        <String, dynamic>{});
-=======
-    assert(productType != null);
     return PurchasesResultWrapper.fromJson(
         (await channel.invokeMapMethod<String, dynamic>(
               'BillingClient#queryPurchasesAsync(QueryPurchaseParams, PurchaseResponseListener)',
@@ -253,7 +244,6 @@
               },
             )) ??
             <String, dynamic>{});
->>>>>>> 83959fb7
   }
 
   /// Fetches purchase history for the given [ProductType].
@@ -270,18 +260,10 @@
   /// [`BillingClient#queryPurchaseHistoryAsync(QueryPurchaseHistoryParams, PurchaseHistoryResponseListener)`](https://developer.android.com/reference/com/android/billingclient/api/BillingClient#queryPurchaseHistoryAsync(com.android.billingclient.api.QueryPurchaseHistoryParams,%20com.android.billingclient.api.PurchaseHistoryResponseListener)).
   Future<PurchasesHistoryResult> queryPurchaseHistory(
       ProductType productType) async {
-<<<<<<< HEAD
-    return PurchasesHistoryResult.fromJson((await channel
-            .invokeMapMethod<String, dynamic>(
-                'BillingClient#queryPurchaseHistoryAsync(String)',
-                <String, dynamic>{
-=======
-    assert(productType != null);
     return PurchasesHistoryResult.fromJson((await channel.invokeMapMethod<
                 String, dynamic>(
             'BillingClient#queryPurchaseHistoryAsync(QueryPurchaseHistoryParams, PurchaseHistoryResponseListener)',
             <String, dynamic>{
->>>>>>> 83959fb7
               'productType': const ProductTypeConverter().toJson(productType)
             })) ??
         <String, dynamic>{});
@@ -295,18 +277,10 @@
   /// This wraps
   /// [`BillingClient#consumeAsync(ConsumeParams, ConsumeResponseListener)`](https://developer.android.com/reference/com/android/billingclient/api/BillingClient.html#consumeAsync(java.lang.String,%20com.android.billingclient.api.ConsumeResponseListener))
   Future<BillingResultWrapper> consumeAsync(String purchaseToken) async {
-<<<<<<< HEAD
-    return BillingResultWrapper.fromJson((await channel
-            .invokeMapMethod<String, dynamic>(
-                'BillingClient#consumeAsync(String, ConsumeResponseListener)',
-                <String, dynamic>{
-=======
-    assert(purchaseToken != null);
     return BillingResultWrapper.fromJson((await channel.invokeMapMethod<String,
                 dynamic>(
             'BillingClient#consumeAsync(ConsumeParams, ConsumeResponseListener)',
             <String, dynamic>{
->>>>>>> 83959fb7
               'purchaseToken': purchaseToken,
             })) ??
         <String, dynamic>{});
