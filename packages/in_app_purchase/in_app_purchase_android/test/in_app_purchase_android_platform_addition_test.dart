// Copyright 2013 The Flutter Authors. All rights reserved.
// Use of this source code is governed by a BSD-style license that can be
// found in the LICENSE file.

import 'package:flutter/services.dart';
import 'package:flutter/widgets.dart' as widgets;
import 'package:flutter_test/flutter_test.dart';
import 'package:in_app_purchase_android/billing_client_wrappers.dart';
import 'package:in_app_purchase_android/in_app_purchase_android.dart';
import 'package:in_app_purchase_android/src/billing_client_wrappers/billing_config_wrapper.dart';
<<<<<<< HEAD
import 'package:in_app_purchase_android/src/messages.g.dart';
import 'package:mockito/mockito.dart';
=======
import 'package:in_app_purchase_android/src/channel.dart';
import 'package:in_app_purchase_android/src/types/translator.dart';
>>>>>>> 1e46a6a2

import 'billing_client_wrappers/billing_client_wrapper_test.dart';
import 'billing_client_wrappers/billing_client_wrapper_test.mocks.dart';
import 'billing_client_wrappers/purchase_wrapper_test.dart';
import 'test_conversion_utils.dart';

void main() {
  TestWidgetsFlutterBinding.ensureInitialized();

  late MockInAppPurchaseApi mockApi;
  late InAppPurchaseAndroidPlatformAddition iapAndroidPlatformAddition;
  late BillingClientManager manager;

  setUp(() {
    widgets.WidgetsFlutterBinding.ensureInitialized();
    mockApi = MockInAppPurchaseApi();
    when(mockApi.startConnection(any, any)).thenAnswer(
        (_) async => PlatformBillingResult(responseCode: 0, debugMessage: ''));
    manager = BillingClientManager(
        billingClientFactory: (PurchasesUpdatedListener listener) =>
            BillingClient(listener, api: mockApi));
    iapAndroidPlatformAddition = InAppPurchaseAndroidPlatformAddition(manager);
  });

  group('consume purchases', () {
    test('consume purchase async success', () async {
      const BillingResponse expectedCode = BillingResponse.ok;
      const String debugMessage = 'dummy message';
      const BillingResultWrapper expectedBillingResult = BillingResultWrapper(
          responseCode: expectedCode, debugMessage: debugMessage);
      when(mockApi.consumeAsync(any)).thenAnswer(
          (_) async => convertToPigeonResult(expectedBillingResult));
      final BillingResultWrapper billingResultWrapper =
          await iapAndroidPlatformAddition.consumePurchase(
              GooglePlayPurchaseDetails.fromPurchase(dummyPurchase).first);

      expect(billingResultWrapper, equals(expectedBillingResult));
    });
  });

  group('billingConfig', () {
    test('getCountryCode success', () async {
      const String expectedCountryCode = 'US';
      const BillingConfigWrapper expected = BillingConfigWrapper(
          countryCode: expectedCountryCode,
          responseCode: BillingResponse.ok,
          debugMessage: 'dummy message');

      when(mockApi.getBillingConfigAsync())
          .thenAnswer((_) async => platformBillingConfigFromWrapper(expected));
      final String countryCode =
          await iapAndroidPlatformAddition.getCountryCode();

      expect(countryCode, equals(expectedCountryCode));
    });
  });

  group('setBillingChoice', () {
    test('setAlternativeBillingOnlyState', () async {
      clearInteractions(mockApi);
      await iapAndroidPlatformAddition
          .setBillingChoice(BillingChoiceMode.alternativeBillingOnly);

      // Fake the disconnect that we would expect from a endConnectionCall.
      manager.client.hostCallbackHandler.onBillingServiceDisconnected(0);
      // Verify that after connection ended reconnect was called.
      final VerificationResult result =
          verify(mockApi.startConnection(any, captureAny));
      expect(result.callCount, equals(2));
      expect(result.captured.last,
          PlatformBillingChoiceMode.alternativeBillingOnly);
    });

    test('setPlayBillingState', () async {
      clearInteractions(mockApi);
      await iapAndroidPlatformAddition
          .setBillingChoice(BillingChoiceMode.playBillingOnly);

      // Fake the disconnect that we would expect from a endConnectionCall.
      manager.client.hostCallbackHandler.onBillingServiceDisconnected(0);
      // Verify that after connection ended reconnect was called.
      final VerificationResult result =
          verify(mockApi.startConnection(any, captureAny));
      expect(result.callCount, equals(2));
      expect(result.captured.last, PlatformBillingChoiceMode.playBillingOnly);
    });
  });

  group('isAlternativeBillingOnlyAvailable', () {
    test('isAlternativeBillingOnlyAvailable success', () async {
      const BillingResultWrapper expected = BillingResultWrapper(
          responseCode: BillingResponse.ok, debugMessage: 'dummy message');
      when(mockApi.isAlternativeBillingOnlyAvailableAsync()).thenAnswer(
          (_) async => PlatformBillingResult(
              responseCode: 0, debugMessage: expected.debugMessage!));

      final BillingResultWrapper result =
          await iapAndroidPlatformAddition.isAlternativeBillingOnlyAvailable();

      expect(result, equals(expected));
    });
  });

  group('showAlternativeBillingOnlyInformationDialog', () {
    test('showAlternativeBillingOnlyInformationDialog success', () async {
      const BillingResultWrapper expected = BillingResultWrapper(
          responseCode: BillingResponse.ok, debugMessage: 'dummy message');

      when(mockApi.isAlternativeBillingOnlyAvailableAsync())
          .thenAnswer((_) async => convertToPigeonResult(expected));
      when(mockApi.showAlternativeBillingOnlyInformationDialog())
          .thenAnswer((_) async => convertToPigeonResult(expected));
      final BillingResultWrapper result =
          await iapAndroidPlatformAddition.isAlternativeBillingOnlyAvailable();

      expect(result, equals(expected));
    });
  });

  group('queryPastPurchase', () {
    group('queryPurchaseDetails', () {
      test('returns ProductDetailsResponseWrapper', () async {
        const String debugMessage = 'dummy message';
        const BillingResponse responseCode = BillingResponse.ok;

        when(mockApi.queryPurchasesAsync(any))
            .thenAnswer((_) async => PlatformPurchasesResponse(
                  billingResult: PlatformBillingResult(
                      responseCode:
                          const BillingResponseConverter().toJson(responseCode),
                      debugMessage: debugMessage),
                  purchasesJsonList: <Map<String, dynamic>>[
                    buildPurchaseMap(dummyPurchase),
                  ],
                ));

        // Since queryPastPurchases makes 2 platform method calls (one for each ProductType), the result will contain 2 dummyWrapper instead
        // of 1.
        final QueryPurchaseDetailsResponse response =
            await iapAndroidPlatformAddition.queryPastPurchases();
        expect(response.error, isNull);
        expect(response.pastPurchases.first.purchaseID, dummyPurchase.orderId);
      });

      test('should store platform exception in the response', () async {
        when(mockApi.queryPurchasesAsync(any)).thenAnswer((_) async {
          throw PlatformException(
            code: 'error_code',
            message: 'error_message',
            details: <dynamic, dynamic>{'info': 'error_info'},
          );
        });
        final QueryPurchaseDetailsResponse response =
            await iapAndroidPlatformAddition.queryPastPurchases();
        expect(response.pastPurchases, isEmpty);
        expect(response.error, isNotNull);
        expect(response.error!.code, 'error_code');
        expect(response.error!.message, 'error_message');
        expect(
            response.error!.details, <String, dynamic>{'info': 'error_info'});
      });
    });
  });

  group('isFeatureSupported', () {
    test('isFeatureSupported returns false', () async {
      when(mockApi.isFeatureSupported('subscriptions'))
          .thenAnswer((_) async => false);
      final bool isSupported = await iapAndroidPlatformAddition
          .isFeatureSupported(BillingClientFeature.subscriptions);
      expect(isSupported, isFalse);
    });

    test('isFeatureSupported returns true', () async {
      when(mockApi.isFeatureSupported('subscriptions'))
          .thenAnswer((_) async => true);
      final bool isSupported = await iapAndroidPlatformAddition
          .isFeatureSupported(BillingClientFeature.subscriptions);
      expect(isSupported, isTrue);
    });
  });

  group('userChoiceDetails', () {
    test('called', () async {
      final Future<GooglePlayUserChoiceDetails> futureDetails =
          iapAndroidPlatformAddition.userChoiceDetailsStream.first;
      const UserChoiceDetailsWrapper expected = UserChoiceDetailsWrapper(
        originalExternalTransactionId: 'TransactionId',
        externalTransactionToken: 'TransactionToken',
        products: <UserChoiceDetailsProductWrapper>[
          UserChoiceDetailsProductWrapper(
              id: 'id1',
              offerToken: 'offerToken1',
              productType: ProductType.inapp),
          UserChoiceDetailsProductWrapper(
              id: 'id2',
              offerToken: 'offerToken2',
              productType: ProductType.inapp),
        ],
      );
      manager.onUserChoiceAlternativeBilling(expected);
      expect(
          await futureDetails, Translator.convertToUserChoiceDetails(expected));
    });
  });
}<|MERGE_RESOLUTION|>--- conflicted
+++ resolved
@@ -8,13 +8,9 @@
 import 'package:in_app_purchase_android/billing_client_wrappers.dart';
 import 'package:in_app_purchase_android/in_app_purchase_android.dart';
 import 'package:in_app_purchase_android/src/billing_client_wrappers/billing_config_wrapper.dart';
-<<<<<<< HEAD
 import 'package:in_app_purchase_android/src/messages.g.dart';
+import 'package:in_app_purchase_android/src/types/translator.dart';
 import 'package:mockito/mockito.dart';
-=======
-import 'package:in_app_purchase_android/src/channel.dart';
-import 'package:in_app_purchase_android/src/types/translator.dart';
->>>>>>> 1e46a6a2
 
 import 'billing_client_wrappers/billing_client_wrapper_test.dart';
 import 'billing_client_wrappers/billing_client_wrapper_test.mocks.dart';
@@ -34,8 +30,10 @@
     when(mockApi.startConnection(any, any)).thenAnswer(
         (_) async => PlatformBillingResult(responseCode: 0, debugMessage: ''));
     manager = BillingClientManager(
-        billingClientFactory: (PurchasesUpdatedListener listener) =>
-            BillingClient(listener, api: mockApi));
+        billingClientFactory: (PurchasesUpdatedListener listener,
+                UserSelectedAlternativeBillingListener?
+                    alternativeBillingListener) =>
+            BillingClient(listener, alternativeBillingListener, api: mockApi));
     iapAndroidPlatformAddition = InAppPurchaseAndroidPlatformAddition(manager);
   });
 
