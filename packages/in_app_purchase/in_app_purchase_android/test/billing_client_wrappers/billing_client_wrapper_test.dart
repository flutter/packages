// Copyright 2013 The Flutter Authors. All rights reserved.
// Use of this source code is governed by a BSD-style license that can be
// found in the LICENSE file.

<<<<<<< HEAD
=======
import 'dart:async';

import 'package:flutter/services.dart';
>>>>>>> 1e46a6a2
import 'package:flutter_test/flutter_test.dart';
import 'package:in_app_purchase_android/billing_client_wrappers.dart';
import 'package:in_app_purchase_android/src/billing_client_wrappers/billing_config_wrapper.dart';
import 'package:in_app_purchase_android/src/messages.g.dart';
import 'package:mockito/annotations.dart';
import 'package:mockito/mockito.dart';

import '../test_conversion_utils.dart';
import 'billing_client_wrapper_test.mocks.dart';
import 'product_details_wrapper_test.dart';
import 'purchase_wrapper_test.dart';

const PurchaseWrapper dummyOldPurchase = PurchaseWrapper(
  orderId: 'oldOrderId',
  packageName: 'oldPackageName',
  purchaseTime: 0,
  signature: 'oldSignature',
  products: <String>['oldProduct'],
  purchaseToken: 'oldPurchaseToken',
  isAutoRenewing: false,
  originalJson: '',
  developerPayload: 'old dummy payload',
  isAcknowledged: true,
  purchaseState: PurchaseStateWrapper.purchased,
);

@GenerateNiceMocks(<MockSpec<Object>>[MockSpec<InAppPurchaseApi>()])
void main() {
  TestWidgetsFlutterBinding.ensureInitialized();

  late MockInAppPurchaseApi mockApi;
  late BillingClient billingClient;

  setUp(() {
<<<<<<< HEAD
    mockApi = MockInAppPurchaseApi();
    when(mockApi.startConnection(any, any)).thenAnswer(
        (_) async => PlatformBillingResult(responseCode: 0, debugMessage: ''));
    billingClient = BillingClient((PurchasesResultWrapper _) {}, api: mockApi);
=======
    billingClient = BillingClient(
        (PurchasesResultWrapper _) {}, (UserChoiceDetailsWrapper _) {});
    stubPlatform.reset();
>>>>>>> 1e46a6a2
  });

  group('isReady', () {
    test('true', () async {
      when(mockApi.isReady()).thenAnswer((_) async => true);
      expect(await billingClient.isReady(), isTrue);
    });

    test('false', () async {
      when(mockApi.isReady()).thenAnswer((_) async => false);
      expect(await billingClient.isReady(), isFalse);
    });
  });

  // Make sure that the enum values are supported and that the converter call
  // does not fail
  test('response states', () async {
    const BillingResponseConverter converter = BillingResponseConverter();
    converter.fromJson(-3);
    converter.fromJson(-2);
    converter.fromJson(-1);
    converter.fromJson(0);
    converter.fromJson(1);
    converter.fromJson(2);
    converter.fromJson(3);
    converter.fromJson(4);
    converter.fromJson(5);
    converter.fromJson(6);
    converter.fromJson(7);
    converter.fromJson(8);
    converter.fromJson(12);
  });

  group('startConnection', () {
    test('returns BillingResultWrapper', () async {
      const String debugMessage = 'dummy message';
      const BillingResponse responseCode = BillingResponse.developerError;
      when(mockApi.startConnection(any, any)).thenAnswer(
        (_) async => PlatformBillingResult(
          responseCode: const BillingResponseConverter().toJson(responseCode),
          debugMessage: debugMessage,
        ),
      );

      const BillingResultWrapper billingResult = BillingResultWrapper(
          responseCode: responseCode, debugMessage: debugMessage);
      expect(
          await billingClient.startConnection(
              onBillingServiceDisconnected: () {}),
          equals(billingResult));
    });

    test('passes default values to onBillingServiceDisconnected', () async {
      await billingClient.startConnection(onBillingServiceDisconnected: () {});

      final VerificationResult result =
          verify(mockApi.startConnection(captureAny, captureAny));
      expect(result.captured[0], 0);
      expect(result.captured[1], PlatformBillingChoiceMode.playBillingOnly);
    });

<<<<<<< HEAD
    test('passes billingChoiceMode when set', () async {
=======
    test('passes billingChoiceMode alternativeBillingOnly when set', () async {
      const String debugMessage = 'dummy message';
      const BillingResponse responseCode = BillingResponse.developerError;
      stubPlatform.addResponse(
        name: methodName,
        value: <String, dynamic>{
          'responseCode': const BillingResponseConverter().toJson(responseCode),
          'debugMessage': debugMessage,
        },
      );
>>>>>>> 1e46a6a2
      await billingClient.startConnection(
          onBillingServiceDisconnected: () {},
          billingChoiceMode: BillingChoiceMode.alternativeBillingOnly);

<<<<<<< HEAD
      expect(verify(mockApi.startConnection(any, captureAny)).captured.first,
          PlatformBillingChoiceMode.alternativeBillingOnly);
=======
    test('passes billingChoiceMode userChoiceBilling when set', () async {
      const String debugMessage = 'dummy message';
      const BillingResponse responseCode = BillingResponse.ok;
      stubPlatform.addResponse(
        name: methodName,
        value: <String, dynamic>{
          'responseCode': const BillingResponseConverter().toJson(responseCode),
          'debugMessage': debugMessage,
        },
      );
      final Completer<UserChoiceDetailsWrapper> completer =
          Completer<UserChoiceDetailsWrapper>();

      billingClient = BillingClient((PurchasesResultWrapper _) {},
          (UserChoiceDetailsWrapper details) => completer.complete(details));
      stubPlatform.reset();
      await billingClient.startConnection(
          onBillingServiceDisconnected: () {},
          billingChoiceMode: BillingChoiceMode.userChoiceBilling);
      final MethodCall call = stubPlatform.previousCallMatching(methodName);
      expect(
          call.arguments,
          equals(<dynamic, dynamic>{
            'handle': 0,
            'billingChoiceMode': 2,
          }));
      const UserChoiceDetailsWrapper expected = UserChoiceDetailsWrapper(
        originalExternalTransactionId: 'TransactionId',
        externalTransactionToken: 'TransactionToken',
        products: <UserChoiceDetailsProductWrapper>[
          UserChoiceDetailsProductWrapper(
              id: 'id1',
              offerToken: 'offerToken1',
              productType: ProductType.inapp),
          UserChoiceDetailsProductWrapper(
              id: 'id2',
              offerToken: 'offerToken2',
              productType: ProductType.inapp),
        ],
      );
      await billingClient.callHandler(
          MethodCall(kUserSelectedAlternativeBilling, expected.toJson()));
      expect(completer.isCompleted, isTrue);
      expect(await completer.future, expected);
    });

    test('UserChoiceDetailsWrapper searilization check', () async {
      // Test ensures that changes to UserChoiceDetailsWrapper#toJson are
      // compatible with code in Translator.java.
      const String transactionIdKey = 'originalExternalTransactionId';
      const String transactionTokenKey = 'externalTransactionToken';
      const String productsKey = 'products';
      const String productIdKey = 'id';
      const String productOfferTokenKey = 'offerToken';
      const String productTypeKey = 'productType';

      const UserChoiceDetailsProductWrapper expectedProduct1 =
          UserChoiceDetailsProductWrapper(
              id: 'id1',
              offerToken: 'offerToken1',
              productType: ProductType.inapp);
      const UserChoiceDetailsProductWrapper expectedProduct2 =
          UserChoiceDetailsProductWrapper(
              id: 'id2',
              offerToken: 'offerToken2',
              productType: ProductType.inapp);
      const UserChoiceDetailsWrapper expected = UserChoiceDetailsWrapper(
        originalExternalTransactionId: 'TransactionId',
        externalTransactionToken: 'TransactionToken',
        products: <UserChoiceDetailsProductWrapper>[
          expectedProduct1,
          expectedProduct2,
        ],
      );
      final Map<String, dynamic> detailsJson = expected.toJson();
      expect(detailsJson.keys, contains(transactionIdKey));
      expect(detailsJson.keys, contains(transactionTokenKey));
      expect(detailsJson.keys, contains(productsKey));

      final Map<String, dynamic> productJson = expectedProduct1.toJson();
      expect(productJson, contains(productIdKey));
      expect(productJson, contains(productOfferTokenKey));
      expect(productJson, contains(productTypeKey));
    });

    test('handles method channel returning null', () async {
      stubPlatform.addResponse(
        name: methodName,
      );

      expect(
          await billingClient.startConnection(
              onBillingServiceDisconnected: () {}),
          equals(const BillingResultWrapper(
              responseCode: BillingResponse.error,
              debugMessage: kInvalidBillingResultErrorMessage)));
>>>>>>> 1e46a6a2
    });
  });

  test('endConnection', () async {
    verifyNever(mockApi.endConnection());
    await billingClient.endConnection();
    verify(mockApi.endConnection()).called(1);
  });

  group('queryProductDetails', () {
    test('handles empty productDetails', () async {
      const String debugMessage = 'dummy message';
      const BillingResponse responseCode = BillingResponse.developerError;
      when(mockApi.queryProductDetailsAsync(any))
          .thenAnswer((_) async => PlatformProductDetailsResponse(
                billingResult: PlatformBillingResult(
                    responseCode:
                        const BillingResponseConverter().toJson(responseCode),
                    debugMessage: debugMessage),
                productDetailsJsonList: <Map<String, dynamic>>[],
              ));

      final ProductDetailsResponseWrapper response = await billingClient
          .queryProductDetails(productList: <ProductWrapper>[
        const ProductWrapper(
            productId: 'invalid', productType: ProductType.inapp)
      ]);

      const BillingResultWrapper billingResult = BillingResultWrapper(
          responseCode: responseCode, debugMessage: debugMessage);
      expect(response.billingResult, equals(billingResult));
      expect(response.productDetailsList, isEmpty);
    });

    test('returns ProductDetailsResponseWrapper', () async {
      const String debugMessage = 'dummy message';
      const BillingResponse responseCode = BillingResponse.ok;
      when(mockApi.queryProductDetailsAsync(any))
          .thenAnswer((_) async => PlatformProductDetailsResponse(
                billingResult: PlatformBillingResult(
                    responseCode:
                        const BillingResponseConverter().toJson(responseCode),
                    debugMessage: debugMessage),
                productDetailsJsonList: <Map<String, dynamic>>[
                  buildProductMap(dummyOneTimeProductDetails)
                ],
              ));

      final ProductDetailsResponseWrapper response =
          await billingClient.queryProductDetails(
        productList: <ProductWrapper>[
          const ProductWrapper(
              productId: 'invalid', productType: ProductType.inapp),
        ],
      );

      const BillingResultWrapper billingResult = BillingResultWrapper(
          responseCode: responseCode, debugMessage: debugMessage);
      expect(response.billingResult, equals(billingResult));
      expect(response.productDetailsList, contains(dummyOneTimeProductDetails));
    });
  });

  group('launchBillingFlow', () {
    test('serializes and deserializes data', () async {
      const String debugMessage = 'dummy message';
      const BillingResponse responseCode = BillingResponse.ok;
      const BillingResultWrapper expectedBillingResult = BillingResultWrapper(
          responseCode: responseCode, debugMessage: debugMessage);
      when(mockApi.launchBillingFlow(any)).thenAnswer(
          (_) async => convertToPigeonResult(expectedBillingResult));
      const ProductDetailsWrapper productDetails = dummyOneTimeProductDetails;
      const String accountId = 'hashedAccountId';
      const String profileId = 'hashedProfileId';

      expect(
          await billingClient.launchBillingFlow(
              product: productDetails.productId,
              accountId: accountId,
              obfuscatedProfileId: profileId),
          equals(expectedBillingResult));

      final VerificationResult result =
          verify(mockApi.launchBillingFlow(captureAny));
      final PlatformBillingFlowParams params =
          result.captured.single as PlatformBillingFlowParams;
      expect(params.product, equals(productDetails.productId));
      expect(params.accountId, equals(accountId));
      expect(params.obfuscatedProfileId, equals(profileId));
    });

    test(
        'Change subscription throws assertion error `oldProduct` and `purchaseToken` has different nullability',
        () async {
      const ProductDetailsWrapper productDetails = dummyOneTimeProductDetails;
      const String accountId = 'hashedAccountId';
      const String profileId = 'hashedProfileId';

      expect(
          billingClient.launchBillingFlow(
              product: productDetails.productId,
              accountId: accountId,
              obfuscatedProfileId: profileId,
              oldProduct: dummyOldPurchase.products.first),
          throwsAssertionError);

      expect(
          billingClient.launchBillingFlow(
              product: productDetails.productId,
              accountId: accountId,
              obfuscatedProfileId: profileId,
              purchaseToken: dummyOldPurchase.purchaseToken),
          throwsAssertionError);
    });

    test(
        'serializes and deserializes data on change subscription without proration',
        () async {
      const String debugMessage = 'dummy message';
      const BillingResponse responseCode = BillingResponse.ok;
      const BillingResultWrapper expectedBillingResult = BillingResultWrapper(
          responseCode: responseCode, debugMessage: debugMessage);
      when(mockApi.launchBillingFlow(any)).thenAnswer(
          (_) async => convertToPigeonResult(expectedBillingResult));
      const ProductDetailsWrapper productDetails = dummyOneTimeProductDetails;
      const String accountId = 'hashedAccountId';
      const String profileId = 'hashedProfileId';

      expect(
          await billingClient.launchBillingFlow(
              product: productDetails.productId,
              accountId: accountId,
              obfuscatedProfileId: profileId,
              oldProduct: dummyOldPurchase.products.first,
              purchaseToken: dummyOldPurchase.purchaseToken),
          equals(expectedBillingResult));
      final VerificationResult result =
          verify(mockApi.launchBillingFlow(captureAny));
      final PlatformBillingFlowParams params =
          result.captured.single as PlatformBillingFlowParams;
      expect(params.product, equals(productDetails.productId));
      expect(params.accountId, equals(accountId));
      expect(params.oldProduct, equals(dummyOldPurchase.products.first));
      expect(params.purchaseToken, equals(dummyOldPurchase.purchaseToken));
      expect(params.obfuscatedProfileId, equals(profileId));
    });

    test(
        'serializes and deserializes data on change subscription with proration',
        () async {
      const String debugMessage = 'dummy message';
      const BillingResponse responseCode = BillingResponse.ok;
      const BillingResultWrapper expectedBillingResult = BillingResultWrapper(
          responseCode: responseCode, debugMessage: debugMessage);
      when(mockApi.launchBillingFlow(any)).thenAnswer(
          (_) async => convertToPigeonResult(expectedBillingResult));
      const ProductDetailsWrapper productDetails = dummyOneTimeProductDetails;
      const String accountId = 'hashedAccountId';
      const String profileId = 'hashedProfileId';
      const ProrationMode prorationMode =
          ProrationMode.immediateAndChargeProratedPrice;

      expect(
          await billingClient.launchBillingFlow(
              product: productDetails.productId,
              accountId: accountId,
              obfuscatedProfileId: profileId,
              oldProduct: dummyOldPurchase.products.first,
              prorationMode: prorationMode,
              purchaseToken: dummyOldPurchase.purchaseToken),
          equals(expectedBillingResult));
      final VerificationResult result =
          verify(mockApi.launchBillingFlow(captureAny));
      final PlatformBillingFlowParams params =
          result.captured.single as PlatformBillingFlowParams;
      expect(params.product, equals(productDetails.productId));
      expect(params.accountId, equals(accountId));
      expect(params.oldProduct, equals(dummyOldPurchase.products.first));
      expect(params.obfuscatedProfileId, equals(profileId));
      expect(params.purchaseToken, equals(dummyOldPurchase.purchaseToken));
      expect(params.prorationMode,
          const ProrationModeConverter().toJson(prorationMode));
    });

    test(
        'serializes and deserializes data when using immediateAndChargeFullPrice',
        () async {
      const String debugMessage = 'dummy message';
      const BillingResponse responseCode = BillingResponse.ok;
      const BillingResultWrapper expectedBillingResult = BillingResultWrapper(
          responseCode: responseCode, debugMessage: debugMessage);
      when(mockApi.launchBillingFlow(any)).thenAnswer(
          (_) async => convertToPigeonResult(expectedBillingResult));
      const ProductDetailsWrapper productDetails = dummyOneTimeProductDetails;
      const String accountId = 'hashedAccountId';
      const String profileId = 'hashedProfileId';
      const ProrationMode prorationMode =
          ProrationMode.immediateAndChargeFullPrice;

      expect(
          await billingClient.launchBillingFlow(
              product: productDetails.productId,
              accountId: accountId,
              obfuscatedProfileId: profileId,
              oldProduct: dummyOldPurchase.products.first,
              prorationMode: prorationMode,
              purchaseToken: dummyOldPurchase.purchaseToken),
          equals(expectedBillingResult));
      final VerificationResult result =
          verify(mockApi.launchBillingFlow(captureAny));
      final PlatformBillingFlowParams params =
          result.captured.single as PlatformBillingFlowParams;
      expect(params.product, equals(productDetails.productId));
      expect(params.accountId, equals(accountId));
      expect(params.oldProduct, equals(dummyOldPurchase.products.first));
      expect(params.obfuscatedProfileId, equals(profileId));
      expect(params.purchaseToken, equals(dummyOldPurchase.purchaseToken));
      expect(params.prorationMode,
          const ProrationModeConverter().toJson(prorationMode));
    });

    test('handles null accountId', () async {
      const String debugMessage = 'dummy message';
      const BillingResponse responseCode = BillingResponse.ok;
      const BillingResultWrapper expectedBillingResult = BillingResultWrapper(
          responseCode: responseCode, debugMessage: debugMessage);
      when(mockApi.launchBillingFlow(any)).thenAnswer(
          (_) async => convertToPigeonResult(expectedBillingResult));
      const ProductDetailsWrapper productDetails = dummyOneTimeProductDetails;

      expect(
          await billingClient.launchBillingFlow(
              product: productDetails.productId),
          equals(expectedBillingResult));
      final VerificationResult result =
          verify(mockApi.launchBillingFlow(captureAny));
      final PlatformBillingFlowParams params =
          result.captured.single as PlatformBillingFlowParams;
      expect(params.product, equals(productDetails.productId));
      expect(params.accountId, isNull);
    });
  });

  group('queryPurchases', () {
    test('serializes and deserializes data', () async {
      const BillingResponse expectedCode = BillingResponse.ok;
      final List<PurchaseWrapper> expectedList = <PurchaseWrapper>[
        dummyPurchase
      ];
      const String debugMessage = 'dummy message';
      const BillingResultWrapper expectedBillingResult = BillingResultWrapper(
          responseCode: expectedCode, debugMessage: debugMessage);
      when(mockApi.queryPurchasesAsync(any)).thenAnswer((_) async =>
          PlatformPurchasesResponse(
            billingResult: PlatformBillingResult(
                responseCode:
                    const BillingResponseConverter().toJson(expectedCode),
                debugMessage: debugMessage),
            purchasesJsonList: expectedList
                .map((PurchaseWrapper purchase) => buildPurchaseMap(purchase))
                .toList(),
          ));

      final PurchasesResultWrapper response =
          await billingClient.queryPurchases(ProductType.inapp);

      expect(response.billingResult, equals(expectedBillingResult));
      expect(response.responseCode, equals(expectedCode));
      expect(response.purchasesList, equals(expectedList));
    });

    test('handles empty purchases', () async {
      const BillingResponse expectedCode = BillingResponse.userCanceled;
      const String debugMessage = 'dummy message';
      const BillingResultWrapper expectedBillingResult = BillingResultWrapper(
          responseCode: expectedCode, debugMessage: debugMessage);
      when(mockApi.queryPurchasesAsync(any))
          .thenAnswer((_) async => PlatformPurchasesResponse(
                billingResult: PlatformBillingResult(
                    responseCode:
                        const BillingResponseConverter().toJson(expectedCode),
                    debugMessage: debugMessage),
                purchasesJsonList: <Map<String, dynamic>>[],
              ));

      final PurchasesResultWrapper response =
          await billingClient.queryPurchases(ProductType.inapp);

      expect(response.billingResult, equals(expectedBillingResult));
      // The top-level response code is hard-coded to "ok", as the underlying
      // API no longer returns it.
      expect(response.responseCode, BillingResponse.ok);
      expect(response.purchasesList, isEmpty);
    });
  });

  group('queryPurchaseHistory', () {
    test('serializes and deserializes data', () async {
      const BillingResponse expectedCode = BillingResponse.ok;
      final List<PurchaseHistoryRecordWrapper> expectedList =
          <PurchaseHistoryRecordWrapper>[
        dummyPurchaseHistoryRecord,
      ];
      const String debugMessage = 'dummy message';
      const BillingResultWrapper expectedBillingResult = BillingResultWrapper(
          responseCode: expectedCode, debugMessage: debugMessage);
      when(mockApi.queryPurchaseHistoryAsync(any))
          .thenAnswer((_) async => PlatformPurchaseHistoryResponse(
                billingResult: PlatformBillingResult(
                    responseCode:
                        const BillingResponseConverter().toJson(expectedCode),
                    debugMessage: debugMessage),
                purchaseHistoryRecordJsonList: expectedList
                    .map((PurchaseHistoryRecordWrapper purchaseHistoryRecord) =>
                        buildPurchaseHistoryRecordMap(purchaseHistoryRecord))
                    .toList(),
              ));

      final PurchasesHistoryResult response =
          await billingClient.queryPurchaseHistory(ProductType.inapp);
      expect(response.billingResult, equals(expectedBillingResult));
      expect(response.purchaseHistoryRecordList, equals(expectedList));
    });

    test('handles empty purchases', () async {
      const BillingResponse expectedCode = BillingResponse.userCanceled;
      const String debugMessage = 'dummy message';
      const BillingResultWrapper expectedBillingResult = BillingResultWrapper(
          responseCode: expectedCode, debugMessage: debugMessage);
      when(mockApi.queryPurchaseHistoryAsync(any))
          .thenAnswer((_) async => PlatformPurchaseHistoryResponse(
                billingResult: PlatformBillingResult(
                    responseCode:
                        const BillingResponseConverter().toJson(expectedCode),
                    debugMessage: debugMessage),
                purchaseHistoryRecordJsonList: <Map<String, dynamic>>[],
              ));

      final PurchasesHistoryResult response =
          await billingClient.queryPurchaseHistory(ProductType.inapp);

      expect(response.billingResult, equals(expectedBillingResult));
      expect(response.purchaseHistoryRecordList, isEmpty);
    });
  });

  group('consume purchases', () {
    test('consume purchase async success', () async {
      const String token = 'dummy token';
      const BillingResponse expectedCode = BillingResponse.ok;
      const String debugMessage = 'dummy message';
      const BillingResultWrapper expectedBillingResult = BillingResultWrapper(
          responseCode: expectedCode, debugMessage: debugMessage);
      when(mockApi.consumeAsync(token)).thenAnswer(
          (_) async => convertToPigeonResult(expectedBillingResult));

      final BillingResultWrapper billingResult =
          await billingClient.consumeAsync(token);

      expect(billingResult, equals(expectedBillingResult));
    });
  });

  group('acknowledge purchases', () {
    test('acknowledge purchase success', () async {
      const String token = 'dummy token';
      const BillingResponse expectedCode = BillingResponse.ok;
      const String debugMessage = 'dummy message';
      const BillingResultWrapper expectedBillingResult = BillingResultWrapper(
          responseCode: expectedCode, debugMessage: debugMessage);
      when(mockApi.acknowledgePurchase(token)).thenAnswer(
          (_) async => convertToPigeonResult(expectedBillingResult));

      final BillingResultWrapper billingResult =
          await billingClient.acknowledgePurchase(token);

      expect(billingResult, equals(expectedBillingResult));
    });
  });

  group('isFeatureSupported', () {
    test('isFeatureSupported returns false', () async {
      when(mockApi.isFeatureSupported('subscriptions'))
          .thenAnswer((_) async => false);
      final bool isSupported = await billingClient
          .isFeatureSupported(BillingClientFeature.subscriptions);
      expect(isSupported, isFalse);
    });

    test('isFeatureSupported returns true', () async {
      when(mockApi.isFeatureSupported('subscriptions'))
          .thenAnswer((_) async => true);
      final bool isSupported = await billingClient
          .isFeatureSupported(BillingClientFeature.subscriptions);
      expect(isSupported, isTrue);
    });
  });

  group('billingConfig', () {
    test('billingConfig returns object', () async {
      const BillingConfigWrapper expected = BillingConfigWrapper(
          countryCode: 'US',
          responseCode: BillingResponse.ok,
          debugMessage: '');
      when(mockApi.getBillingConfigAsync())
          .thenAnswer((_) async => platformBillingConfigFromWrapper(expected));
      final BillingConfigWrapper result =
          await billingClient.getBillingConfig();
      expect(result.countryCode, 'US');
      expect(result, expected);
    });
  });

  group('isAlternativeBillingOnlyAvailable', () {
    test('returns object', () async {
      const BillingResultWrapper expected = BillingResultWrapper(
          responseCode: BillingResponse.ok, debugMessage: 'message');
      when(mockApi.isAlternativeBillingOnlyAvailableAsync()).thenAnswer(
          (_) async => PlatformBillingResult(
              responseCode: 0, debugMessage: expected.debugMessage!));
      final BillingResultWrapper result =
          await billingClient.isAlternativeBillingOnlyAvailable();
      expect(result, expected);
    });
  });

  group('createAlternativeBillingOnlyReportingDetails', () {
    test('returns object', () async {
      const AlternativeBillingOnlyReportingDetailsWrapper expected =
          AlternativeBillingOnlyReportingDetailsWrapper(
              responseCode: BillingResponse.ok,
              debugMessage: 'debug',
              externalTransactionToken: 'abc123youandme');
      when(mockApi.createAlternativeBillingOnlyReportingDetailsAsync())
          .thenAnswer((_) async =>
              platformAlternativeBillingOnlyReportingDetailsFromWrapper(
                  expected));
      final AlternativeBillingOnlyReportingDetailsWrapper result =
          await billingClient.createAlternativeBillingOnlyReportingDetails();
      expect(result, equals(expected));
    });
  });

  group('showAlternativeBillingOnlyInformationDialog', () {
    test('returns object', () async {
      const BillingResultWrapper expected = BillingResultWrapper(
          responseCode: BillingResponse.ok, debugMessage: 'message');
      when(mockApi.showAlternativeBillingOnlyInformationDialog()).thenAnswer(
          (_) async => PlatformBillingResult(
              responseCode: 0, debugMessage: expected.debugMessage!));
      final BillingResultWrapper result =
          await billingClient.showAlternativeBillingOnlyInformationDialog();
      expect(result, expected);
    });
  });
}

PlatformBillingConfigResponse platformBillingConfigFromWrapper(
    BillingConfigWrapper original) {
  return PlatformBillingConfigResponse(
      billingResult: PlatformBillingResult(
        responseCode:
            const BillingResponseConverter().toJson(original.responseCode),
        debugMessage: original.debugMessage!,
      ),
      countryCode: original.countryCode);
}

PlatformAlternativeBillingOnlyReportingDetailsResponse
    platformAlternativeBillingOnlyReportingDetailsFromWrapper(
        AlternativeBillingOnlyReportingDetailsWrapper original) {
  return PlatformAlternativeBillingOnlyReportingDetailsResponse(
      billingResult: PlatformBillingResult(
        responseCode:
            const BillingResponseConverter().toJson(original.responseCode),
        debugMessage: original.debugMessage!,
      ),
      externalTransactionToken: original.externalTransactionToken);
}<|MERGE_RESOLUTION|>--- conflicted
+++ resolved
@@ -2,12 +2,8 @@
 // Use of this source code is governed by a BSD-style license that can be
 // found in the LICENSE file.
 
-<<<<<<< HEAD
-=======
 import 'dart:async';
 
-import 'package:flutter/services.dart';
->>>>>>> 1e46a6a2
 import 'package:flutter_test/flutter_test.dart';
 import 'package:in_app_purchase_android/billing_client_wrappers.dart';
 import 'package:in_app_purchase_android/src/billing_client_wrappers/billing_config_wrapper.dart';
@@ -42,16 +38,12 @@
   late BillingClient billingClient;
 
   setUp(() {
-<<<<<<< HEAD
     mockApi = MockInAppPurchaseApi();
     when(mockApi.startConnection(any, any)).thenAnswer(
         (_) async => PlatformBillingResult(responseCode: 0, debugMessage: ''));
-    billingClient = BillingClient((PurchasesResultWrapper _) {}, api: mockApi);
-=======
     billingClient = BillingClient(
-        (PurchasesResultWrapper _) {}, (UserChoiceDetailsWrapper _) {});
-    stubPlatform.reset();
->>>>>>> 1e46a6a2
+        (PurchasesResultWrapper _) {}, (UserChoiceDetailsWrapper _) {},
+        api: mockApi);
   });
 
   group('isReady', () {
@@ -113,54 +105,29 @@
       expect(result.captured[1], PlatformBillingChoiceMode.playBillingOnly);
     });
 
-<<<<<<< HEAD
-    test('passes billingChoiceMode when set', () async {
-=======
     test('passes billingChoiceMode alternativeBillingOnly when set', () async {
-      const String debugMessage = 'dummy message';
-      const BillingResponse responseCode = BillingResponse.developerError;
-      stubPlatform.addResponse(
-        name: methodName,
-        value: <String, dynamic>{
-          'responseCode': const BillingResponseConverter().toJson(responseCode),
-          'debugMessage': debugMessage,
-        },
-      );
->>>>>>> 1e46a6a2
       await billingClient.startConnection(
           onBillingServiceDisconnected: () {},
           billingChoiceMode: BillingChoiceMode.alternativeBillingOnly);
 
-<<<<<<< HEAD
       expect(verify(mockApi.startConnection(any, captureAny)).captured.first,
           PlatformBillingChoiceMode.alternativeBillingOnly);
-=======
+    });
+
     test('passes billingChoiceMode userChoiceBilling when set', () async {
-      const String debugMessage = 'dummy message';
-      const BillingResponse responseCode = BillingResponse.ok;
-      stubPlatform.addResponse(
-        name: methodName,
-        value: <String, dynamic>{
-          'responseCode': const BillingResponseConverter().toJson(responseCode),
-          'debugMessage': debugMessage,
-        },
-      );
       final Completer<UserChoiceDetailsWrapper> completer =
           Completer<UserChoiceDetailsWrapper>();
-
       billingClient = BillingClient((PurchasesResultWrapper _) {},
-          (UserChoiceDetailsWrapper details) => completer.complete(details));
-      stubPlatform.reset();
+          (UserChoiceDetailsWrapper details) => completer.complete(details),
+          api: mockApi);
+
       await billingClient.startConnection(
           onBillingServiceDisconnected: () {},
-          billingChoiceMode: BillingChoiceMode.userChoiceBilling);
-      final MethodCall call = stubPlatform.previousCallMatching(methodName);
-      expect(
-          call.arguments,
-          equals(<dynamic, dynamic>{
-            'handle': 0,
-            'billingChoiceMode': 2,
-          }));
+          billingChoiceMode: BillingChoiceMode.alternativeBillingOnly);
+
+      expect(verify(mockApi.startConnection(any, captureAny)).captured.first,
+          PlatformBillingChoiceMode.alternativeBillingOnly);
+
       const UserChoiceDetailsWrapper expected = UserChoiceDetailsWrapper(
         originalExternalTransactionId: 'TransactionId',
         externalTransactionToken: 'TransactionToken',
@@ -175,8 +142,7 @@
               productType: ProductType.inapp),
         ],
       );
-      await billingClient.callHandler(
-          MethodCall(kUserSelectedAlternativeBilling, expected.toJson()));
+      billingClient.hostCallbackHandler.alternativeBillingListener!(expected);
       expect(completer.isCompleted, isTrue);
       expect(await completer.future, expected);
     });
@@ -219,20 +185,6 @@
       expect(productJson, contains(productOfferTokenKey));
       expect(productJson, contains(productTypeKey));
     });
-
-    test('handles method channel returning null', () async {
-      stubPlatform.addResponse(
-        name: methodName,
-      );
-
-      expect(
-          await billingClient.startConnection(
-              onBillingServiceDisconnected: () {}),
-          equals(const BillingResultWrapper(
-              responseCode: BillingResponse.error,
-              debugMessage: kInvalidBillingResultErrorMessage)));
->>>>>>> 1e46a6a2
-    });
   });
 
   test('endConnection', () async {
