--- conflicted
+++ resolved
@@ -26,11 +26,7 @@
         buildConfig = true
     }
 
-<<<<<<< HEAD
-    namespace = 'io.flutter.plugins.inapppurchase'
-=======
     namespace = "io.flutter.plugins.inapppurchase"
->>>>>>> 287739d0
 
     compileSdk = flutter.compileSdkVersion
 
