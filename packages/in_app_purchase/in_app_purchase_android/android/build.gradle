group 'io.flutter.plugins.inapppurchase'
version '1.0-SNAPSHOT'

buildscript {
    repositories {
        google()
        mavenCentral()
    }

    dependencies {
        classpath 'com.android.tools.build:gradle:8.5.1'
    }
}

rootProject.allprojects {
    repositories {
        google()
        mavenCentral()
    }
}

apply plugin: 'com.android.library'

android {
    // Conditional for compatibility with AGP <4.2.
    if (project.android.hasProperty("namespace")) {
        namespace 'io.flutter.plugins.inapppurchase'
    }
    
    compileSdk 34

    defaultConfig {
        minSdk 19
        testInstrumentationRunner "androidx.test.runner.AndroidJUnitRunner"
    }
    lintOptions {
        checkAllWarnings true
        warningsAsErrors true
        disable 'AndroidGradlePluginVersion', 'InvalidPackage', 'GradleDependency', 'NewerVersionAvailable'
    }
    compileOptions {
        sourceCompatibility JavaVersion.VERSION_1_8
        targetCompatibility JavaVersion.VERSION_1_8
    }


    testOptions {
        unitTests.includeAndroidResources = true
        unitTests.returnDefaultValues = true
        unitTests.all {
            testLogging {
               events "passed", "skipped", "failed", "standardOut", "standardError"
               outputs.upToDateWhen {false}
               showStandardStreams = true
            }
        }
    }
}

dependencies {
<<<<<<< HEAD
    implementation 'androidx.annotation:annotation:1.8.0'
    implementation 'com.android.billingclient:billing:6.1.0'
=======
    implementation 'androidx.annotation:annotation:1.8.1'
    // org.jetbrains.kotlin:kotlin-bom artifact purpose is to align kotlin stdlib and related code versions.
    // See: https://youtrack.jetbrains.com/issue/KT-55297/kotlin-stdlib-should-declare-constraints-on-kotlin-stdlib-jdk8-and-kotlin-stdlib-jdk7
    implementation(platform("org.jetbrains.kotlin:kotlin-bom:1.8.22"))
    implementation 'com.android.billingclient:billing:6.2.0'
>>>>>>> 5cc0a016
    testImplementation 'junit:junit:4.13.2'
    testImplementation 'org.json:json:20240303'
    testImplementation 'org.mockito:mockito-core:5.4.0'
    testImplementation 'androidx.test:core:1.5.0'
    testImplementation 'org.robolectric:robolectric:4.10.3'
    androidTestImplementation 'androidx.test:runner:1.5.2'
    androidTestImplementation 'androidx.test.espresso:espresso-core:3.6.1'
}<|MERGE_RESOLUTION|>--- conflicted
+++ resolved
@@ -58,16 +58,8 @@
 }
 
 dependencies {
-<<<<<<< HEAD
-    implementation 'androidx.annotation:annotation:1.8.0'
-    implementation 'com.android.billingclient:billing:6.1.0'
-=======
     implementation 'androidx.annotation:annotation:1.8.1'
-    // org.jetbrains.kotlin:kotlin-bom artifact purpose is to align kotlin stdlib and related code versions.
-    // See: https://youtrack.jetbrains.com/issue/KT-55297/kotlin-stdlib-should-declare-constraints-on-kotlin-stdlib-jdk8-and-kotlin-stdlib-jdk7
-    implementation(platform("org.jetbrains.kotlin:kotlin-bom:1.8.22"))
     implementation 'com.android.billingclient:billing:6.2.0'
->>>>>>> 5cc0a016
     testImplementation 'junit:junit:4.13.2'
     testImplementation 'org.json:json:20240303'
     testImplementation 'org.mockito:mockito-core:5.4.0'
