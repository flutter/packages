--- conflicted
+++ resolved
@@ -26,11 +26,8 @@
     if (project.android.hasProperty("namespace")) {
         namespace 'io.flutter.plugins.inapppurchase'
     }
-<<<<<<< HEAD
-    compileSdk 33
-=======
+    
     compileSdk 34
->>>>>>> 5f9fc70d
 
     defaultConfig {
         minSdk 19
