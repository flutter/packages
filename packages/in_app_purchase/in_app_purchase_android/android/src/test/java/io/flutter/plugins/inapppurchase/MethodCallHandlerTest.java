--- conflicted
+++ resolved
@@ -5,34 +5,10 @@
 package io.flutter.plugins.inapppurchase;
 
 import static io.flutter.plugins.inapppurchase.MethodCallHandlerImpl.ACTIVITY_UNAVAILABLE;
-<<<<<<< HEAD
 import static io.flutter.plugins.inapppurchase.MethodCallHandlerImpl.PRORATION_MODE_UNKNOWN_SUBSCRIPTION_UPGRADE_DOWNGRADE_POLICY;
-=======
-import static io.flutter.plugins.inapppurchase.MethodCallHandlerImpl.MethodNames.ACKNOWLEDGE_PURCHASE;
-import static io.flutter.plugins.inapppurchase.MethodCallHandlerImpl.MethodNames.CONSUME_PURCHASE_ASYNC;
-import static io.flutter.plugins.inapppurchase.MethodCallHandlerImpl.MethodNames.CREATE_ALTERNATIVE_BILLING_ONLY_REPORTING_DETAILS;
-import static io.flutter.plugins.inapppurchase.MethodCallHandlerImpl.MethodNames.END_CONNECTION;
-import static io.flutter.plugins.inapppurchase.MethodCallHandlerImpl.MethodNames.GET_BILLING_CONFIG;
-import static io.flutter.plugins.inapppurchase.MethodCallHandlerImpl.MethodNames.IS_ALTERNATIVE_BILLING_ONLY_AVAILABLE;
-import static io.flutter.plugins.inapppurchase.MethodCallHandlerImpl.MethodNames.IS_FEATURE_SUPPORTED;
-import static io.flutter.plugins.inapppurchase.MethodCallHandlerImpl.MethodNames.IS_READY;
-import static io.flutter.plugins.inapppurchase.MethodCallHandlerImpl.MethodNames.LAUNCH_BILLING_FLOW;
-import static io.flutter.plugins.inapppurchase.MethodCallHandlerImpl.MethodNames.ON_DISCONNECT;
-import static io.flutter.plugins.inapppurchase.MethodCallHandlerImpl.MethodNames.QUERY_PRODUCT_DETAILS;
-import static io.flutter.plugins.inapppurchase.MethodCallHandlerImpl.MethodNames.QUERY_PURCHASES_ASYNC;
-import static io.flutter.plugins.inapppurchase.MethodCallHandlerImpl.MethodNames.QUERY_PURCHASE_HISTORY_ASYNC;
-import static io.flutter.plugins.inapppurchase.MethodCallHandlerImpl.MethodNames.SHOW_ALTERNATIVE_BILLING_ONLY_INFORMATION_DIALOG;
-import static io.flutter.plugins.inapppurchase.MethodCallHandlerImpl.MethodNames.START_CONNECTION;
-import static io.flutter.plugins.inapppurchase.MethodCallHandlerImpl.MethodNames.USER_SELECTED_ALTERNATIVE_BILLING;
-import static io.flutter.plugins.inapppurchase.PluginPurchaseListener.ON_PURCHASES_UPDATED;
-import static io.flutter.plugins.inapppurchase.Translator.fromAlternativeBillingOnlyReportingDetails;
-import static io.flutter.plugins.inapppurchase.Translator.fromBillingConfig;
-import static io.flutter.plugins.inapppurchase.Translator.fromBillingResult;
->>>>>>> 1e46a6a2
 import static io.flutter.plugins.inapppurchase.Translator.fromProductDetailsList;
 import static io.flutter.plugins.inapppurchase.Translator.fromPurchaseHistoryRecordList;
 import static io.flutter.plugins.inapppurchase.Translator.fromPurchasesList;
-import static io.flutter.plugins.inapppurchase.Translator.fromUserChoiceDetails;
 import static java.util.Arrays.asList;
 import static java.util.Collections.singletonList;
 import static java.util.Collections.unmodifiableList;
@@ -95,14 +71,11 @@
 import io.flutter.plugins.inapppurchase.Messages.PlatformProductType;
 import io.flutter.plugins.inapppurchase.Messages.PlatformPurchaseHistoryResponse;
 import io.flutter.plugins.inapppurchase.Messages.PlatformPurchasesResponse;
+import io.flutter.plugins.inapppurchase.Messages.PlatformUserChoiceDetails;
 import java.lang.reflect.Constructor;
 import java.lang.reflect.InvocationTargetException;
 import java.util.ArrayList;
-<<<<<<< HEAD
-=======
 import java.util.Collections;
-import java.util.HashMap;
->>>>>>> 1e46a6a2
 import java.util.List;
 import java.util.Objects;
 import org.junit.After;
@@ -136,30 +109,23 @@
   @Mock Context context;
   @Mock ActivityPluginBinding mockActivityPluginBinding;
 
-  private final int DEFAULT_HANDLE = 1;
+  private final Long DEFAULT_HANDLE = 1L;
 
   @Before
   public void setUp() {
     openMocks = MockitoAnnotations.openMocks(this);
     // Use the same client no matter if alternative billing is enabled or not.
     when(factory.createBillingClient(
-<<<<<<< HEAD
-            context, mockCallbackApi, PlatformBillingChoiceMode.PLAY_BILLING_ONLY))
+            context, mockCallbackApi, PlatformBillingChoiceMode.PLAY_BILLING_ONLY, null))
         .thenReturn(mockBillingClient);
     when(factory.createBillingClient(
-            context, mockCallbackApi, PlatformBillingChoiceMode.ALTERNATIVE_BILLING_ONLY))
-=======
-            context, mockMethodChannel, BillingChoiceMode.PLAY_BILLING_ONLY, null))
-        .thenReturn(mockBillingClient);
-    when(factory.createBillingClient(
-            context, mockMethodChannel, BillingChoiceMode.ALTERNATIVE_BILLING_ONLY, null))
+            context, mockCallbackApi, PlatformBillingChoiceMode.ALTERNATIVE_BILLING_ONLY, null))
         .thenReturn(mockBillingClient);
     when(factory.createBillingClient(
             any(Context.class),
-            any(MethodChannel.class),
-            eq(BillingChoiceMode.USER_CHOICE_BILLING),
+            any(InAppPurchaseCallbackApi.class),
+            eq(PlatformBillingChoiceMode.USER_CHOICE_BILLING),
             any(UserChoiceBillingListener.class)))
->>>>>>> 1e46a6a2
         .thenReturn(mockBillingClient);
     methodChannelHandler = new MethodCallHandlerImpl(activity, context, mockCallbackApi, factory);
     when(mockActivityPluginBinding.getActivity()).thenReturn(activity);
@@ -202,11 +168,8 @@
         mockStartConnection(PlatformBillingChoiceMode.PLAY_BILLING_ONLY);
     verify(platformBillingResult, never()).success(any());
     verify(factory, times(1))
-<<<<<<< HEAD
-        .createBillingClient(context, mockCallbackApi, PlatformBillingChoiceMode.PLAY_BILLING_ONLY);
-=======
-        .createBillingClient(context, mockMethodChannel, BillingChoiceMode.PLAY_BILLING_ONLY, null);
->>>>>>> 1e46a6a2
+        .createBillingClient(
+            context, mockCallbackApi, PlatformBillingChoiceMode.PLAY_BILLING_ONLY, null);
 
     BillingResult billingResult = buildBillingResult();
     captor.getValue().onBillingSetupFinished(billingResult);
@@ -225,12 +188,31 @@
     verify(platformBillingResult, never()).success(any());
     verify(factory, times(1))
         .createBillingClient(
-<<<<<<< HEAD
-            context, mockCallbackApi, PlatformBillingChoiceMode.ALTERNATIVE_BILLING_ONLY);
-
-    BillingResult billingResult = buildBillingResult();
-=======
-            context, mockMethodChannel, BillingChoiceMode.ALTERNATIVE_BILLING_ONLY, null);
+            context, mockCallbackApi, PlatformBillingChoiceMode.ALTERNATIVE_BILLING_ONLY, null);
+
+    BillingResult billingResult = buildBillingResult();
+    captor.getValue().onBillingSetupFinished(billingResult);
+
+    ArgumentCaptor<PlatformBillingResult> resultCaptor =
+        ArgumentCaptor.forClass(PlatformBillingResult.class);
+    verify(platformBillingResult, times(1)).success(resultCaptor.capture());
+    assertResultsMatch(resultCaptor.getValue(), billingResult);
+    verify(platformBillingResult, never()).error(any());
+  }
+
+  @Test
+  public void startConnectionUserChoiceBilling() {
+    ArgumentCaptor<BillingClientStateListener> captor =
+        mockStartConnection(PlatformBillingChoiceMode.USER_CHOICE_BILLING);
+    ArgumentCaptor<UserChoiceBillingListener> billingCaptor =
+        ArgumentCaptor.forClass(UserChoiceBillingListener.class);
+    verify(platformBillingResult, never()).success(any());
+    verify(factory, times(1))
+        .createBillingClient(
+            any(Context.class),
+            any(InAppPurchaseCallbackApi.class),
+            eq(PlatformBillingChoiceMode.USER_CHOICE_BILLING),
+            billingCaptor.capture());
 
     BillingResult billingResult =
         BillingResult.newBuilder()
@@ -239,62 +221,9 @@
             .build();
     captor.getValue().onBillingSetupFinished(billingResult);
 
-    verify(result, times(1)).success(fromBillingResult(billingResult));
-  }
-
-  @Test
-  public void startConnectionAlternativeBillingUnset() {
-    // Logic is identical to mockStartConnection but does not set a value for
-    // ENABLE_ALTERNATIVE_BILLING to verify fallback behavior.
-    Map<String, Object> arguments = new HashMap<>();
-    arguments.put(MethodArgs.HANDLE, 1);
-    MethodCall call = new MethodCall(START_CONNECTION, arguments);
-    ArgumentCaptor<BillingClientStateListener> captor =
-        ArgumentCaptor.forClass(BillingClientStateListener.class);
-    doNothing().when(mockBillingClient).startConnection(captor.capture());
-
-    methodChannelHandler.onMethodCall(call, result);
-    verify(result, never()).success(any());
-    verify(factory, times(1))
-        .createBillingClient(context, mockMethodChannel, BillingChoiceMode.PLAY_BILLING_ONLY, null);
-
-    BillingResult billingResult =
-        BillingResult.newBuilder()
-            .setResponseCode(100)
-            .setDebugMessage("dummy debug message")
-            .build();
->>>>>>> 1e46a6a2
-    captor.getValue().onBillingSetupFinished(billingResult);
-
     ArgumentCaptor<PlatformBillingResult> resultCaptor =
         ArgumentCaptor.forClass(PlatformBillingResult.class);
     verify(platformBillingResult, times(1)).success(resultCaptor.capture());
-    assertResultsMatch(resultCaptor.getValue(), billingResult);
-    verify(platformBillingResult, never()).error(any());
-  }
-
-  @Test
-  public void startConnectionUserChoiceBilling() {
-    ArgumentCaptor<BillingClientStateListener> captor =
-        mockStartConnection(BillingChoiceMode.USER_CHOICE_BILLING);
-    ArgumentCaptor<UserChoiceBillingListener> billingCaptor =
-        ArgumentCaptor.forClass(UserChoiceBillingListener.class);
-    verify(result, never()).success(any());
-    verify(factory, times(1))
-        .createBillingClient(
-            any(Context.class),
-            any(MethodChannel.class),
-            eq(BillingChoiceMode.USER_CHOICE_BILLING),
-            billingCaptor.capture());
-
-    BillingResult billingResult =
-        BillingResult.newBuilder()
-            .setResponseCode(100)
-            .setDebugMessage("dummy debug message")
-            .build();
-    captor.getValue().onBillingSetupFinished(billingResult);
-
-    verify(result, times(1)).success(fromBillingResult(billingResult));
     UserChoiceDetails details = mock(UserChoiceDetails.class);
     final String externalTransactionToken = "someLongTokenId1234";
     final String originalTransactionId = "originalTransactionId123456";
@@ -303,18 +232,25 @@
     when(details.getProducts()).thenReturn(Collections.emptyList());
     billingCaptor.getValue().userSelectedAlternativeBilling(details);
 
-    verify(mockMethodChannel, times(1))
-        .invokeMethod(USER_SELECTED_ALTERNATIVE_BILLING, fromUserChoiceDetails(details));
+    ArgumentCaptor<PlatformUserChoiceDetails> callbackCaptor =
+        ArgumentCaptor.forClass(PlatformUserChoiceDetails.class);
+    verify(mockCallbackApi, times(1))
+        .userSelectedalternativeBilling(callbackCaptor.capture(), any());
+    assertEquals(callbackCaptor.getValue().getExternalTransactionToken(), externalTransactionToken);
+    assertEquals(
+        callbackCaptor.getValue().getOriginalExternalTransactionId(), originalTransactionId);
+    assertTrue(callbackCaptor.getValue().getProductsJsonList().isEmpty());
   }
 
   @Test
   public void userChoiceBillingOnSecondConnection() {
     // First connection.
     ArgumentCaptor<BillingClientStateListener> captor1 =
-        mockStartConnection(BillingChoiceMode.PLAY_BILLING_ONLY);
-    verify(result, never()).success(any());
+        mockStartConnection(PlatformBillingChoiceMode.PLAY_BILLING_ONLY);
+    verify(platformBillingResult, never()).success(any());
     verify(factory, times(1))
-        .createBillingClient(context, mockMethodChannel, BillingChoiceMode.PLAY_BILLING_ONLY, null);
+        .createBillingClient(
+            context, mockCallbackApi, PlatformBillingChoiceMode.PLAY_BILLING_ONLY, null);
 
     BillingResult billingResult1 =
         BillingResult.newBuilder()
@@ -323,34 +259,30 @@
             .build();
     final BillingClientStateListener stateListener = captor1.getValue();
     stateListener.onBillingSetupFinished(billingResult1);
-    verify(result, times(1)).success(fromBillingResult(billingResult1));
-    Mockito.reset(result, mockMethodChannel, mockBillingClient);
+    verify(platformBillingResult, times(1)).success(any());
+    Mockito.reset(platformBillingResult, mockCallbackApi, mockBillingClient);
 
     // Disconnect
-    MethodCall disconnectCall = new MethodCall(END_CONNECTION, null);
-    methodChannelHandler.onMethodCall(disconnectCall, result);
+    methodChannelHandler.endConnection();
 
     // Verify that the client is disconnected and that the OnDisconnect callback has
     // been triggered
-    verify(result, times(1)).success(any());
     verify(mockBillingClient, times(1)).endConnection();
     stateListener.onBillingServiceDisconnected();
-    Map<String, Integer> expectedInvocation = new HashMap<>();
-    expectedInvocation.put("handle", DEFAULT_HANDLE);
-    verify(mockMethodChannel, times(1)).invokeMethod(ON_DISCONNECT, expectedInvocation);
-    Mockito.reset(result, mockMethodChannel, mockBillingClient);
+    verify(mockCallbackApi, times(1)).onBillingServiceDisconnected(eq(DEFAULT_HANDLE), any());
+    Mockito.reset(platformBillingResult, mockCallbackApi, mockBillingClient);
 
     // Second connection.
     ArgumentCaptor<BillingClientStateListener> captor2 =
-        mockStartConnection(BillingChoiceMode.USER_CHOICE_BILLING);
+        mockStartConnection(PlatformBillingChoiceMode.USER_CHOICE_BILLING);
     ArgumentCaptor<UserChoiceBillingListener> billingCaptor =
         ArgumentCaptor.forClass(UserChoiceBillingListener.class);
-    verify(result, never()).success(any());
+    verify(platformBillingResult, never()).success(any());
     verify(factory, times(1))
         .createBillingClient(
             any(Context.class),
-            any(MethodChannel.class),
-            eq(BillingChoiceMode.USER_CHOICE_BILLING),
+            any(InAppPurchaseCallbackApi.class),
+            eq(PlatformBillingChoiceMode.USER_CHOICE_BILLING),
             billingCaptor.capture());
 
     BillingResult billingResult2 =
@@ -360,7 +292,7 @@
             .build();
     captor2.getValue().onBillingSetupFinished(billingResult2);
 
-    verify(result, times(1)).success(fromBillingResult(billingResult2));
+    verify(platformBillingResult, times(1)).success(any());
     UserChoiceDetails details = mock(UserChoiceDetails.class);
     final String externalTransactionToken = "someLongTokenId1234";
     final String originalTransactionId = "originalTransactionId123456";
@@ -369,8 +301,14 @@
     when(details.getProducts()).thenReturn(Collections.emptyList());
     billingCaptor.getValue().userSelectedAlternativeBilling(details);
 
-    verify(mockMethodChannel, times(1))
-        .invokeMethod(USER_SELECTED_ALTERNATIVE_BILLING, fromUserChoiceDetails(details));
+    ArgumentCaptor<PlatformUserChoiceDetails> callbackCaptor =
+        ArgumentCaptor.forClass(PlatformUserChoiceDetails.class);
+    verify(mockCallbackApi, times(1))
+        .userSelectedalternativeBilling(callbackCaptor.capture(), any());
+    assertEquals(callbackCaptor.getValue().getExternalTransactionToken(), externalTransactionToken);
+    assertEquals(
+        callbackCaptor.getValue().getOriginalExternalTransactionId(), originalTransactionId);
+    assertTrue(callbackCaptor.getValue().getProductsJsonList().isEmpty());
   }
 
   @Test
@@ -380,7 +318,7 @@
     doNothing().when(mockBillingClient).startConnection(captor.capture());
 
     methodChannelHandler.startConnection(
-        1L, PlatformBillingChoiceMode.PLAY_BILLING_ONLY, platformBillingResult);
+        DEFAULT_HANDLE, PlatformBillingChoiceMode.PLAY_BILLING_ONLY, platformBillingResult);
     verify(platformBillingResult, never()).success(any());
     BillingResult billingResult1 = buildBillingResult();
     BillingResult billingResult2 =
@@ -1159,21 +1097,13 @@
    * Call {@link MethodCallHandlerImpl#startConnection(Long, PlatformBillingChoiceMode,
    * Messages.Result)} with startup params.
    */
-<<<<<<< HEAD
   private ArgumentCaptor<BillingClientStateListener> mockStartConnection(
       PlatformBillingChoiceMode billingChoiceMode) {
-=======
-  private ArgumentCaptor<BillingClientStateListener> mockStartConnection(int billingChoiceMode) {
-    Map<String, Object> arguments = new HashMap<>();
-    arguments.put(MethodArgs.HANDLE, DEFAULT_HANDLE);
-    arguments.put(MethodArgs.BILLING_CHOICE_MODE, billingChoiceMode);
-    MethodCall call = new MethodCall(START_CONNECTION, arguments);
->>>>>>> 1e46a6a2
     ArgumentCaptor<BillingClientStateListener> captor =
         ArgumentCaptor.forClass(BillingClientStateListener.class);
     doNothing().when(mockBillingClient).startConnection(captor.capture());
 
-    methodChannelHandler.startConnection(1L, billingChoiceMode, platformBillingResult);
+    methodChannelHandler.startConnection(DEFAULT_HANDLE, billingChoiceMode, platformBillingResult);
     return captor;
   }
 
@@ -1181,7 +1111,7 @@
     @SuppressWarnings("unchecked")
     final Messages.Result<PlatformBillingResult> mockResult = mock(Messages.Result.class);
     methodChannelHandler.startConnection(
-        1L, PlatformBillingChoiceMode.PLAY_BILLING_ONLY, mockResult);
+        DEFAULT_HANDLE, PlatformBillingChoiceMode.PLAY_BILLING_ONLY, mockResult);
   }
 
   private void queryForProducts(List<String> productIdList) {
