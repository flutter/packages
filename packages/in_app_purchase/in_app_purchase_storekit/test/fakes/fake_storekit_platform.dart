--- conflicted
+++ resolved
@@ -33,11 +33,7 @@
   bool isPaymentQueueDelegateRegistered = false;
   String _countryCode = 'USA';
   String _countryIdentifier = 'LL';
-<<<<<<< HEAD
-  bool enableStoreKit2Support = true;
-=======
   bool shouldStoreKit2BeEnabled = true;
->>>>>>> 14685811
 
   void reset() {
     transactionList = <SKPaymentTransactionWrapper>[];
@@ -69,7 +65,6 @@
     isPaymentQueueDelegateRegistered = false;
     _countryCode = 'USA';
     _countryIdentifier = 'LL';
-    enableStoreKit2Support = true;
   }
 
   SKPaymentTransactionWrapper createPendingTransaction(String id,
@@ -289,11 +284,7 @@
 
   @override
   bool supportsStoreKit2() {
-<<<<<<< HEAD
-    return enableStoreKit2Support;
-=======
     return shouldStoreKit2BeEnabled;
->>>>>>> 14685811
   }
 }
 
