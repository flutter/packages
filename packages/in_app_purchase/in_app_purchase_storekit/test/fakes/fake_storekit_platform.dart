--- conflicted
+++ resolved
@@ -231,7 +231,6 @@
   Map<String, Object?> _getArgumentDictionary(MethodCall call) {
     return (call.arguments as Map<Object?, Object?>).cast<String, Object?>();
   }
-<<<<<<< HEAD
 
   @override
   bool canMakePayments() {
@@ -289,13 +288,4 @@
   List<SKPaymentTransactionMessage?> transactions() {
     throw UnimplementedError();
   }
-}
-
-/// This allows a value of type T or T? to be treated as a value of type T?.
-///
-/// We use this so that APIs that have become non-nullable can still be used
-/// with `!` and `?` on the stable branch.
-T? _ambiguate<T>(T? value) => value;
-=======
-}
->>>>>>> 724f52d8
+}