// Copyright 2013 The Flutter Authors. All rights reserved.
// Use of this source code is governed by a BSD-style license that can be
// found in the LICENSE file.

import 'package:flutter/services.dart';
import 'package:flutter_test/flutter_test.dart';
import 'package:in_app_purchase_storekit/in_app_purchase_storekit.dart';
import 'package:in_app_purchase_storekit/src/messages.g.dart';
import 'package:in_app_purchase_storekit/src/sk2_pigeon.g.dart';
import 'package:in_app_purchase_storekit/src/store_kit_2_wrappers/sk2_product_wrapper.dart';
import 'package:in_app_purchase_storekit/src/store_kit_2_wrappers/sk2_transaction_wrapper.dart';
import 'package:in_app_purchase_storekit/store_kit_wrappers.dart';

import '../sk2_test_api.g.dart';
import '../store_kit_wrappers/sk_test_stub_objects.dart';
import '../test_api.g.dart';

class FakeStoreKitPlatform implements TestInAppPurchaseApi {
  // pre-configured store information
  String? receiptData;
  late Set<String> validProductIDs;
  late Map<String, SKProductWrapper> validProducts;
  late List<SKPaymentTransactionWrapper> transactionList;
  late List<SKPaymentTransactionWrapper> finishedTransactions;
  late bool testRestoredTransactionsNull;
  late bool testTransactionFail;
  late int testTransactionCancel;
  PlatformException? queryProductException;
  PlatformException? restoreException;
  SKError? testRestoredError;
  bool queueIsActive = false;
  Map<String, dynamic> discountReceived = <String, dynamic>{};
  bool isPaymentQueueDelegateRegistered = false;
  String _countryCode = 'USA';
  String _countryIdentifier = 'LL';
  bool enableStoreKit2Support = true;

  void reset() {
    transactionList = <SKPaymentTransactionWrapper>[];
    receiptData = 'dummy base64data';
    validProductIDs = <String>{'123', '456', '789'};
    validProducts = <String, SKProductWrapper>{};
    for (final String validID in validProductIDs) {
      final Map<String, dynamic> productWrapperMap =
          buildProductMap(dummyProductWrapper);
      productWrapperMap['productIdentifier'] = validID;
      if (validID == '456') {
        productWrapperMap['priceLocale'] = buildLocaleMap(noSymbolLocale);
      }
      if (validID == '789') {
        productWrapperMap['localizedDescription'] = null;
      }
      validProducts[validID] = SKProductWrapper.fromJson(productWrapperMap);
    }

    finishedTransactions = <SKPaymentTransactionWrapper>[];
    testRestoredTransactionsNull = false;
    testTransactionFail = false;
    testTransactionCancel = -1;
    queryProductException = null;
    restoreException = null;
    testRestoredError = null;
    queueIsActive = false;
    discountReceived = <String, dynamic>{};
    isPaymentQueueDelegateRegistered = false;
    _countryCode = 'USA';
    _countryIdentifier = 'LL';
    enableStoreKit2Support = true;
  }

  SKPaymentTransactionWrapper createPendingTransaction(String id,
      {int quantity = 1}) {
    return SKPaymentTransactionWrapper(
      transactionIdentifier: '',
      payment: SKPaymentWrapper(productIdentifier: id, quantity: quantity),
      transactionState: SKPaymentTransactionStateWrapper.purchasing,
      transactionTimeStamp: 123123.121,
    );
  }

  SKPaymentTransactionWrapper createPurchasedTransaction(
      String productId, String transactionId,
      {int quantity = 1}) {
    return SKPaymentTransactionWrapper(
        payment:
            SKPaymentWrapper(productIdentifier: productId, quantity: quantity),
        transactionState: SKPaymentTransactionStateWrapper.purchased,
        transactionTimeStamp: 123123.121,
        transactionIdentifier: transactionId);
  }

  SKPaymentTransactionWrapper createFailedTransaction(String productId,
      {int quantity = 1}) {
    return SKPaymentTransactionWrapper(
        transactionIdentifier: '',
        payment:
            SKPaymentWrapper(productIdentifier: productId, quantity: quantity),
        transactionState: SKPaymentTransactionStateWrapper.failed,
        transactionTimeStamp: 123123.121,
        error: const SKError(
            code: 0,
            domain: 'ios_domain',
            userInfo: <String, Object>{'message': 'an error message'}));
  }

  SKPaymentTransactionWrapper createCanceledTransaction(
      String productId, int errorCode,
      {int quantity = 1}) {
    return SKPaymentTransactionWrapper(
        transactionIdentifier: '',
        payment:
            SKPaymentWrapper(productIdentifier: productId, quantity: quantity),
        transactionState: SKPaymentTransactionStateWrapper.failed,
        transactionTimeStamp: 123123.121,
        error: SKError(
            code: errorCode,
            domain: 'ios_domain',
            userInfo: const <String, Object>{'message': 'an error message'}));
  }

  SKPaymentTransactionWrapper createRestoredTransaction(
      String productId, String transactionId,
      {int quantity = 1}) {
    return SKPaymentTransactionWrapper(
        payment:
            SKPaymentWrapper(productIdentifier: productId, quantity: quantity),
        transactionState: SKPaymentTransactionStateWrapper.restored,
        transactionTimeStamp: 123123.121,
        transactionIdentifier: transactionId);
  }

  @override
  bool canMakePayments() {
    return true;
  }

  @override
  void addPayment(Map<String?, Object?> paymentMap) {
    final String id = paymentMap['productIdentifier']! as String;
    final int quantity = paymentMap['quantity']! as int;

    // Keep the received paymentDiscount parameter when testing payment with discount.
    if (paymentMap['applicationUsername']! == 'userWithDiscount') {
      final Map<Object?, Object?>? discountArgument =
          paymentMap['paymentDiscount'] as Map<Object?, Object?>?;
      if (discountArgument != null) {
        discountReceived = discountArgument.cast<String, Object?>();
      } else {
        discountReceived = <String, Object?>{};
      }
    }

    final SKPaymentTransactionWrapper transaction =
        createPendingTransaction(id, quantity: quantity);
    transactionList.add(transaction);
    InAppPurchaseStoreKitPlatform.observer.updatedTransactions(
        transactions: <SKPaymentTransactionWrapper>[transaction]);
    if (testTransactionFail) {
      final SKPaymentTransactionWrapper transactionFailed =
          createFailedTransaction(id, quantity: quantity);
      InAppPurchaseStoreKitPlatform.observer.updatedTransactions(
          transactions: <SKPaymentTransactionWrapper>[transactionFailed]);
    } else if (testTransactionCancel > 0) {
      final SKPaymentTransactionWrapper transactionCanceled =
          createCanceledTransaction(id, testTransactionCancel,
              quantity: quantity);
      InAppPurchaseStoreKitPlatform.observer.updatedTransactions(
          transactions: <SKPaymentTransactionWrapper>[transactionCanceled]);
    } else {
      final SKPaymentTransactionWrapper transactionFinished =
          createPurchasedTransaction(
              id, transaction.transactionIdentifier ?? '',
              quantity: quantity);
      InAppPurchaseStoreKitPlatform.observer.updatedTransactions(
          transactions: <SKPaymentTransactionWrapper>[transactionFinished]);
    }
  }

  void setStoreFrontInfo(
      {required String countryCode, required String identifier}) {
    _countryCode = countryCode;
    _countryIdentifier = identifier;
  }

  @override
  SKStorefrontMessage storefront() {
    return SKStorefrontMessage(
        countryCode: _countryCode, identifier: _countryIdentifier);
  }

  @override
  List<SKPaymentTransactionMessage> transactions() {
    throw UnimplementedError();
  }

  @override
  void finishTransaction(Map<String?, Object?> finishMap) {
    finishedTransactions.add(createPurchasedTransaction(
        finishMap['productIdentifier']! as String,
        finishMap['transactionIdentifier']! as String,
        quantity: transactionList.first.payment.quantity));
  }

  @override
  void presentCodeRedemptionSheet() {}

  @override
  void restoreTransactions(String? applicationUserName) {
    if (restoreException != null) {
      throw restoreException!;
    }
    if (testRestoredError != null) {
      InAppPurchaseStoreKitPlatform.observer
          .restoreCompletedTransactionsFailed(error: testRestoredError!);
      return;
    }
    if (!testRestoredTransactionsNull) {
      InAppPurchaseStoreKitPlatform.observer
          .updatedTransactions(transactions: transactionList);
    }
    InAppPurchaseStoreKitPlatform.observer
        .paymentQueueRestoreCompletedTransactionsFinished();
  }

  @override
  Future<SKProductsResponseMessage> startProductRequest(
      List<String?> productIdentifiers) {
    if (queryProductException != null) {
      throw queryProductException!;
    }
    final List<String?> productIDS = productIdentifiers;
    final List<String> invalidFound = <String>[];
    final List<SKProductWrapper> products = <SKProductWrapper>[];
    for (final String? productID in productIDS) {
      if (!validProductIDs.contains(productID)) {
        invalidFound.add(productID!);
      } else {
        products.add(validProducts[productID]!);
      }
    }
    final SkProductResponseWrapper response = SkProductResponseWrapper(
        products: products, invalidProductIdentifiers: invalidFound);

    return Future<SKProductsResponseMessage>.value(
        SkProductResponseWrapper.convertToPigeon(response));
  }

  @override
  Future<void> refreshReceipt({Map<String?, dynamic>? receiptProperties}) {
    receiptData = 'refreshed receipt data';
    return Future<void>.sync(() {});
  }

  @override
  void registerPaymentQueueDelegate() {
    isPaymentQueueDelegateRegistered = true;
  }

  @override
  void removePaymentQueueDelegate() {
    isPaymentQueueDelegateRegistered = false;
  }

  @override
  String retrieveReceiptData() {
    if (receiptData != null) {
      return receiptData!;
    } else {
      throw PlatformException(code: 'no_receipt_data');
    }
  }

  @override
  void showPriceConsentIfNeeded() {}

  @override
  void startObservingPaymentQueue() {
    queueIsActive = true;
  }

  @override
  void stopObservingPaymentQueue() {
    queueIsActive = false;
  }

  @override
  bool supportsStoreKit2() {
    return enableStoreKit2Support;
  }
}

class FakeStoreKit2Platform implements TestInAppPurchase2Api {
  late Set<String> validProductIDs;
  late Map<String, SK2Product> validProducts;
  late List<SK2TransactionMessage> transactionList = <SK2TransactionMessage>[];
  late bool testTransactionFail;
  late int testTransactionCancel;
  late List<SK2Transaction> finishedTransactions;

  PlatformException? queryProductException;
  bool isListenerRegistered = false;
  SK2ProductPurchaseOptionsMessage? lastPurchaseOptions;
  Map<String, Set<String>> eligibleWinBackOffers = <String, Set<String>>{};

  void reset() {
    validProductIDs = <String>{'123', '456'};
    validProducts = <String, SK2Product>{};
    for (final String validID in validProductIDs) {
      final SK2Product product = SK2Product(
          id: validID,
          displayName: 'test_product',
          displayPrice: '0.99',
          description: 'description',
          price: 0.99,
          type: SK2ProductType.consumable,
          priceLocale:
              SK2PriceLocale(currencyCode: 'USD', currencySymbol: r'$'));
      validProducts[validID] = product;
    }
    eligibleWinBackOffers = <String, Set<String>>{};
  }

  SK2TransactionMessage createRestoredTransaction(
      String productId, String transactionId,
      {int quantity = 1}) {
    return SK2TransactionMessage(
        id: 123,
        originalId: 321,
        productId: '',
        purchaseDate: '',
        appAccountToken: '',
        restoring: true);
  }

  @override
  bool canMakePayments() {
    return true;
  }

  @override
  Future<List<SK2ProductMessage>> products(List<String?> identifiers) {
    if (queryProductException != null) {
      throw queryProductException!;
    }
    final List<String?> productIDS = identifiers;
    final List<SK2Product> products = <SK2Product>[];
    for (final String? productID in productIDS) {
      if (validProductIDs.contains(productID)) {
        products.add(validProducts[productID]!);
      }
    }
    final List<SK2ProductMessage> result = <SK2ProductMessage>[];
    for (final SK2Product p in products) {
      result.add(p.convertToPigeon());
    }

    return Future<List<SK2ProductMessage>>.value(result);
  }

  @override
  Future<SK2ProductPurchaseResultMessage> purchase(String id,
      {SK2ProductPurchaseOptionsMessage? options}) {
    lastPurchaseOptions = options;
    final SK2TransactionMessage transaction = createPendingTransaction(id);

    InAppPurchaseStoreKitPlatform.sk2TransactionObserver
        .onTransactionsUpdated(<SK2TransactionMessage>[transaction]);
    return Future<SK2ProductPurchaseResultMessage>.value(
        SK2ProductPurchaseResultMessage.success);
  }

  @override
  Future<void> finish(int id) {
    return Future<void>.value();
  }

  @override
  Future<List<SK2TransactionMessage>> transactions() {
    return Future<List<SK2TransactionMessage>>.value(<SK2TransactionMessage>[
      SK2TransactionMessage(
          id: 123,
          originalId: 123,
          productId: 'product_id',
          purchaseDate: '12-12')
    ]);
  }

  @override
  void startListeningToTransactions() {
    isListenerRegistered = true;
  }

  @override
  void stopListeningToTransactions() {
    isListenerRegistered = false;
  }

  @override
  Future<void> restorePurchases() async {
    InAppPurchaseStoreKitPlatform.sk2TransactionObserver
        .onTransactionsUpdated(transactionList);
  }

  @override
<<<<<<< HEAD
  Future<bool> checkWinBackOfferEligibility(
    String productId,
    String offerId,
  ) async {
    if (!validProductIDs.contains(productId)) {
      throw PlatformException(
        code: 'storekit2_failed_to_fetch_product',
        message: 'StoreKit failed to fetch product',
        details: 'Product ID: $productId',
      );
    }

    if (validProducts[productId]?.type != SK2ProductType.autoRenewable) {
      throw PlatformException(
        code: 'storekit2_not_subscription',
        message: 'Product is not a subscription',
        details: 'Product ID: $productId',
      );
    }

    return eligibleWinBackOffers[productId]?.contains(offerId) ?? false;
=======
  Future<String> countryCode() async {
    return 'ABC';
  }

  @override
  Future<void> sync() {
    return Future<void>.value();
>>>>>>> b82570e8
  }
}

SK2TransactionMessage createPendingTransaction(String id, {int quantity = 1}) {
  return SK2TransactionMessage(
      id: 1,
      originalId: 2,
      productId: id,
      purchaseDate: 'purchaseDate',
      appAccountToken: 'appAccountToken');
}<|MERGE_RESOLUTION|>--- conflicted
+++ resolved
@@ -402,7 +402,16 @@
   }
 
   @override
-<<<<<<< HEAD
+  Future<String> countryCode() async {
+    return 'ABC';
+  }
+
+  @override
+  Future<void> sync() {
+    return Future<void>.value();
+  }
+
+  @override
   Future<bool> checkWinBackOfferEligibility(
     String productId,
     String offerId,
@@ -424,15 +433,6 @@
     }
 
     return eligibleWinBackOffers[productId]?.contains(offerId) ?? false;
-=======
-  Future<String> countryCode() async {
-    return 'ABC';
-  }
-
-  @override
-  Future<void> sync() {
-    return Future<void>.value();
->>>>>>> b82570e8
   }
 }
 
