// Copyright 2013 The Flutter Authors. All rights reserved.
// Use of this source code is governed by a BSD-style license that can be
// found in the LICENSE file.

import 'dart:async';

import 'package:flutter/services.dart';
import 'package:flutter_test/flutter_test.dart';
import 'package:in_app_purchase_platform_interface/in_app_purchase_platform_interface.dart';
import 'package:in_app_purchase_storekit/in_app_purchase_storekit.dart';
import 'package:in_app_purchase_storekit/store_kit_2_wrappers.dart';

import 'fakes/fake_storekit_platform.dart';
import 'sk2_test_api.g.dart';
import 'test_api.g.dart';

void main() {
  final SK2Product dummyProductWrapper = SK2Product(
      id: '2',
      displayName: 'name',
      displayPrice: '0.99',
      description: 'desc',
      price: 0.99,
      type: SK2ProductType.consumable,
      priceLocale: SK2PriceLocale(currencyCode: 'USD', currencySymbol: r'$'));

  TestWidgetsFlutterBinding.ensureInitialized();

  final FakeStoreKit2Platform fakeStoreKit2Platform = FakeStoreKit2Platform();
  final FakeStoreKitPlatform fakeStoreKitPlatform = FakeStoreKitPlatform();

  late InAppPurchaseStoreKitPlatform iapStoreKitPlatform;

  setUpAll(() {
    TestInAppPurchase2Api.setUp(fakeStoreKit2Platform);
    TestInAppPurchaseApi.setUp(fakeStoreKitPlatform);
  });

  setUp(() {
    InAppPurchaseStoreKitPlatform.registerPlatform();
    iapStoreKitPlatform =
        InAppPurchasePlatform.instance as InAppPurchaseStoreKitPlatform;
    fakeStoreKit2Platform.reset();
  });

  tearDown(() => fakeStoreKit2Platform.reset());

  group('isAvailable', () {
    test('true', () async {
      expect(await iapStoreKitPlatform.isAvailable(), isTrue);
    });
  });

  group('query product list', () {
    test('should get product list and correct invalid identifiers', () async {
      final InAppPurchaseStoreKitPlatform connection =
          InAppPurchaseStoreKitPlatform();
      final ProductDetailsResponse response =
          await connection.queryProductDetails(<String>{'123', '456', '789'});
      final List<ProductDetails> products = response.productDetails;
      expect(products.first.id, '123');
      expect(products[1].id, '456');
      expect(response.notFoundIDs, <String>['789']);
      expect(response.error, isNull);
      expect(response.productDetails.first.currencySymbol, r'$');
      expect(response.productDetails[1].currencySymbol, r'$');
    });
    test(
        'if query products throws error, should get error object in the response',
        () async {
      fakeStoreKit2Platform.queryProductException = PlatformException(
          code: 'error_code',
          message: 'error_message',
          details: <Object, Object>{'info': 'error_info'});
      final InAppPurchaseStoreKitPlatform connection =
          InAppPurchaseStoreKitPlatform();
      final ProductDetailsResponse response =
          await connection.queryProductDetails(<String>{'123', '456', '789'});
      expect(response.productDetails, <ProductDetails>[]);
      expect(response.notFoundIDs, <String>['123', '456', '789']);
      expect(response.error, isNotNull);
      expect(response.error!.source, kIAPSource);
      expect(response.error!.code, 'error_code');
      expect(response.error!.message, 'error_message');
      expect(response.error!.details, <Object, Object>{'info': 'error_info'});
    });
  });

  group('make payment', () {
    test(
        'buying non consumable, should get purchase objects in the purchase update callback',
        () async {
      final List<PurchaseDetails> details = <PurchaseDetails>[];
      final Completer<List<PurchaseDetails>> completer =
          Completer<List<PurchaseDetails>>();
      final Stream<List<PurchaseDetails>> stream =
          iapStoreKitPlatform.purchaseStream;

      late StreamSubscription<List<PurchaseDetails>> subscription;
      subscription = stream.listen((List<PurchaseDetails> purchaseDetailsList) {
        details.addAll(purchaseDetailsList);
        if (purchaseDetailsList.first.status == PurchaseStatus.purchased) {
          completer.complete(details);
          subscription.cancel();
        }
      });
      final AppStorePurchaseParam purchaseParam = AppStorePurchaseParam(
          productDetails:
              AppStoreProduct2Details.fromSK2Product(dummyProductWrapper),
          applicationUserName: 'appName');
      await iapStoreKitPlatform.buyNonConsumable(purchaseParam: purchaseParam);

      final List<PurchaseDetails> result = await completer.future;
      expect(result.length, 1);
      expect(result.first.productID, dummyProductWrapper.id);
    });

    test(
        'buying consumable, should get purchase objects in the purchase update callback',
        () async {
      final List<PurchaseDetails> details = <PurchaseDetails>[];
      final Completer<List<PurchaseDetails>> completer =
          Completer<List<PurchaseDetails>>();
      final Stream<List<PurchaseDetails>> stream =
          iapStoreKitPlatform.purchaseStream;

      late StreamSubscription<List<PurchaseDetails>> subscription;
      subscription = stream.listen((List<PurchaseDetails> purchaseDetailsList) {
        details.addAll(purchaseDetailsList);
        if (purchaseDetailsList.first.status == PurchaseStatus.purchased) {
          completer.complete(details);
          subscription.cancel();
        }
      });
      final AppStorePurchaseParam purchaseParam = AppStorePurchaseParam(
          productDetails:
              AppStoreProduct2Details.fromSK2Product(dummyProductWrapper),
          applicationUserName: 'appName');
      await iapStoreKitPlatform.buyConsumable(purchaseParam: purchaseParam);

      final List<PurchaseDetails> result = await completer.future;
      expect(result.length, 1);
      expect(result.first.productID, dummyProductWrapper.id);
    });

    test('buying consumable, should throw when autoConsume is false', () async {
      final AppStorePurchaseParam purchaseParam = AppStorePurchaseParam(
          productDetails:
              AppStoreProduct2Details.fromSK2Product(dummyProductWrapper),
          applicationUserName: 'appName');
      expect(
          () => iapStoreKitPlatform.buyConsumable(
              purchaseParam: purchaseParam, autoConsume: false),
          throwsA(isInstanceOf<AssertionError>()));
    });

<<<<<<< HEAD
    test(
        'buying consumable, should get PurchaseVerificationData with serverVerificationData and localVerificationData',
        () async {
      final List<PurchaseDetails> details = <PurchaseDetails>[];
      final Completer<List<PurchaseDetails>> completer =
          Completer<List<PurchaseDetails>>();
      final Stream<List<PurchaseDetails>> stream =
          iapStoreKitPlatform.purchaseStream;

      late StreamSubscription<List<PurchaseDetails>> subscription;
      subscription = stream.listen((List<PurchaseDetails> purchaseDetailsList) {
        details.addAll(purchaseDetailsList);
        if (purchaseDetailsList.first.status == PurchaseStatus.purchased) {
          completer.complete(details);
          subscription.cancel();
        }
      });
      final AppStorePurchaseParam purchaseParam = AppStorePurchaseParam(
          productDetails:
              AppStoreProduct2Details.fromSK2Product(dummyProductWrapper),
          applicationUserName: 'appName');
      await iapStoreKitPlatform.buyConsumable(purchaseParam: purchaseParam);

      final List<PurchaseDetails> result = await completer.future;
      expect(result.length, 1);
      expect(result.first.productID, dummyProductWrapper.id);
      expect(
          result.first.verificationData.serverVerificationData, 'receiptData');
      expect(result.first.verificationData.localVerificationData,
          'jsonRepresentation');
=======
    test('should process Sk2PurchaseParam with winBackOfferId only', () async {
      final Sk2PurchaseParam purchaseParam = Sk2PurchaseParam(
        productDetails:
            AppStoreProduct2Details.fromSK2Product(dummyProductWrapper),
        applicationUserName: 'testUser',
        winBackOfferId: 'winBack123',
      );

      await iapStoreKitPlatform.buyNonConsumable(purchaseParam: purchaseParam);

      final SK2ProductPurchaseOptionsMessage lastPurchaseOptions =
          fakeStoreKit2Platform.lastPurchaseOptions!;

      expect(lastPurchaseOptions.appAccountToken, 'testUser');
      expect(lastPurchaseOptions.quantity, 1);
      expect(lastPurchaseOptions.winBackOfferId, 'winBack123');
      expect(lastPurchaseOptions.promotionalOffer, isNull);
    });

    test('should process Sk2PurchaseParam with promotionalOffer only',
        () async {
      final SK2SubscriptionOfferSignature fakeSignature =
          SK2SubscriptionOfferSignature(
        keyID: 'key123',
        signature: 'signature123',
        nonce: 'nonce123',
        timestamp: 1234567890,
      );

      final Sk2PurchaseParam purchaseParam = Sk2PurchaseParam(
        productDetails:
            AppStoreProduct2Details.fromSK2Product(dummyProductWrapper),
        applicationUserName: 'testUser',
        quantity: 2,
        promotionalOffer: SK2PromotionalOffer(
          signature: fakeSignature,
          offerId: 'promo123',
        ),
      );

      await iapStoreKitPlatform.buyNonConsumable(purchaseParam: purchaseParam);

      final SK2ProductPurchaseOptionsMessage lastPurchaseOptions =
          fakeStoreKit2Platform.lastPurchaseOptions!;

      expect(lastPurchaseOptions.appAccountToken, 'testUser');
      expect(lastPurchaseOptions.quantity, 2);
      expect(
          lastPurchaseOptions.promotionalOffer!.promotionalOfferId, 'promo123');
      expect(
          lastPurchaseOptions.promotionalOffer!.promotionalOfferSignature.keyID,
          'key123');
      expect(lastPurchaseOptions.winBackOfferId, isNull);
    });

    test(
        'should process Sk2PurchaseParam with no winBackOfferId or promotionalOffer',
        () async {
      final Sk2PurchaseParam purchaseParam = Sk2PurchaseParam(
        productDetails:
            AppStoreProduct2Details.fromSK2Product(dummyProductWrapper),
        applicationUserName: 'testUser',
      );

      await iapStoreKitPlatform.buyNonConsumable(purchaseParam: purchaseParam);

      final SK2ProductPurchaseOptionsMessage lastPurchaseOptions =
          fakeStoreKit2Platform.lastPurchaseOptions!;

      expect(lastPurchaseOptions.appAccountToken, 'testUser');
      expect(lastPurchaseOptions.quantity, 1);
      expect(lastPurchaseOptions.winBackOfferId, isNull);
      expect(lastPurchaseOptions.promotionalOffer, isNull);
>>>>>>> a06b67bd
    });
  });

  group('restore purchases', () {
    test('should emit restored transactions on purchase stream', () async {
      fakeStoreKit2Platform.transactionList
          .add(fakeStoreKit2Platform.createRestoredTransaction('foo', 'RT1'));
      fakeStoreKit2Platform.transactionList
          .add(fakeStoreKit2Platform.createRestoredTransaction('foo', 'RT2'));
      final Completer<List<PurchaseDetails>> completer =
          Completer<List<PurchaseDetails>>();
      final Stream<List<PurchaseDetails>> stream =
          iapStoreKitPlatform.purchaseStream;

      late StreamSubscription<List<PurchaseDetails>> subscription;
      subscription = stream.listen((List<PurchaseDetails> purchaseDetailsList) {
        if (purchaseDetailsList.first.status == PurchaseStatus.restored) {
          subscription.cancel();
          completer.complete(purchaseDetailsList);
        }
      });

      await iapStoreKitPlatform.restorePurchases();
      final List<PurchaseDetails> details = await completer.future;

      expect(details.length, 2);
      for (int i = 0; i < fakeStoreKit2Platform.transactionList.length; i++) {
        final SK2TransactionMessage expected =
            fakeStoreKit2Platform.transactionList[i];
        final PurchaseDetails actual = details[i];

        expect(actual.purchaseID, expected.id.toString());
        expect(actual.verificationData, isNotNull);
        expect(actual.status, PurchaseStatus.restored);
        // In storekit 2, restored purchases don't have to finished.
        expect(actual.pendingCompletePurchase, false);
      }
    });
  });

  group('billing configuration', () {
    test('country_code', () async {
      const String expectedCountryCode = 'ABC';
      final String countryCode = await iapStoreKitPlatform.countryCode();
      expect(countryCode, expectedCountryCode);
    });
  });

  group('win back offers eligibility', () {
    late FakeStoreKit2Platform fakeStoreKit2Platform;

    setUp(() async {
      fakeStoreKit2Platform = FakeStoreKit2Platform();
      fakeStoreKit2Platform.reset();
      TestInAppPurchase2Api.setUp(fakeStoreKit2Platform);
      await InAppPurchaseStoreKitPlatform.enableStoreKit2();
    });

    test('should return true when offer is eligible', () async {
      fakeStoreKit2Platform.validProductIDs = <String>{'sub1'};
      fakeStoreKit2Platform.eligibleWinBackOffers['sub1'] = <String>{
        'winback1'
      };
      fakeStoreKit2Platform.validProducts['sub1'] = SK2Product(
        id: 'sub1',
        displayName: 'Subscription',
        displayPrice: r'$9.99',
        description: 'Monthly subscription',
        price: 9.99,
        type: SK2ProductType.autoRenewable,
        subscription: const SK2SubscriptionInfo(
          subscriptionGroupID: 'group1',
          promotionalOffers: <SK2SubscriptionOffer>[],
          subscriptionPeriod: SK2SubscriptionPeriod(
            value: 1,
            unit: SK2SubscriptionPeriodUnit.month,
          ),
        ),
        priceLocale: SK2PriceLocale(currencyCode: 'USD', currencySymbol: r'$'),
      );

      final bool result = await iapStoreKitPlatform.isWinBackOfferEligible(
        'sub1',
        'winback1',
      );

      expect(result, isTrue);
    });

    test('should return false when offer is not eligible', () async {
      fakeStoreKit2Platform.validProductIDs = <String>{'sub1'};
      fakeStoreKit2Platform.eligibleWinBackOffers = <String, Set<String>>{};
      fakeStoreKit2Platform.validProducts['sub1'] = SK2Product(
        id: 'sub1',
        displayName: 'Subscription',
        displayPrice: r'$9.99',
        description: 'Monthly subscription',
        price: 9.99,
        type: SK2ProductType.autoRenewable,
        subscription: const SK2SubscriptionInfo(
          subscriptionGroupID: 'group1',
          promotionalOffers: <SK2SubscriptionOffer>[],
          subscriptionPeriod: SK2SubscriptionPeriod(
            value: 1,
            unit: SK2SubscriptionPeriodUnit.month,
          ),
        ),
        priceLocale: SK2PriceLocale(currencyCode: 'USD', currencySymbol: r'$'),
      );

      final bool result = await iapStoreKitPlatform.isWinBackOfferEligible(
        'sub1',
        'winback1',
      );

      expect(result, isFalse);
    });

    test('should throw product not found error for invalid product', () async {
      expect(
        () => iapStoreKitPlatform.isWinBackOfferEligible(
          'invalid_product',
          'winback1',
        ),
        throwsA(isA<PlatformException>().having(
          (PlatformException e) => e.code,
          'code',
          'storekit2_failed_to_fetch_product',
        )),
      );
    });

    test('should throw subscription error for non-subscription product',
        () async {
      fakeStoreKit2Platform.validProductIDs = <String>{'consumable1'};
      fakeStoreKit2Platform.validProducts['consumable1'] = SK2Product(
        id: 'consumable1',
        displayName: 'Coins',
        displayPrice: r'$0.99',
        description: 'Game currency',
        price: 0.99,
        type: SK2ProductType.consumable,
        priceLocale: SK2PriceLocale(currencyCode: 'USD', currencySymbol: r'$'),
      );

      expect(
        () => iapStoreKitPlatform.isWinBackOfferEligible(
          'consumable1',
          'winback1',
        ),
        throwsA(isA<PlatformException>().having(
          (PlatformException e) => e.code,
          'code',
          'storekit2_not_subscription',
        )),
      );
    });

    test('should throw platform exception when StoreKit2 is not supported',
        () async {
      await InAppPurchaseStoreKitPlatform.enableStoreKit1();

      expect(
        () => iapStoreKitPlatform.isWinBackOfferEligible(
          'sub1',
          'winback1',
        ),
        throwsA(isA<PlatformException>().having(
          (PlatformException e) => e.code,
          'code',
          'storekit2_not_enabled',
        )),
      );
    });
  });
}<|MERGE_RESOLUTION|>--- conflicted
+++ resolved
@@ -154,7 +154,6 @@
           throwsA(isInstanceOf<AssertionError>()));
     });
 
-<<<<<<< HEAD
     test(
         'buying consumable, should get PurchaseVerificationData with serverVerificationData and localVerificationData',
         () async {
@@ -185,7 +184,10 @@
           result.first.verificationData.serverVerificationData, 'receiptData');
       expect(result.first.verificationData.localVerificationData,
           'jsonRepresentation');
-=======
+    });
+  });
+
+  group('purchase param', () {
     test('should process Sk2PurchaseParam with winBackOfferId only', () async {
       final Sk2PurchaseParam purchaseParam = Sk2PurchaseParam(
         productDetails:
@@ -259,7 +261,6 @@
       expect(lastPurchaseOptions.quantity, 1);
       expect(lastPurchaseOptions.winBackOfferId, isNull);
       expect(lastPurchaseOptions.promotionalOffer, isNull);
->>>>>>> a06b67bd
     });
   });
 
