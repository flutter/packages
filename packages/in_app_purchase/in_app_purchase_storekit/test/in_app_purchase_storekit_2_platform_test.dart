--- conflicted
+++ resolved
@@ -268,7 +268,14 @@
     });
   });
 
-<<<<<<< HEAD
+  group('billing configuration', () {
+    test('country_code', () async {
+      const String expectedCountryCode = 'ABC';
+      final String countryCode = await iapStoreKitPlatform.countryCode();
+      expect(countryCode, expectedCountryCode);
+    });
+  });
+
   group('win back offers eligibility', () {
     late FakeStoreKit2Platform fakeStoreKit2Platform;
 
@@ -397,13 +404,6 @@
           'storekit2_not_enabled',
         )),
       );
-=======
-  group('billing configuration', () {
-    test('country_code', () async {
-      const String expectedCountryCode = 'ABC';
-      final String countryCode = await iapStoreKitPlatform.countryCode();
-      expect(countryCode, expectedCountryCode);
->>>>>>> b82570e8
     });
   });
 }