--- conflicted
+++ resolved
@@ -22,13 +22,8 @@
   late InAppPurchaseStoreKitPlatform iapStoreKitPlatform;
 
   setUpAll(() {
-<<<<<<< HEAD
     TestInAppPurchaseApi.setup(fakeStoreKitPlatform);
-    _ambiguate(TestDefaultBinaryMessengerBinding.instance)!
-        .defaultBinaryMessenger
-=======
     TestDefaultBinaryMessengerBinding.instance.defaultBinaryMessenger
->>>>>>> 724f52d8
         .setMockMethodCallHandler(
             SystemChannels.platform, fakeStoreKitPlatform.onMethodCall);
   });
