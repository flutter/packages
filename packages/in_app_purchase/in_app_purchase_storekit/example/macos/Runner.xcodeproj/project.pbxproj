// !$*UTF8*$!
{
	archiveVersion = 1;
	classes = {
	};
	objectVersion = 54;
	objects = {

/* Begin PBXAggregateTarget section */
		33CC111A2044C6BA0003C045 /* Flutter Assemble */ = {
			isa = PBXAggregateTarget;
			buildConfigurationList = 33CC111B2044C6BA0003C045 /* Build configuration list for PBXAggregateTarget "Flutter Assemble" */;
			buildPhases = (
				33CC111E2044C6BF0003C045 /* ShellScript */,
			);
			dependencies = (
			);
			name = "Flutter Assemble";
			productName = FLX;
		};
/* End PBXAggregateTarget section */

/* Begin PBXBuildFile section */
		00F61209EEB7954AF8415A4A /* Pods_Runner.framework in Frameworks */ = {isa = PBXBuildFile; fileRef = AEB2EC182EA43F26A351EE3E /* Pods_Runner.framework */; };
		335BBD1B22A9A15E00E9071D /* GeneratedPluginRegistrant.swift in Sources */ = {isa = PBXBuildFile; fileRef = 335BBD1A22A9A15E00E9071D /* GeneratedPluginRegistrant.swift */; };
		33CC10F12044A3C60003C045 /* AppDelegate.swift in Sources */ = {isa = PBXBuildFile; fileRef = 33CC10F02044A3C60003C045 /* AppDelegate.swift */; };
		33CC10F32044A3C60003C045 /* Assets.xcassets in Resources */ = {isa = PBXBuildFile; fileRef = 33CC10F22044A3C60003C045 /* Assets.xcassets */; };
		33CC10F62044A3C60003C045 /* MainMenu.xib in Resources */ = {isa = PBXBuildFile; fileRef = 33CC10F42044A3C60003C045 /* MainMenu.xib */; };
		33CC11132044BFA00003C045 /* MainFlutterWindow.swift in Sources */ = {isa = PBXBuildFile; fileRef = 33CC11122044BFA00003C045 /* MainFlutterWindow.swift */; };
<<<<<<< HEAD
		45146735C2BCBA6C4526CAA0 /* Pods_Runner.framework in Frameworks */ = {isa = PBXBuildFile; fileRef = 73F6308C9AC0BA52F286AE52 /* Pods_Runner.framework */; };
		4B50788839EDAFEFFC4A752E /* Pods_RunnerTests.framework in Frameworks */ = {isa = PBXBuildFile; fileRef = 1A207547725A30AEC178E886 /* Pods_RunnerTests.framework */; };
		F24C45E42C409D87000C6C72 /* InAppPurchasePluginTests.swift in Sources */ = {isa = PBXBuildFile; fileRef = F24C45E32C409D87000C6C72 /* InAppPurchasePluginTests.swift */; };
=======
		F27694092C4724B200277144 /* ProductRequestHandlerTests.swift in Sources */ = {isa = PBXBuildFile; fileRef = F27694082C4724B200277144 /* ProductRequestHandlerTests.swift */; };
>>>>>>> d03b1b4e
		F2C3A7412BD9D33D000D35F2 /* Stubs.swift in Sources */ = {isa = PBXBuildFile; fileRef = F2C3A7402BD9D33D000D35F2 /* Stubs.swift */; };
		F79BDC102905FBE300E3999D /* FIAPPaymentQueueDeleteTests.m in Sources */ = {isa = PBXBuildFile; fileRef = F79BDC0F2905FBE300E3999D /* FIAPPaymentQueueDeleteTests.m */; };
		F79BDC122905FBF700E3999D /* FIATransactionCacheTests.m in Sources */ = {isa = PBXBuildFile; fileRef = F79BDC112905FBF700E3999D /* FIATransactionCacheTests.m */; };
		F79BDC182905FC1800E3999D /* PaymentQueueTests.m in Sources */ = {isa = PBXBuildFile; fileRef = F79BDC172905FC1800E3999D /* PaymentQueueTests.m */; };
		F79BDC1C2905FC3200E3999D /* Stubs.m in Sources */ = {isa = PBXBuildFile; fileRef = F79BDC1B2905FC3200E3999D /* Stubs.m */; };
		F79BDC1E2905FC3900E3999D /* TranslatorTests.m in Sources */ = {isa = PBXBuildFile; fileRef = F79BDC1D2905FC3900E3999D /* TranslatorTests.m */; };
		F8270DE1AEF80A8CF2C45688 /* Pods_RunnerTests.framework in Frameworks */ = {isa = PBXBuildFile; fileRef = 045C0F7D19875EDA98DF0B7F /* Pods_RunnerTests.framework */; };
/* End PBXBuildFile section */

/* Begin PBXContainerItemProxy section */
		33CC111F2044C79F0003C045 /* PBXContainerItemProxy */ = {
			isa = PBXContainerItemProxy;
			containerPortal = 33CC10E52044A3C60003C045 /* Project object */;
			proxyType = 1;
			remoteGlobalIDString = 33CC111A2044C6BA0003C045;
			remoteInfo = FLX;
		};
		F700DD0628E652A10004836B /* PBXContainerItemProxy */ = {
			isa = PBXContainerItemProxy;
			containerPortal = 33CC10E52044A3C60003C045 /* Project object */;
			proxyType = 1;
			remoteGlobalIDString = 33CC10EC2044A3C60003C045;
			remoteInfo = Runner;
		};
/* End PBXContainerItemProxy section */

/* Begin PBXCopyFilesBuildPhase section */
		33CC110E2044A8840003C045 /* Bundle Framework */ = {
			isa = PBXCopyFilesBuildPhase;
			buildActionMask = 2147483647;
			dstPath = "";
			dstSubfolderSpec = 10;
			files = (
			);
			name = "Bundle Framework";
			runOnlyForDeploymentPostprocessing = 0;
		};
/* End PBXCopyFilesBuildPhase section */

/* Begin PBXFileReference section */
		0332995B6EC622E1F0605C08 /* Pods-RunnerTests.release.xcconfig */ = {isa = PBXFileReference; includeInIndex = 1; lastKnownFileType = text.xcconfig; name = "Pods-RunnerTests.release.xcconfig"; path = "Target Support Files/Pods-RunnerTests/Pods-RunnerTests.release.xcconfig"; sourceTree = "<group>"; };
		045C0F7D19875EDA98DF0B7F /* Pods_RunnerTests.framework */ = {isa = PBXFileReference; explicitFileType = wrapper.framework; includeInIndex = 0; path = Pods_RunnerTests.framework; sourceTree = BUILT_PRODUCTS_DIR; };
		101E6404B10F3A1371778205 /* Pods-Runner.release.xcconfig */ = {isa = PBXFileReference; includeInIndex = 1; lastKnownFileType = text.xcconfig; name = "Pods-Runner.release.xcconfig"; path = "Target Support Files/Pods-Runner/Pods-Runner.release.xcconfig"; sourceTree = "<group>"; };
		335BBD1A22A9A15E00E9071D /* GeneratedPluginRegistrant.swift */ = {isa = PBXFileReference; fileEncoding = 4; lastKnownFileType = sourcecode.swift; path = GeneratedPluginRegistrant.swift; sourceTree = "<group>"; };
		33CC10ED2044A3C60003C045 /* example.app */ = {isa = PBXFileReference; explicitFileType = wrapper.application; includeInIndex = 0; path = example.app; sourceTree = BUILT_PRODUCTS_DIR; };
		33CC10F02044A3C60003C045 /* AppDelegate.swift */ = {isa = PBXFileReference; lastKnownFileType = sourcecode.swift; path = AppDelegate.swift; sourceTree = "<group>"; };
		33CC10F22044A3C60003C045 /* Assets.xcassets */ = {isa = PBXFileReference; lastKnownFileType = folder.assetcatalog; name = Assets.xcassets; path = Runner/Assets.xcassets; sourceTree = "<group>"; };
		33CC10F52044A3C60003C045 /* Base */ = {isa = PBXFileReference; lastKnownFileType = file.xib; name = Base; path = Base.lproj/MainMenu.xib; sourceTree = "<group>"; };
		33CC10F72044A3C60003C045 /* Info.plist */ = {isa = PBXFileReference; lastKnownFileType = text.plist.xml; name = Info.plist; path = Runner/Info.plist; sourceTree = "<group>"; };
		33CC11122044BFA00003C045 /* MainFlutterWindow.swift */ = {isa = PBXFileReference; lastKnownFileType = sourcecode.swift; path = MainFlutterWindow.swift; sourceTree = "<group>"; };
		33CEB47222A05771004F2AC0 /* Flutter-Debug.xcconfig */ = {isa = PBXFileReference; lastKnownFileType = text.xcconfig; path = "Flutter-Debug.xcconfig"; sourceTree = "<group>"; };
		33CEB47422A05771004F2AC0 /* Flutter-Release.xcconfig */ = {isa = PBXFileReference; lastKnownFileType = text.xcconfig; path = "Flutter-Release.xcconfig"; sourceTree = "<group>"; };
		33CEB47722A0578A004F2AC0 /* Flutter-Generated.xcconfig */ = {isa = PBXFileReference; lastKnownFileType = text.xcconfig; name = "Flutter-Generated.xcconfig"; path = "ephemeral/Flutter-Generated.xcconfig"; sourceTree = "<group>"; };
		33E51913231747F40026EE4D /* DebugProfile.entitlements */ = {isa = PBXFileReference; lastKnownFileType = text.plist.entitlements; path = DebugProfile.entitlements; sourceTree = "<group>"; };
		33E51914231749380026EE4D /* Release.entitlements */ = {isa = PBXFileReference; fileEncoding = 4; lastKnownFileType = text.plist.entitlements; path = Release.entitlements; sourceTree = "<group>"; };
		33E5194F232828860026EE4D /* AppInfo.xcconfig */ = {isa = PBXFileReference; lastKnownFileType = text.xcconfig; path = AppInfo.xcconfig; sourceTree = "<group>"; };
		39C4797E13DFF5FCF1A87568 /* Pods-Runner.debug.xcconfig */ = {isa = PBXFileReference; includeInIndex = 1; lastKnownFileType = text.xcconfig; name = "Pods-Runner.debug.xcconfig"; path = "Target Support Files/Pods-Runner/Pods-Runner.debug.xcconfig"; sourceTree = "<group>"; };
		46EFB01DD1BBB34F886C33A0 /* Pods-RunnerTests.profile.xcconfig */ = {isa = PBXFileReference; includeInIndex = 1; lastKnownFileType = text.xcconfig; name = "Pods-RunnerTests.profile.xcconfig"; path = "Target Support Files/Pods-RunnerTests/Pods-RunnerTests.profile.xcconfig"; sourceTree = "<group>"; };
		7AFA3C8E1D35360C0083082E /* Release.xcconfig */ = {isa = PBXFileReference; lastKnownFileType = text.xcconfig; path = Release.xcconfig; sourceTree = "<group>"; };
		9740EEB21CF90195004384FC /* Debug.xcconfig */ = {isa = PBXFileReference; fileEncoding = 4; lastKnownFileType = text.xcconfig; path = Debug.xcconfig; sourceTree = "<group>"; };
<<<<<<< HEAD
		BEE5894B3A0A82FD8D495BDD /* Pods-RunnerTests.profile.xcconfig */ = {isa = PBXFileReference; includeInIndex = 1; lastKnownFileType = text.xcconfig; name = "Pods-RunnerTests.profile.xcconfig"; path = "Target Support Files/Pods-RunnerTests/Pods-RunnerTests.profile.xcconfig"; sourceTree = "<group>"; };
		DAB7E6DD38EB6FA87E605270 /* Pods-Runner.profile.xcconfig */ = {isa = PBXFileReference; includeInIndex = 1; lastKnownFileType = text.xcconfig; name = "Pods-Runner.profile.xcconfig"; path = "Target Support Files/Pods-Runner/Pods-Runner.profile.xcconfig"; sourceTree = "<group>"; };
		F24C45E32C409D87000C6C72 /* InAppPurchasePluginTests.swift */ = {isa = PBXFileReference; fileEncoding = 4; lastKnownFileType = sourcecode.swift; name = InAppPurchasePluginTests.swift; path = ../../shared/RunnerTests/InAppPurchasePluginTests.swift; sourceTree = "<group>"; };
=======
		AEB2EC182EA43F26A351EE3E /* Pods_Runner.framework */ = {isa = PBXFileReference; explicitFileType = wrapper.framework; includeInIndex = 0; path = Pods_Runner.framework; sourceTree = BUILT_PRODUCTS_DIR; };
		B537BC9F2D936311267ABC65 /* Pods-RunnerTests.debug.xcconfig */ = {isa = PBXFileReference; includeInIndex = 1; lastKnownFileType = text.xcconfig; name = "Pods-RunnerTests.debug.xcconfig"; path = "Target Support Files/Pods-RunnerTests/Pods-RunnerTests.debug.xcconfig"; sourceTree = "<group>"; };
		F27694082C4724B200277144 /* ProductRequestHandlerTests.swift */ = {isa = PBXFileReference; fileEncoding = 4; lastKnownFileType = sourcecode.swift; name = ProductRequestHandlerTests.swift; path = ../../shared/RunnerTests/ProductRequestHandlerTests.swift; sourceTree = "<group>"; };
>>>>>>> d03b1b4e
		F2C3A73F2BD9D33D000D35F2 /* RunnerTests-Bridging-Header.h */ = {isa = PBXFileReference; lastKnownFileType = sourcecode.c.h; path = "RunnerTests-Bridging-Header.h"; sourceTree = "<group>"; };
		F2C3A7402BD9D33D000D35F2 /* Stubs.swift */ = {isa = PBXFileReference; lastKnownFileType = sourcecode.swift; path = Stubs.swift; sourceTree = "<group>"; };
		F700DD0228E652A10004836B /* RunnerTests.xctest */ = {isa = PBXFileReference; explicitFileType = wrapper.cfbundle; includeInIndex = 0; path = RunnerTests.xctest; sourceTree = BUILT_PRODUCTS_DIR; };
		F79BDC0F2905FBE300E3999D /* FIAPPaymentQueueDeleteTests.m */ = {isa = PBXFileReference; fileEncoding = 4; lastKnownFileType = sourcecode.c.objc; name = FIAPPaymentQueueDeleteTests.m; path = ../../shared/RunnerTests/FIAPPaymentQueueDeleteTests.m; sourceTree = "<group>"; };
		F79BDC112905FBF700E3999D /* FIATransactionCacheTests.m */ = {isa = PBXFileReference; fileEncoding = 4; lastKnownFileType = sourcecode.c.objc; name = FIATransactionCacheTests.m; path = ../../shared/RunnerTests/FIATransactionCacheTests.m; sourceTree = "<group>"; };
		F79BDC152905FC0500E3999D /* Info.plist */ = {isa = PBXFileReference; fileEncoding = 4; lastKnownFileType = text.plist.xml; name = Info.plist; path = ../../shared/RunnerTests/Info.plist; sourceTree = "<group>"; };
		F79BDC172905FC1800E3999D /* PaymentQueueTests.m */ = {isa = PBXFileReference; fileEncoding = 4; lastKnownFileType = sourcecode.c.objc; name = PaymentQueueTests.m; path = ../../shared/RunnerTests/PaymentQueueTests.m; sourceTree = "<group>"; };
		F79BDC1B2905FC3200E3999D /* Stubs.m */ = {isa = PBXFileReference; fileEncoding = 4; lastKnownFileType = sourcecode.c.objc; name = Stubs.m; path = ../../shared/RunnerTests/Stubs.m; sourceTree = "<group>"; };
		F79BDC1D2905FC3900E3999D /* TranslatorTests.m */ = {isa = PBXFileReference; fileEncoding = 4; lastKnownFileType = sourcecode.c.objc; name = TranslatorTests.m; path = ../../shared/RunnerTests/TranslatorTests.m; sourceTree = "<group>"; };
		F79BDC1F2906023C00E3999D /* Stubs.h */ = {isa = PBXFileReference; lastKnownFileType = sourcecode.c.h; name = Stubs.h; path = ../../shared/RunnerTests/Stubs.h; sourceTree = "<group>"; };
		F8E47120B1A50B8A1C480FDB /* Pods-Runner.profile.xcconfig */ = {isa = PBXFileReference; includeInIndex = 1; lastKnownFileType = text.xcconfig; name = "Pods-Runner.profile.xcconfig"; path = "Target Support Files/Pods-Runner/Pods-Runner.profile.xcconfig"; sourceTree = "<group>"; };
/* End PBXFileReference section */

/* Begin PBXFrameworksBuildPhase section */
		33CC10EA2044A3C60003C045 /* Frameworks */ = {
			isa = PBXFrameworksBuildPhase;
			buildActionMask = 2147483647;
			files = (
				00F61209EEB7954AF8415A4A /* Pods_Runner.framework in Frameworks */,
			);
			runOnlyForDeploymentPostprocessing = 0;
		};
		F700DCFF28E652A10004836B /* Frameworks */ = {
			isa = PBXFrameworksBuildPhase;
			buildActionMask = 2147483647;
			files = (
				F8270DE1AEF80A8CF2C45688 /* Pods_RunnerTests.framework in Frameworks */,
			);
			runOnlyForDeploymentPostprocessing = 0;
		};
/* End PBXFrameworksBuildPhase section */

/* Begin PBXGroup section */
		09D47623A8E19B84FF0453EE /* Pods */ = {
			isa = PBXGroup;
			children = (
				39C4797E13DFF5FCF1A87568 /* Pods-Runner.debug.xcconfig */,
				101E6404B10F3A1371778205 /* Pods-Runner.release.xcconfig */,
				F8E47120B1A50B8A1C480FDB /* Pods-Runner.profile.xcconfig */,
				B537BC9F2D936311267ABC65 /* Pods-RunnerTests.debug.xcconfig */,
				0332995B6EC622E1F0605C08 /* Pods-RunnerTests.release.xcconfig */,
				46EFB01DD1BBB34F886C33A0 /* Pods-RunnerTests.profile.xcconfig */,
			);
			path = Pods;
			sourceTree = "<group>";
		};
		0B83E9AD591375BF30FD1CA9 /* Frameworks */ = {
			isa = PBXGroup;
			children = (
				AEB2EC182EA43F26A351EE3E /* Pods_Runner.framework */,
				045C0F7D19875EDA98DF0B7F /* Pods_RunnerTests.framework */,
			);
			name = Frameworks;
			sourceTree = "<group>";
		};
		33BA886A226E78AF003329D5 /* Configs */ = {
			isa = PBXGroup;
			children = (
				33E5194F232828860026EE4D /* AppInfo.xcconfig */,
				9740EEB21CF90195004384FC /* Debug.xcconfig */,
				7AFA3C8E1D35360C0083082E /* Release.xcconfig */,
			);
			path = Configs;
			sourceTree = "<group>";
		};
		33CC10E42044A3C60003C045 = {
			isa = PBXGroup;
			children = (
				33FAB671232836740065AC1E /* Runner */,
				33CEB47122A05771004F2AC0 /* Flutter */,
				F700DD0328E652A10004836B /* RunnerTests */,
				33CC10EE2044A3C60003C045 /* Products */,
				09D47623A8E19B84FF0453EE /* Pods */,
				0B83E9AD591375BF30FD1CA9 /* Frameworks */,
			);
			sourceTree = "<group>";
		};
		33CC10EE2044A3C60003C045 /* Products */ = {
			isa = PBXGroup;
			children = (
				33CC10ED2044A3C60003C045 /* example.app */,
				F700DD0228E652A10004836B /* RunnerTests.xctest */,
			);
			name = Products;
			sourceTree = "<group>";
		};
		33CC11242044D66E0003C045 /* Resources */ = {
			isa = PBXGroup;
			children = (
				33CC10F22044A3C60003C045 /* Assets.xcassets */,
				33CC10F42044A3C60003C045 /* MainMenu.xib */,
				33CC10F72044A3C60003C045 /* Info.plist */,
			);
			name = Resources;
			path = ..;
			sourceTree = "<group>";
		};
		33CEB47122A05771004F2AC0 /* Flutter */ = {
			isa = PBXGroup;
			children = (
				335BBD1A22A9A15E00E9071D /* GeneratedPluginRegistrant.swift */,
				33CEB47222A05771004F2AC0 /* Flutter-Debug.xcconfig */,
				33CEB47422A05771004F2AC0 /* Flutter-Release.xcconfig */,
				33CEB47722A0578A004F2AC0 /* Flutter-Generated.xcconfig */,
			);
			path = Flutter;
			sourceTree = "<group>";
		};
		33FAB671232836740065AC1E /* Runner */ = {
			isa = PBXGroup;
			children = (
				33CC10F02044A3C60003C045 /* AppDelegate.swift */,
				33CC11122044BFA00003C045 /* MainFlutterWindow.swift */,
				33E51913231747F40026EE4D /* DebugProfile.entitlements */,
				33E51914231749380026EE4D /* Release.entitlements */,
				33CC11242044D66E0003C045 /* Resources */,
				33BA886A226E78AF003329D5 /* Configs */,
			);
			path = Runner;
			sourceTree = "<group>";
		};
		F700DD0328E652A10004836B /* RunnerTests */ = {
			isa = PBXGroup;
			children = (
<<<<<<< HEAD
				F24C45E32C409D87000C6C72 /* InAppPurchasePluginTests.swift */,
=======
				F27694082C4724B200277144 /* ProductRequestHandlerTests.swift */,
>>>>>>> d03b1b4e
				F79BDC0F2905FBE300E3999D /* FIAPPaymentQueueDeleteTests.m */,
				F79BDC172905FC1800E3999D /* PaymentQueueTests.m */,
				F79BDC1F2906023C00E3999D /* Stubs.h */,
				F79BDC152905FC0500E3999D /* Info.plist */,
				F79BDC1B2905FC3200E3999D /* Stubs.m */,
				F79BDC1D2905FC3900E3999D /* TranslatorTests.m */,
				F79BDC112905FBF700E3999D /* FIATransactionCacheTests.m */,
				F2C3A7402BD9D33D000D35F2 /* Stubs.swift */,
				F2C3A73F2BD9D33D000D35F2 /* RunnerTests-Bridging-Header.h */,
			);
			path = RunnerTests;
			sourceTree = "<group>";
		};
/* End PBXGroup section */

/* Begin PBXNativeTarget section */
		33CC10EC2044A3C60003C045 /* Runner */ = {
			isa = PBXNativeTarget;
			buildConfigurationList = 33CC10FB2044A3C60003C045 /* Build configuration list for PBXNativeTarget "Runner" */;
			buildPhases = (
				4AB6971641BFC5F28870AACB /* [CP] Check Pods Manifest.lock */,
				33CC10E92044A3C60003C045 /* Sources */,
				33CC10EA2044A3C60003C045 /* Frameworks */,
				33CC10EB2044A3C60003C045 /* Resources */,
				33CC110E2044A8840003C045 /* Bundle Framework */,
				3399D490228B24CF009A79C7 /* ShellScript */,
				52AE403FA1A5A62558A171B7 /* [CP] Embed Pods Frameworks */,
			);
			buildRules = (
			);
			dependencies = (
				33CC11202044C79F0003C045 /* PBXTargetDependency */,
			);
			name = Runner;
			productName = Runner;
			productReference = 33CC10ED2044A3C60003C045 /* example.app */;
			productType = "com.apple.product-type.application";
		};
		F700DD0128E652A10004836B /* RunnerTests */ = {
			isa = PBXNativeTarget;
			buildConfigurationList = F700DD0B28E652A10004836B /* Build configuration list for PBXNativeTarget "RunnerTests" */;
			buildPhases = (
				011E09F08A701B1393C5DBFA /* [CP] Check Pods Manifest.lock */,
				F700DCFE28E652A10004836B /* Sources */,
				F700DCFF28E652A10004836B /* Frameworks */,
				F700DD0028E652A10004836B /* Resources */,
			);
			buildRules = (
			);
			dependencies = (
				F700DD0728E652A10004836B /* PBXTargetDependency */,
			);
			name = RunnerTests;
			productName = RunnerTests;
			productReference = F700DD0228E652A10004836B /* RunnerTests.xctest */;
			productType = "com.apple.product-type.bundle.unit-test";
		};
/* End PBXNativeTarget section */

/* Begin PBXProject section */
		33CC10E52044A3C60003C045 /* Project object */ = {
			isa = PBXProject;
			attributes = {
				LastSwiftUpdateCheck = 1400;
				LastUpgradeCheck = 1510;
				ORGANIZATIONNAME = "";
				TargetAttributes = {
					33CC10EC2044A3C60003C045 = {
						CreatedOnToolsVersion = 9.2;
						LastSwiftMigration = 1100;
						ProvisioningStyle = Automatic;
						SystemCapabilities = {
							com.apple.Sandbox = {
								enabled = 1;
							};
						};
					};
					33CC111A2044C6BA0003C045 = {
						CreatedOnToolsVersion = 9.2;
						ProvisioningStyle = Manual;
					};
					F700DD0128E652A10004836B = {
						CreatedOnToolsVersion = 14.0.1;
						LastSwiftMigration = 1530;
						TestTargetID = 33CC10EC2044A3C60003C045;
					};
				};
			};
			buildConfigurationList = 33CC10E82044A3C60003C045 /* Build configuration list for PBXProject "Runner" */;
			compatibilityVersion = "Xcode 9.3";
			developmentRegion = en;
			hasScannedForEncodings = 0;
			knownRegions = (
				en,
				Base,
			);
			mainGroup = 33CC10E42044A3C60003C045;
			productRefGroup = 33CC10EE2044A3C60003C045 /* Products */;
			projectDirPath = "";
			projectRoot = "";
			targets = (
				33CC10EC2044A3C60003C045 /* Runner */,
				33CC111A2044C6BA0003C045 /* Flutter Assemble */,
				F700DD0128E652A10004836B /* RunnerTests */,
			);
		};
/* End PBXProject section */

/* Begin PBXResourcesBuildPhase section */
		33CC10EB2044A3C60003C045 /* Resources */ = {
			isa = PBXResourcesBuildPhase;
			buildActionMask = 2147483647;
			files = (
				33CC10F32044A3C60003C045 /* Assets.xcassets in Resources */,
				33CC10F62044A3C60003C045 /* MainMenu.xib in Resources */,
			);
			runOnlyForDeploymentPostprocessing = 0;
		};
		F700DD0028E652A10004836B /* Resources */ = {
			isa = PBXResourcesBuildPhase;
			buildActionMask = 2147483647;
			files = (
			);
			runOnlyForDeploymentPostprocessing = 0;
		};
/* End PBXResourcesBuildPhase section */

/* Begin PBXShellScriptBuildPhase section */
		011E09F08A701B1393C5DBFA /* [CP] Check Pods Manifest.lock */ = {
			isa = PBXShellScriptBuildPhase;
			buildActionMask = 2147483647;
			files = (
			);
			inputFileListPaths = (
			);
			inputPaths = (
				"${PODS_PODFILE_DIR_PATH}/Podfile.lock",
				"${PODS_ROOT}/Manifest.lock",
			);
			name = "[CP] Check Pods Manifest.lock";
			outputFileListPaths = (
			);
			outputPaths = (
				"$(DERIVED_FILE_DIR)/Pods-RunnerTests-checkManifestLockResult.txt",
			);
			runOnlyForDeploymentPostprocessing = 0;
			shellPath = /bin/sh;
			shellScript = "diff \"${PODS_PODFILE_DIR_PATH}/Podfile.lock\" \"${PODS_ROOT}/Manifest.lock\" > /dev/null\nif [ $? != 0 ] ; then\n    # print error to STDERR\n    echo \"error: The sandbox is not in sync with the Podfile.lock. Run 'pod install' or update your CocoaPods installation.\" >&2\n    exit 1\nfi\n# This output is used by Xcode 'outputs' to avoid re-running this script phase.\necho \"SUCCESS\" > \"${SCRIPT_OUTPUT_FILE_0}\"\n";
			showEnvVarsInLog = 0;
		};
		3399D490228B24CF009A79C7 /* ShellScript */ = {
			isa = PBXShellScriptBuildPhase;
			alwaysOutOfDate = 1;
			buildActionMask = 2147483647;
			files = (
			);
			inputFileListPaths = (
			);
			inputPaths = (
			);
			outputFileListPaths = (
			);
			outputPaths = (
			);
			runOnlyForDeploymentPostprocessing = 0;
			shellPath = /bin/sh;
			shellScript = "echo \"$PRODUCT_NAME.app\" > \"$PROJECT_DIR\"/Flutter/ephemeral/.app_filename && \"$FLUTTER_ROOT\"/packages/flutter_tools/bin/macos_assemble.sh embed\n";
		};
		33CC111E2044C6BF0003C045 /* ShellScript */ = {
			isa = PBXShellScriptBuildPhase;
			buildActionMask = 2147483647;
			files = (
			);
			inputFileListPaths = (
				Flutter/ephemeral/FlutterInputs.xcfilelist,
			);
			inputPaths = (
				Flutter/ephemeral/tripwire,
			);
			outputFileListPaths = (
				Flutter/ephemeral/FlutterOutputs.xcfilelist,
			);
			outputPaths = (
			);
			runOnlyForDeploymentPostprocessing = 0;
			shellPath = /bin/sh;
			shellScript = "\"$FLUTTER_ROOT\"/packages/flutter_tools/bin/macos_assemble.sh && touch Flutter/ephemeral/tripwire";
		};
		4AB6971641BFC5F28870AACB /* [CP] Check Pods Manifest.lock */ = {
			isa = PBXShellScriptBuildPhase;
			buildActionMask = 2147483647;
			files = (
			);
			inputFileListPaths = (
			);
			inputPaths = (
				"${PODS_PODFILE_DIR_PATH}/Podfile.lock",
				"${PODS_ROOT}/Manifest.lock",
			);
			name = "[CP] Check Pods Manifest.lock";
			outputFileListPaths = (
			);
			outputPaths = (
				"$(DERIVED_FILE_DIR)/Pods-Runner-checkManifestLockResult.txt",
			);
			runOnlyForDeploymentPostprocessing = 0;
			shellPath = /bin/sh;
			shellScript = "diff \"${PODS_PODFILE_DIR_PATH}/Podfile.lock\" \"${PODS_ROOT}/Manifest.lock\" > /dev/null\nif [ $? != 0 ] ; then\n    # print error to STDERR\n    echo \"error: The sandbox is not in sync with the Podfile.lock. Run 'pod install' or update your CocoaPods installation.\" >&2\n    exit 1\nfi\n# This output is used by Xcode 'outputs' to avoid re-running this script phase.\necho \"SUCCESS\" > \"${SCRIPT_OUTPUT_FILE_0}\"\n";
			showEnvVarsInLog = 0;
		};
		52AE403FA1A5A62558A171B7 /* [CP] Embed Pods Frameworks */ = {
			isa = PBXShellScriptBuildPhase;
			buildActionMask = 2147483647;
			files = (
			);
			inputFileListPaths = (
				"${PODS_ROOT}/Target Support Files/Pods-Runner/Pods-Runner-frameworks-${CONFIGURATION}-input-files.xcfilelist",
			);
			name = "[CP] Embed Pods Frameworks";
			outputFileListPaths = (
				"${PODS_ROOT}/Target Support Files/Pods-Runner/Pods-Runner-frameworks-${CONFIGURATION}-output-files.xcfilelist",
			);
			runOnlyForDeploymentPostprocessing = 0;
			shellPath = /bin/sh;
			shellScript = "\"${PODS_ROOT}/Target Support Files/Pods-Runner/Pods-Runner-frameworks.sh\"\n";
			showEnvVarsInLog = 0;
		};
/* End PBXShellScriptBuildPhase section */

/* Begin PBXSourcesBuildPhase section */
		33CC10E92044A3C60003C045 /* Sources */ = {
			isa = PBXSourcesBuildPhase;
			buildActionMask = 2147483647;
			files = (
				33CC11132044BFA00003C045 /* MainFlutterWindow.swift in Sources */,
				33CC10F12044A3C60003C045 /* AppDelegate.swift in Sources */,
				335BBD1B22A9A15E00E9071D /* GeneratedPluginRegistrant.swift in Sources */,
			);
			runOnlyForDeploymentPostprocessing = 0;
		};
		F700DCFE28E652A10004836B /* Sources */ = {
			isa = PBXSourcesBuildPhase;
			buildActionMask = 2147483647;
			files = (
<<<<<<< HEAD
				F79BDC1A2905FC1F00E3999D /* ProductRequestHandlerTests.m in Sources */,
				F24C45E42C409D87000C6C72 /* InAppPurchasePluginTests.swift in Sources */,
=======
>>>>>>> d03b1b4e
				F79BDC1E2905FC3900E3999D /* TranslatorTests.m in Sources */,
				F79BDC182905FC1800E3999D /* PaymentQueueTests.m in Sources */,
				F79BDC1C2905FC3200E3999D /* Stubs.m in Sources */,
				F79BDC102905FBE300E3999D /* FIAPPaymentQueueDeleteTests.m in Sources */,
<<<<<<< HEAD
=======
				F27694092C4724B200277144 /* ProductRequestHandlerTests.swift in Sources */,
				F79BDC142905FBFE00E3999D /* InAppPurchasePluginTests.m in Sources */,
>>>>>>> d03b1b4e
				F79BDC122905FBF700E3999D /* FIATransactionCacheTests.m in Sources */,
				F2C3A7412BD9D33D000D35F2 /* Stubs.swift in Sources */,
			);
			runOnlyForDeploymentPostprocessing = 0;
		};
/* End PBXSourcesBuildPhase section */

/* Begin PBXTargetDependency section */
		33CC11202044C79F0003C045 /* PBXTargetDependency */ = {
			isa = PBXTargetDependency;
			target = 33CC111A2044C6BA0003C045 /* Flutter Assemble */;
			targetProxy = 33CC111F2044C79F0003C045 /* PBXContainerItemProxy */;
		};
		F700DD0728E652A10004836B /* PBXTargetDependency */ = {
			isa = PBXTargetDependency;
			target = 33CC10EC2044A3C60003C045 /* Runner */;
			targetProxy = F700DD0628E652A10004836B /* PBXContainerItemProxy */;
		};
/* End PBXTargetDependency section */

/* Begin PBXVariantGroup section */
		33CC10F42044A3C60003C045 /* MainMenu.xib */ = {
			isa = PBXVariantGroup;
			children = (
				33CC10F52044A3C60003C045 /* Base */,
			);
			name = MainMenu.xib;
			path = Runner;
			sourceTree = "<group>";
		};
/* End PBXVariantGroup section */

/* Begin XCBuildConfiguration section */
		338D0CE9231458BD00FA5F75 /* Profile */ = {
			isa = XCBuildConfiguration;
			baseConfigurationReference = 7AFA3C8E1D35360C0083082E /* Release.xcconfig */;
			buildSettings = {
				ALWAYS_SEARCH_USER_PATHS = NO;
				CLANG_ANALYZER_NONNULL = YES;
				CLANG_ANALYZER_NUMBER_OBJECT_CONVERSION = YES_AGGRESSIVE;
				CLANG_CXX_LANGUAGE_STANDARD = "gnu++14";
				CLANG_CXX_LIBRARY = "libc++";
				CLANG_ENABLE_MODULES = YES;
				CLANG_ENABLE_OBJC_ARC = YES;
				CLANG_WARN_BLOCK_CAPTURE_AUTORELEASING = YES;
				CLANG_WARN_BOOL_CONVERSION = YES;
				CLANG_WARN_CONSTANT_CONVERSION = YES;
				CLANG_WARN_DEPRECATED_OBJC_IMPLEMENTATIONS = YES;
				CLANG_WARN_DIRECT_OBJC_ISA_USAGE = YES_ERROR;
				CLANG_WARN_DOCUMENTATION_COMMENTS = YES;
				CLANG_WARN_EMPTY_BODY = YES;
				CLANG_WARN_ENUM_CONVERSION = YES;
				CLANG_WARN_INFINITE_RECURSION = YES;
				CLANG_WARN_INT_CONVERSION = YES;
				CLANG_WARN_NON_LITERAL_NULL_CONVERSION = YES;
				CLANG_WARN_OBJC_LITERAL_CONVERSION = YES;
				CLANG_WARN_OBJC_ROOT_CLASS = YES_ERROR;
				CLANG_WARN_RANGE_LOOP_ANALYSIS = YES;
				CLANG_WARN_SUSPICIOUS_MOVE = YES;
				CODE_SIGN_IDENTITY = "-";
				COPY_PHASE_STRIP = NO;
				DEBUG_INFORMATION_FORMAT = "dwarf-with-dsym";
				ENABLE_NS_ASSERTIONS = NO;
				ENABLE_STRICT_OBJC_MSGSEND = YES;
				GCC_C_LANGUAGE_STANDARD = gnu11;
				GCC_NO_COMMON_BLOCKS = YES;
				GCC_WARN_64_TO_32_BIT_CONVERSION = YES;
				GCC_WARN_ABOUT_RETURN_TYPE = YES_ERROR;
				GCC_WARN_UNINITIALIZED_AUTOS = YES_AGGRESSIVE;
				GCC_WARN_UNUSED_FUNCTION = YES;
				GCC_WARN_UNUSED_VARIABLE = YES;
				MACOSX_DEPLOYMENT_TARGET = 10.15;
				MTL_ENABLE_DEBUG_INFO = NO;
				SDKROOT = macosx;
				SWIFT_COMPILATION_MODE = wholemodule;
				SWIFT_OPTIMIZATION_LEVEL = "-O";
			};
			name = Profile;
		};
		338D0CEA231458BD00FA5F75 /* Profile */ = {
			isa = XCBuildConfiguration;
			baseConfigurationReference = 33E5194F232828860026EE4D /* AppInfo.xcconfig */;
			buildSettings = {
				ASSETCATALOG_COMPILER_APPICON_NAME = AppIcon;
				CLANG_ENABLE_MODULES = YES;
				CODE_SIGN_ENTITLEMENTS = Runner/DebugProfile.entitlements;
				CODE_SIGN_STYLE = Automatic;
				COMBINE_HIDPI_IMAGES = YES;
				INFOPLIST_FILE = Runner/Info.plist;
				LD_RUNPATH_SEARCH_PATHS = (
					"$(inherited)",
					"@executable_path/../Frameworks",
				);
				MACOSX_DEPLOYMENT_TARGET = 10.15;
				PROVISIONING_PROFILE_SPECIFIER = "";
				SWIFT_VERSION = 5.0;
			};
			name = Profile;
		};
		338D0CEB231458BD00FA5F75 /* Profile */ = {
			isa = XCBuildConfiguration;
			buildSettings = {
				CODE_SIGN_STYLE = Manual;
				PRODUCT_NAME = "$(TARGET_NAME)";
			};
			name = Profile;
		};
		33CC10F92044A3C60003C045 /* Debug */ = {
			isa = XCBuildConfiguration;
			baseConfigurationReference = 9740EEB21CF90195004384FC /* Debug.xcconfig */;
			buildSettings = {
				ALWAYS_SEARCH_USER_PATHS = NO;
				CLANG_ANALYZER_NONNULL = YES;
				CLANG_ANALYZER_NUMBER_OBJECT_CONVERSION = YES_AGGRESSIVE;
				CLANG_CXX_LANGUAGE_STANDARD = "gnu++14";
				CLANG_CXX_LIBRARY = "libc++";
				CLANG_ENABLE_MODULES = YES;
				CLANG_ENABLE_OBJC_ARC = YES;
				CLANG_WARN_BLOCK_CAPTURE_AUTORELEASING = YES;
				CLANG_WARN_BOOL_CONVERSION = YES;
				CLANG_WARN_CONSTANT_CONVERSION = YES;
				CLANG_WARN_DEPRECATED_OBJC_IMPLEMENTATIONS = YES;
				CLANG_WARN_DIRECT_OBJC_ISA_USAGE = YES_ERROR;
				CLANG_WARN_DOCUMENTATION_COMMENTS = YES;
				CLANG_WARN_EMPTY_BODY = YES;
				CLANG_WARN_ENUM_CONVERSION = YES;
				CLANG_WARN_INFINITE_RECURSION = YES;
				CLANG_WARN_INT_CONVERSION = YES;
				CLANG_WARN_NON_LITERAL_NULL_CONVERSION = YES;
				CLANG_WARN_OBJC_LITERAL_CONVERSION = YES;
				CLANG_WARN_OBJC_ROOT_CLASS = YES_ERROR;
				CLANG_WARN_RANGE_LOOP_ANALYSIS = YES;
				CLANG_WARN_SUSPICIOUS_MOVE = YES;
				CODE_SIGN_IDENTITY = "-";
				COPY_PHASE_STRIP = NO;
				DEBUG_INFORMATION_FORMAT = dwarf;
				ENABLE_STRICT_OBJC_MSGSEND = YES;
				ENABLE_TESTABILITY = YES;
				GCC_C_LANGUAGE_STANDARD = gnu11;
				GCC_DYNAMIC_NO_PIC = NO;
				GCC_NO_COMMON_BLOCKS = YES;
				GCC_OPTIMIZATION_LEVEL = 0;
				GCC_PREPROCESSOR_DEFINITIONS = (
					"DEBUG=1",
					"$(inherited)",
				);
				GCC_WARN_64_TO_32_BIT_CONVERSION = YES;
				GCC_WARN_ABOUT_RETURN_TYPE = YES_ERROR;
				GCC_WARN_UNINITIALIZED_AUTOS = YES_AGGRESSIVE;
				GCC_WARN_UNUSED_FUNCTION = YES;
				GCC_WARN_UNUSED_VARIABLE = YES;
				MACOSX_DEPLOYMENT_TARGET = 10.15;
				MTL_ENABLE_DEBUG_INFO = YES;
				ONLY_ACTIVE_ARCH = YES;
				SDKROOT = macosx;
				SWIFT_ACTIVE_COMPILATION_CONDITIONS = DEBUG;
				SWIFT_OPTIMIZATION_LEVEL = "-Onone";
			};
			name = Debug;
		};
		33CC10FA2044A3C60003C045 /* Release */ = {
			isa = XCBuildConfiguration;
			baseConfigurationReference = 7AFA3C8E1D35360C0083082E /* Release.xcconfig */;
			buildSettings = {
				ALWAYS_SEARCH_USER_PATHS = NO;
				CLANG_ANALYZER_NONNULL = YES;
				CLANG_ANALYZER_NUMBER_OBJECT_CONVERSION = YES_AGGRESSIVE;
				CLANG_CXX_LANGUAGE_STANDARD = "gnu++14";
				CLANG_CXX_LIBRARY = "libc++";
				CLANG_ENABLE_MODULES = YES;
				CLANG_ENABLE_OBJC_ARC = YES;
				CLANG_WARN_BLOCK_CAPTURE_AUTORELEASING = YES;
				CLANG_WARN_BOOL_CONVERSION = YES;
				CLANG_WARN_CONSTANT_CONVERSION = YES;
				CLANG_WARN_DEPRECATED_OBJC_IMPLEMENTATIONS = YES;
				CLANG_WARN_DIRECT_OBJC_ISA_USAGE = YES_ERROR;
				CLANG_WARN_DOCUMENTATION_COMMENTS = YES;
				CLANG_WARN_EMPTY_BODY = YES;
				CLANG_WARN_ENUM_CONVERSION = YES;
				CLANG_WARN_INFINITE_RECURSION = YES;
				CLANG_WARN_INT_CONVERSION = YES;
				CLANG_WARN_NON_LITERAL_NULL_CONVERSION = YES;
				CLANG_WARN_OBJC_LITERAL_CONVERSION = YES;
				CLANG_WARN_OBJC_ROOT_CLASS = YES_ERROR;
				CLANG_WARN_RANGE_LOOP_ANALYSIS = YES;
				CLANG_WARN_SUSPICIOUS_MOVE = YES;
				CODE_SIGN_IDENTITY = "-";
				COPY_PHASE_STRIP = NO;
				DEBUG_INFORMATION_FORMAT = "dwarf-with-dsym";
				ENABLE_NS_ASSERTIONS = NO;
				ENABLE_STRICT_OBJC_MSGSEND = YES;
				GCC_C_LANGUAGE_STANDARD = gnu11;
				GCC_NO_COMMON_BLOCKS = YES;
				GCC_WARN_64_TO_32_BIT_CONVERSION = YES;
				GCC_WARN_ABOUT_RETURN_TYPE = YES_ERROR;
				GCC_WARN_UNINITIALIZED_AUTOS = YES_AGGRESSIVE;
				GCC_WARN_UNUSED_FUNCTION = YES;
				GCC_WARN_UNUSED_VARIABLE = YES;
				MACOSX_DEPLOYMENT_TARGET = 10.15;
				MTL_ENABLE_DEBUG_INFO = NO;
				SDKROOT = macosx;
				SWIFT_COMPILATION_MODE = wholemodule;
				SWIFT_OPTIMIZATION_LEVEL = "-O";
			};
			name = Release;
		};
		33CC10FC2044A3C60003C045 /* Debug */ = {
			isa = XCBuildConfiguration;
			baseConfigurationReference = 33E5194F232828860026EE4D /* AppInfo.xcconfig */;
			buildSettings = {
				ASSETCATALOG_COMPILER_APPICON_NAME = AppIcon;
				CLANG_ENABLE_MODULES = YES;
				CODE_SIGN_ENTITLEMENTS = Runner/DebugProfile.entitlements;
				CODE_SIGN_STYLE = Automatic;
				COMBINE_HIDPI_IMAGES = YES;
				INFOPLIST_FILE = Runner/Info.plist;
				LD_RUNPATH_SEARCH_PATHS = (
					"$(inherited)",
					"@executable_path/../Frameworks",
				);
				MACOSX_DEPLOYMENT_TARGET = 10.15;
				PROVISIONING_PROFILE_SPECIFIER = "";
				SWIFT_OPTIMIZATION_LEVEL = "-Onone";
				SWIFT_VERSION = 5.0;
			};
			name = Debug;
		};
		33CC10FD2044A3C60003C045 /* Release */ = {
			isa = XCBuildConfiguration;
			baseConfigurationReference = 33E5194F232828860026EE4D /* AppInfo.xcconfig */;
			buildSettings = {
				ASSETCATALOG_COMPILER_APPICON_NAME = AppIcon;
				CLANG_ENABLE_MODULES = YES;
				CODE_SIGN_ENTITLEMENTS = Runner/Release.entitlements;
				CODE_SIGN_STYLE = Automatic;
				COMBINE_HIDPI_IMAGES = YES;
				INFOPLIST_FILE = Runner/Info.plist;
				LD_RUNPATH_SEARCH_PATHS = (
					"$(inherited)",
					"@executable_path/../Frameworks",
				);
				MACOSX_DEPLOYMENT_TARGET = 10.15;
				PROVISIONING_PROFILE_SPECIFIER = "";
				SWIFT_VERSION = 5.0;
			};
			name = Release;
		};
		33CC111C2044C6BA0003C045 /* Debug */ = {
			isa = XCBuildConfiguration;
			buildSettings = {
				CODE_SIGN_STYLE = Manual;
				PRODUCT_NAME = "$(TARGET_NAME)";
			};
			name = Debug;
		};
		33CC111D2044C6BA0003C045 /* Release */ = {
			isa = XCBuildConfiguration;
			buildSettings = {
				CODE_SIGN_STYLE = Automatic;
				PRODUCT_NAME = "$(TARGET_NAME)";
			};
			name = Release;
		};
		F700DD0828E652A10004836B /* Debug */ = {
			isa = XCBuildConfiguration;
			baseConfigurationReference = B537BC9F2D936311267ABC65 /* Pods-RunnerTests.debug.xcconfig */;
			buildSettings = {
				BUNDLE_LOADER = "$(TEST_HOST)";
				CLANG_CXX_LANGUAGE_STANDARD = "gnu++20";
				CLANG_ENABLE_MODULES = YES;
				CLANG_ENABLE_OBJC_WEAK = YES;
				CLANG_WARN_OBJC_IMPLICIT_RETAIN_SELF = YES;
				CLANG_WARN_UNGUARDED_AVAILABILITY = YES_AGGRESSIVE;
				CODE_SIGN_STYLE = Automatic;
				CURRENT_PROJECT_VERSION = 1;
				GENERATE_INFOPLIST_FILE = NO;
				INFOPLIST_FILE = RunnerTests/Info.plist;
				LD_RUNPATH_SEARCH_PATHS = (
					"$(inherited)",
					"@executable_path/../Frameworks",
					"@loader_path/../Frameworks",
				);
				MACOSX_DEPLOYMENT_TARGET = 10.15;
				MARKETING_VERSION = 1.0;
				MTL_ENABLE_DEBUG_INFO = INCLUDE_SOURCE;
				MTL_FAST_MATH = YES;
				PRODUCT_BUNDLE_IDENTIFIER = dev.flutter.plugins.RunnerTests;
				PRODUCT_NAME = "$(TARGET_NAME)";
				SWIFT_EMIT_LOC_STRINGS = NO;
				SWIFT_OBJC_BRIDGING_HEADER = "RunnerTests/RunnerTests-Bridging-Header.h";
				SWIFT_OPTIMIZATION_LEVEL = "-Onone";
				SWIFT_VERSION = 5.0;
				TEST_HOST = "$(BUILT_PRODUCTS_DIR)/example.app/$(BUNDLE_EXECUTABLE_FOLDER_PATH)/example";
			};
			name = Debug;
		};
		F700DD0928E652A10004836B /* Release */ = {
			isa = XCBuildConfiguration;
			baseConfigurationReference = 0332995B6EC622E1F0605C08 /* Pods-RunnerTests.release.xcconfig */;
			buildSettings = {
				BUNDLE_LOADER = "$(TEST_HOST)";
				CLANG_CXX_LANGUAGE_STANDARD = "gnu++20";
				CLANG_ENABLE_MODULES = YES;
				CLANG_ENABLE_OBJC_WEAK = YES;
				CLANG_WARN_OBJC_IMPLICIT_RETAIN_SELF = YES;
				CLANG_WARN_UNGUARDED_AVAILABILITY = YES_AGGRESSIVE;
				CODE_SIGN_STYLE = Automatic;
				CURRENT_PROJECT_VERSION = 1;
				GENERATE_INFOPLIST_FILE = NO;
				INFOPLIST_FILE = RunnerTests/Info.plist;
				LD_RUNPATH_SEARCH_PATHS = (
					"$(inherited)",
					"@executable_path/../Frameworks",
					"@loader_path/../Frameworks",
				);
				MACOSX_DEPLOYMENT_TARGET = 10.15;
				MARKETING_VERSION = 1.0;
				MTL_FAST_MATH = YES;
				PRODUCT_BUNDLE_IDENTIFIER = dev.flutter.plugins.RunnerTests;
				PRODUCT_NAME = "$(TARGET_NAME)";
				SWIFT_EMIT_LOC_STRINGS = NO;
				SWIFT_OBJC_BRIDGING_HEADER = "RunnerTests/RunnerTests-Bridging-Header.h";
				SWIFT_VERSION = 5.0;
				TEST_HOST = "$(BUILT_PRODUCTS_DIR)/example.app/$(BUNDLE_EXECUTABLE_FOLDER_PATH)/example";
			};
			name = Release;
		};
		F700DD0A28E652A10004836B /* Profile */ = {
			isa = XCBuildConfiguration;
			baseConfigurationReference = 46EFB01DD1BBB34F886C33A0 /* Pods-RunnerTests.profile.xcconfig */;
			buildSettings = {
				BUNDLE_LOADER = "$(TEST_HOST)";
				CLANG_CXX_LANGUAGE_STANDARD = "gnu++20";
				CLANG_ENABLE_MODULES = YES;
				CLANG_ENABLE_OBJC_WEAK = YES;
				CLANG_WARN_OBJC_IMPLICIT_RETAIN_SELF = YES;
				CLANG_WARN_UNGUARDED_AVAILABILITY = YES_AGGRESSIVE;
				CODE_SIGN_STYLE = Automatic;
				CURRENT_PROJECT_VERSION = 1;
				GENERATE_INFOPLIST_FILE = NO;
				INFOPLIST_FILE = RunnerTests/Info.plist;
				LD_RUNPATH_SEARCH_PATHS = (
					"$(inherited)",
					"@executable_path/../Frameworks",
					"@loader_path/../Frameworks",
				);
				MACOSX_DEPLOYMENT_TARGET = 10.15;
				MARKETING_VERSION = 1.0;
				MTL_FAST_MATH = YES;
				PRODUCT_BUNDLE_IDENTIFIER = dev.flutter.plugins.RunnerTests;
				PRODUCT_NAME = "$(TARGET_NAME)";
				SWIFT_EMIT_LOC_STRINGS = NO;
				SWIFT_OBJC_BRIDGING_HEADER = "RunnerTests/RunnerTests-Bridging-Header.h";
				SWIFT_VERSION = 5.0;
				TEST_HOST = "$(BUILT_PRODUCTS_DIR)/example.app/$(BUNDLE_EXECUTABLE_FOLDER_PATH)/example";
			};
			name = Profile;
		};
/* End XCBuildConfiguration section */

/* Begin XCConfigurationList section */
		33CC10E82044A3C60003C045 /* Build configuration list for PBXProject "Runner" */ = {
			isa = XCConfigurationList;
			buildConfigurations = (
				33CC10F92044A3C60003C045 /* Debug */,
				33CC10FA2044A3C60003C045 /* Release */,
				338D0CE9231458BD00FA5F75 /* Profile */,
			);
			defaultConfigurationIsVisible = 0;
			defaultConfigurationName = Release;
		};
		33CC10FB2044A3C60003C045 /* Build configuration list for PBXNativeTarget "Runner" */ = {
			isa = XCConfigurationList;
			buildConfigurations = (
				33CC10FC2044A3C60003C045 /* Debug */,
				33CC10FD2044A3C60003C045 /* Release */,
				338D0CEA231458BD00FA5F75 /* Profile */,
			);
			defaultConfigurationIsVisible = 0;
			defaultConfigurationName = Release;
		};
		33CC111B2044C6BA0003C045 /* Build configuration list for PBXAggregateTarget "Flutter Assemble" */ = {
			isa = XCConfigurationList;
			buildConfigurations = (
				33CC111C2044C6BA0003C045 /* Debug */,
				33CC111D2044C6BA0003C045 /* Release */,
				338D0CEB231458BD00FA5F75 /* Profile */,
			);
			defaultConfigurationIsVisible = 0;
			defaultConfigurationName = Release;
		};
		F700DD0B28E652A10004836B /* Build configuration list for PBXNativeTarget "RunnerTests" */ = {
			isa = XCConfigurationList;
			buildConfigurations = (
				F700DD0828E652A10004836B /* Debug */,
				F700DD0928E652A10004836B /* Release */,
				F700DD0A28E652A10004836B /* Profile */,
			);
			defaultConfigurationIsVisible = 0;
			defaultConfigurationName = Release;
		};
/* End XCConfigurationList section */
	};
	rootObject = 33CC10E52044A3C60003C045 /* Project object */;
}<|MERGE_RESOLUTION|>--- conflicted
+++ resolved
@@ -27,13 +27,8 @@
 		33CC10F32044A3C60003C045 /* Assets.xcassets in Resources */ = {isa = PBXBuildFile; fileRef = 33CC10F22044A3C60003C045 /* Assets.xcassets */; };
 		33CC10F62044A3C60003C045 /* MainMenu.xib in Resources */ = {isa = PBXBuildFile; fileRef = 33CC10F42044A3C60003C045 /* MainMenu.xib */; };
 		33CC11132044BFA00003C045 /* MainFlutterWindow.swift in Sources */ = {isa = PBXBuildFile; fileRef = 33CC11122044BFA00003C045 /* MainFlutterWindow.swift */; };
-<<<<<<< HEAD
-		45146735C2BCBA6C4526CAA0 /* Pods_Runner.framework in Frameworks */ = {isa = PBXBuildFile; fileRef = 73F6308C9AC0BA52F286AE52 /* Pods_Runner.framework */; };
-		4B50788839EDAFEFFC4A752E /* Pods_RunnerTests.framework in Frameworks */ = {isa = PBXBuildFile; fileRef = 1A207547725A30AEC178E886 /* Pods_RunnerTests.framework */; };
 		F24C45E42C409D87000C6C72 /* InAppPurchasePluginTests.swift in Sources */ = {isa = PBXBuildFile; fileRef = F24C45E32C409D87000C6C72 /* InAppPurchasePluginTests.swift */; };
-=======
 		F27694092C4724B200277144 /* ProductRequestHandlerTests.swift in Sources */ = {isa = PBXBuildFile; fileRef = F27694082C4724B200277144 /* ProductRequestHandlerTests.swift */; };
->>>>>>> d03b1b4e
 		F2C3A7412BD9D33D000D35F2 /* Stubs.swift in Sources */ = {isa = PBXBuildFile; fileRef = F2C3A7402BD9D33D000D35F2 /* Stubs.swift */; };
 		F79BDC102905FBE300E3999D /* FIAPPaymentQueueDeleteTests.m in Sources */ = {isa = PBXBuildFile; fileRef = F79BDC0F2905FBE300E3999D /* FIAPPaymentQueueDeleteTests.m */; };
 		F79BDC122905FBF700E3999D /* FIATransactionCacheTests.m in Sources */ = {isa = PBXBuildFile; fileRef = F79BDC112905FBF700E3999D /* FIATransactionCacheTests.m */; };
@@ -94,15 +89,10 @@
 		46EFB01DD1BBB34F886C33A0 /* Pods-RunnerTests.profile.xcconfig */ = {isa = PBXFileReference; includeInIndex = 1; lastKnownFileType = text.xcconfig; name = "Pods-RunnerTests.profile.xcconfig"; path = "Target Support Files/Pods-RunnerTests/Pods-RunnerTests.profile.xcconfig"; sourceTree = "<group>"; };
 		7AFA3C8E1D35360C0083082E /* Release.xcconfig */ = {isa = PBXFileReference; lastKnownFileType = text.xcconfig; path = Release.xcconfig; sourceTree = "<group>"; };
 		9740EEB21CF90195004384FC /* Debug.xcconfig */ = {isa = PBXFileReference; fileEncoding = 4; lastKnownFileType = text.xcconfig; path = Debug.xcconfig; sourceTree = "<group>"; };
-<<<<<<< HEAD
-		BEE5894B3A0A82FD8D495BDD /* Pods-RunnerTests.profile.xcconfig */ = {isa = PBXFileReference; includeInIndex = 1; lastKnownFileType = text.xcconfig; name = "Pods-RunnerTests.profile.xcconfig"; path = "Target Support Files/Pods-RunnerTests/Pods-RunnerTests.profile.xcconfig"; sourceTree = "<group>"; };
-		DAB7E6DD38EB6FA87E605270 /* Pods-Runner.profile.xcconfig */ = {isa = PBXFileReference; includeInIndex = 1; lastKnownFileType = text.xcconfig; name = "Pods-Runner.profile.xcconfig"; path = "Target Support Files/Pods-Runner/Pods-Runner.profile.xcconfig"; sourceTree = "<group>"; };
 		F24C45E32C409D87000C6C72 /* InAppPurchasePluginTests.swift */ = {isa = PBXFileReference; fileEncoding = 4; lastKnownFileType = sourcecode.swift; name = InAppPurchasePluginTests.swift; path = ../../shared/RunnerTests/InAppPurchasePluginTests.swift; sourceTree = "<group>"; };
-=======
 		AEB2EC182EA43F26A351EE3E /* Pods_Runner.framework */ = {isa = PBXFileReference; explicitFileType = wrapper.framework; includeInIndex = 0; path = Pods_Runner.framework; sourceTree = BUILT_PRODUCTS_DIR; };
 		B537BC9F2D936311267ABC65 /* Pods-RunnerTests.debug.xcconfig */ = {isa = PBXFileReference; includeInIndex = 1; lastKnownFileType = text.xcconfig; name = "Pods-RunnerTests.debug.xcconfig"; path = "Target Support Files/Pods-RunnerTests/Pods-RunnerTests.debug.xcconfig"; sourceTree = "<group>"; };
 		F27694082C4724B200277144 /* ProductRequestHandlerTests.swift */ = {isa = PBXFileReference; fileEncoding = 4; lastKnownFileType = sourcecode.swift; name = ProductRequestHandlerTests.swift; path = ../../shared/RunnerTests/ProductRequestHandlerTests.swift; sourceTree = "<group>"; };
->>>>>>> d03b1b4e
 		F2C3A73F2BD9D33D000D35F2 /* RunnerTests-Bridging-Header.h */ = {isa = PBXFileReference; lastKnownFileType = sourcecode.c.h; path = "RunnerTests-Bridging-Header.h"; sourceTree = "<group>"; };
 		F2C3A7402BD9D33D000D35F2 /* Stubs.swift */ = {isa = PBXFileReference; lastKnownFileType = sourcecode.swift; path = Stubs.swift; sourceTree = "<group>"; };
 		F700DD0228E652A10004836B /* RunnerTests.xctest */ = {isa = PBXFileReference; explicitFileType = wrapper.cfbundle; includeInIndex = 0; path = RunnerTests.xctest; sourceTree = BUILT_PRODUCTS_DIR; };
@@ -227,11 +217,8 @@
 		F700DD0328E652A10004836B /* RunnerTests */ = {
 			isa = PBXGroup;
 			children = (
-<<<<<<< HEAD
 				F24C45E32C409D87000C6C72 /* InAppPurchasePluginTests.swift */,
-=======
 				F27694082C4724B200277144 /* ProductRequestHandlerTests.swift */,
->>>>>>> d03b1b4e
 				F79BDC0F2905FBE300E3999D /* FIAPPaymentQueueDeleteTests.m */,
 				F79BDC172905FC1800E3999D /* PaymentQueueTests.m */,
 				F79BDC1F2906023C00E3999D /* Stubs.h */,
@@ -476,20 +463,12 @@
 			isa = PBXSourcesBuildPhase;
 			buildActionMask = 2147483647;
 			files = (
-<<<<<<< HEAD
-				F79BDC1A2905FC1F00E3999D /* ProductRequestHandlerTests.m in Sources */,
 				F24C45E42C409D87000C6C72 /* InAppPurchasePluginTests.swift in Sources */,
-=======
->>>>>>> d03b1b4e
 				F79BDC1E2905FC3900E3999D /* TranslatorTests.m in Sources */,
 				F79BDC182905FC1800E3999D /* PaymentQueueTests.m in Sources */,
 				F79BDC1C2905FC3200E3999D /* Stubs.m in Sources */,
 				F79BDC102905FBE300E3999D /* FIAPPaymentQueueDeleteTests.m in Sources */,
-<<<<<<< HEAD
-=======
 				F27694092C4724B200277144 /* ProductRequestHandlerTests.swift in Sources */,
-				F79BDC142905FBFE00E3999D /* InAppPurchasePluginTests.m in Sources */,
->>>>>>> d03b1b4e
 				F79BDC122905FBF700E3999D /* FIATransactionCacheTests.m in Sources */,
 				F2C3A7412BD9D33D000D35F2 /* Stubs.swift in Sources */,
 			);
