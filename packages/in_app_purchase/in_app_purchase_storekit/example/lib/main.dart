--- conflicted
+++ resolved
@@ -12,13 +12,8 @@
 import 'consumable_store.dart';
 import 'example_payment_queue_delegate.dart';
 
-<<<<<<< HEAD
-Future<void> main() async {
-=======
 void main() {
->>>>>>> 14685811
   WidgetsFlutterBinding.ensureInitialized();
-  await InAppPurchaseStoreKitPlatform.enableStoreKit2();
   // When using the Android plugin directly it is mandatory to register
   // the plugin as default instance as part of initializing the app.
   InAppPurchaseStoreKitPlatform.registerPlatform();
