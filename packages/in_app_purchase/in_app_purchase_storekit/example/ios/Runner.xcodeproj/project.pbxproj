// !$*UTF8*$!
{
	archiveVersion = 1;
	classes = {
	};
	objectVersion = 54;
	objects = {

/* Begin PBXBuildFile section */
		1498D2341E8E89220040F4C2 /* GeneratedPluginRegistrant.m in Sources */ = {isa = PBXBuildFile; fileRef = 1498D2331E8E89220040F4C2 /* GeneratedPluginRegistrant.m */; };
		3B3967161E833CAA004F5970 /* AppFrameworkInfo.plist in Resources */ = {isa = PBXBuildFile; fileRef = 3B3967151E833CAA004F5970 /* AppFrameworkInfo.plist */; };
		978B8F6F1D3862AE00F588F7 /* AppDelegate.m in Sources */ = {isa = PBXBuildFile; fileRef = 7AFFD8EE1D35381100E5BB4D /* AppDelegate.m */; };
		97C146F31CF9000F007C117D /* main.m in Sources */ = {isa = PBXBuildFile; fileRef = 97C146F21CF9000F007C117D /* main.m */; };
		97C146FC1CF9000F007C117D /* Main.storyboard in Resources */ = {isa = PBXBuildFile; fileRef = 97C146FA1CF9000F007C117D /* Main.storyboard */; };
		97C146FE1CF9000F007C117D /* Assets.xcassets in Resources */ = {isa = PBXBuildFile; fileRef = 97C146FD1CF9000F007C117D /* Assets.xcassets */; };
		97C147011CF9000F007C117D /* LaunchScreen.storyboard in Resources */ = {isa = PBXBuildFile; fileRef = 97C146FF1CF9000F007C117D /* LaunchScreen.storyboard */; };
		A5279298219369C600FF69E6 /* StoreKit.framework in Frameworks */ = {isa = PBXBuildFile; fileRef = A5279297219369C600FF69E6 /* StoreKit.framework */; };
		C4667AA10A6BC70CE9A5007C /* libPods-RunnerTests.a in Frameworks */ = {isa = PBXBuildFile; fileRef = AB9CD9DD098BDAB3D5053EE5 /* libPods-RunnerTests.a */; };
		E680BD031412EB2D02C9190B /* libPods-Runner.a in Frameworks */ = {isa = PBXBuildFile; fileRef = 21CE6E615CF661FC0E18FB0A /* libPods-Runner.a */; };
		F22BF91C2BC9B40B00713878 /* SwiftStubs.swift in Sources */ = {isa = PBXBuildFile; fileRef = F22BF91B2BC9B40B00713878 /* SwiftStubs.swift */; };
		F24C45E22C409D42000C6C72 /* InAppPurchasePluginTests.swift in Sources */ = {isa = PBXBuildFile; fileRef = F24C45E12C409D41000C6C72 /* InAppPurchasePluginTests.swift */; };
		F276940B2C47268700277144 /* ProductRequestHandlerTests.swift in Sources */ = {isa = PBXBuildFile; fileRef = F276940A2C47268700277144 /* ProductRequestHandlerTests.swift */; };
		F27694112C49BF6F00277144 /* FIAPPaymentQueueDeleteTests.swift in Sources */ = {isa = PBXBuildFile; fileRef = F27694102C49BF6F00277144 /* FIAPPaymentQueueDeleteTests.swift */; };
		F27694172C49DBCA00277144 /* FIATransactionCacheTests.swift in Sources */ = {isa = PBXBuildFile; fileRef = F27694162C49DBCA00277144 /* FIATransactionCacheTests.swift */; };
		F2858EE72C76A3B70063A092 /* InAppPurchase2PluginTests.swift in Sources */ = {isa = PBXBuildFile; fileRef = F2858EE62C76A3B70063A092 /* InAppPurchase2PluginTests.swift */; };
		F2858EE82C76A4230063A092 /* Configuration.storekit in Resources */ = {isa = PBXBuildFile; fileRef = F6E5D5F926131C4800C68BED /* Configuration.storekit */; };
		F2858EF02C7F98E70063A092 /* StoreKit2TranslatorTests.swift in Sources */ = {isa = PBXBuildFile; fileRef = F2858EEF2C7F98E70063A092 /* StoreKit2TranslatorTests.swift */; };
		F295AD3A2C1256DD0067C78A /* Stubs.m in Sources */ = {isa = PBXBuildFile; fileRef = F295AD392C1256DD0067C78A /* Stubs.m */; };
		F2D5272A2C583C4A00C137C7 /* TranslatorTests.swift in Sources */ = {isa = PBXBuildFile; fileRef = F2D527292C583C4A00C137C7 /* TranslatorTests.swift */; };
		F2D5271A2C50627500C137C7 /* PaymentQueueTests.swift in Sources */ = {isa = PBXBuildFile; fileRef = F2D527192C50627500C137C7 /* PaymentQueueTests.swift */; };
/* End PBXBuildFile section */

/* Begin PBXContainerItemProxy section */
		A59001A921E69658004A3E5E /* PBXContainerItemProxy */ = {
			isa = PBXContainerItemProxy;
			containerPortal = 97C146E61CF9000F007C117D /* Project object */;
			proxyType = 1;
			remoteGlobalIDString = 97C146ED1CF9000F007C117D;
			remoteInfo = Runner;
		};
/* End PBXContainerItemProxy section */

/* Begin PBXCopyFilesBuildPhase section */
		9705A1C41CF9048500538489 /* Embed Frameworks */ = {
			isa = PBXCopyFilesBuildPhase;
			buildActionMask = 2147483647;
			dstPath = "";
			dstSubfolderSpec = 10;
			files = (
			);
			name = "Embed Frameworks";
			runOnlyForDeploymentPostprocessing = 0;
		};
/* End PBXCopyFilesBuildPhase section */

/* Begin PBXFileReference section */
		1498D2321E8E86230040F4C2 /* GeneratedPluginRegistrant.h */ = {isa = PBXFileReference; lastKnownFileType = sourcecode.c.h; path = GeneratedPluginRegistrant.h; sourceTree = "<group>"; };
		1498D2331E8E89220040F4C2 /* GeneratedPluginRegistrant.m */ = {isa = PBXFileReference; fileEncoding = 4; lastKnownFileType = sourcecode.c.objc; path = GeneratedPluginRegistrant.m; sourceTree = "<group>"; };
		21CE6E615CF661FC0E18FB0A /* libPods-Runner.a */ = {isa = PBXFileReference; explicitFileType = archive.ar; includeInIndex = 0; path = "libPods-Runner.a"; sourceTree = BUILT_PRODUCTS_DIR; };
		3B3967151E833CAA004F5970 /* AppFrameworkInfo.plist */ = {isa = PBXFileReference; fileEncoding = 4; lastKnownFileType = text.plist.xml; name = AppFrameworkInfo.plist; path = Flutter/AppFrameworkInfo.plist; sourceTree = "<group>"; };
		6458340B2CE3497379F6B389 /* Pods-Runner.debug.xcconfig */ = {isa = PBXFileReference; includeInIndex = 1; lastKnownFileType = text.xcconfig; name = "Pods-Runner.debug.xcconfig"; path = "Target Support Files/Pods-Runner/Pods-Runner.debug.xcconfig"; sourceTree = "<group>"; };
		7AB7758EFACBE3E1E7BDE0C6 /* Pods-RunnerTests.debug.xcconfig */ = {isa = PBXFileReference; includeInIndex = 1; lastKnownFileType = text.xcconfig; name = "Pods-RunnerTests.debug.xcconfig"; path = "Target Support Files/Pods-RunnerTests/Pods-RunnerTests.debug.xcconfig"; sourceTree = "<group>"; };
		7AFA3C8E1D35360C0083082E /* Release.xcconfig */ = {isa = PBXFileReference; lastKnownFileType = text.xcconfig; name = Release.xcconfig; path = Flutter/Release.xcconfig; sourceTree = "<group>"; };
		7AFFD8ED1D35381100E5BB4D /* AppDelegate.h */ = {isa = PBXFileReference; fileEncoding = 4; lastKnownFileType = sourcecode.c.h; path = AppDelegate.h; sourceTree = "<group>"; };
		7AFFD8EE1D35381100E5BB4D /* AppDelegate.m */ = {isa = PBXFileReference; fileEncoding = 4; lastKnownFileType = sourcecode.c.objc; path = AppDelegate.m; sourceTree = "<group>"; };
		8B97B58DB1E9CF900A4617A3 /* Pods-RunnerTests.release.xcconfig */ = {isa = PBXFileReference; includeInIndex = 1; lastKnownFileType = text.xcconfig; name = "Pods-RunnerTests.release.xcconfig"; path = "Target Support Files/Pods-RunnerTests/Pods-RunnerTests.release.xcconfig"; sourceTree = "<group>"; };
		9740EEB21CF90195004384FC /* Debug.xcconfig */ = {isa = PBXFileReference; fileEncoding = 4; lastKnownFileType = text.xcconfig; name = Debug.xcconfig; path = Flutter/Debug.xcconfig; sourceTree = "<group>"; };
		9740EEB31CF90195004384FC /* Generated.xcconfig */ = {isa = PBXFileReference; fileEncoding = 4; lastKnownFileType = text.xcconfig; name = Generated.xcconfig; path = Flutter/Generated.xcconfig; sourceTree = "<group>"; };
		97C146EE1CF9000F007C117D /* Runner.app */ = {isa = PBXFileReference; explicitFileType = wrapper.application; includeInIndex = 0; path = Runner.app; sourceTree = BUILT_PRODUCTS_DIR; };
		97C146F21CF9000F007C117D /* main.m */ = {isa = PBXFileReference; lastKnownFileType = sourcecode.c.objc; path = main.m; sourceTree = "<group>"; };
		97C146FB1CF9000F007C117D /* Base */ = {isa = PBXFileReference; lastKnownFileType = file.storyboard; name = Base; path = Base.lproj/Main.storyboard; sourceTree = "<group>"; };
		97C146FD1CF9000F007C117D /* Assets.xcassets */ = {isa = PBXFileReference; lastKnownFileType = folder.assetcatalog; path = Assets.xcassets; sourceTree = "<group>"; };
		97C147001CF9000F007C117D /* Base */ = {isa = PBXFileReference; lastKnownFileType = file.storyboard; name = Base; path = Base.lproj/LaunchScreen.storyboard; sourceTree = "<group>"; };
		97C147021CF9000F007C117D /* Info.plist */ = {isa = PBXFileReference; lastKnownFileType = text.plist.xml; path = Info.plist; sourceTree = "<group>"; };
		A5279297219369C600FF69E6 /* StoreKit.framework */ = {isa = PBXFileReference; lastKnownFileType = wrapper.framework; name = StoreKit.framework; path = System/Library/Frameworks/StoreKit.framework; sourceTree = SDKROOT; };
		A59001A421E69658004A3E5E /* RunnerTests.xctest */ = {isa = PBXFileReference; explicitFileType = wrapper.cfbundle; includeInIndex = 0; path = RunnerTests.xctest; sourceTree = BUILT_PRODUCTS_DIR; };
		AB9CD9DD098BDAB3D5053EE5 /* libPods-RunnerTests.a */ = {isa = PBXFileReference; explicitFileType = archive.ar; includeInIndex = 0; path = "libPods-RunnerTests.a"; sourceTree = BUILT_PRODUCTS_DIR; };
		CC9E5595B2B9B9B90632DA75 /* Pods-Runner.release.xcconfig */ = {isa = PBXFileReference; includeInIndex = 1; lastKnownFileType = text.xcconfig; name = "Pods-Runner.release.xcconfig"; path = "Target Support Files/Pods-Runner/Pods-Runner.release.xcconfig"; sourceTree = "<group>"; };
		F22BF91A2BC9B40B00713878 /* RunnerTests-Bridging-Header.h */ = {isa = PBXFileReference; lastKnownFileType = sourcecode.c.h; path = "RunnerTests-Bridging-Header.h"; sourceTree = "<group>"; };
		F22BF91B2BC9B40B00713878 /* SwiftStubs.swift */ = {isa = PBXFileReference; lastKnownFileType = sourcecode.swift; path = SwiftStubs.swift; sourceTree = "<group>"; };
		F24C45E12C409D41000C6C72 /* InAppPurchasePluginTests.swift */ = {isa = PBXFileReference; fileEncoding = 4; lastKnownFileType = sourcecode.swift; name = InAppPurchasePluginTests.swift; path = ../../shared/RunnerTests/InAppPurchasePluginTests.swift; sourceTree = "<group>"; };
		F276940A2C47268700277144 /* ProductRequestHandlerTests.swift */ = {isa = PBXFileReference; fileEncoding = 4; lastKnownFileType = sourcecode.swift; name = ProductRequestHandlerTests.swift; path = ../../shared/RunnerTests/ProductRequestHandlerTests.swift; sourceTree = "<group>"; };
		F27694102C49BF6F00277144 /* FIAPPaymentQueueDeleteTests.swift */ = {isa = PBXFileReference; fileEncoding = 4; lastKnownFileType = sourcecode.swift; name = FIAPPaymentQueueDeleteTests.swift; path = ../../shared/RunnerTests/FIAPPaymentQueueDeleteTests.swift; sourceTree = "<group>"; };
		F27694162C49DBCA00277144 /* FIATransactionCacheTests.swift */ = {isa = PBXFileReference; fileEncoding = 4; lastKnownFileType = sourcecode.swift; name = FIATransactionCacheTests.swift; path = ../../shared/RunnerTests/FIATransactionCacheTests.swift; sourceTree = "<group>"; };
		F2858EE62C76A3B70063A092 /* InAppPurchase2PluginTests.swift */ = {isa = PBXFileReference; lastKnownFileType = sourcecode.swift; path = InAppPurchase2PluginTests.swift; sourceTree = "<group>"; };
		F2858EEF2C7F98E70063A092 /* StoreKit2TranslatorTests.swift */ = {isa = PBXFileReference; lastKnownFileType = sourcecode.swift; path = StoreKit2TranslatorTests.swift; sourceTree = "<group>"; };
		F295AD362C1251300067C78A /* Stubs.h */ = {isa = PBXFileReference; fileEncoding = 4; lastKnownFileType = sourcecode.c.h; name = Stubs.h; path = ../../shared/RunnerTests/Stubs.h; sourceTree = "<group>"; };
		F295AD392C1256DD0067C78A /* Stubs.m */ = {isa = PBXFileReference; fileEncoding = 4; lastKnownFileType = sourcecode.c.objc; name = Stubs.m; path = ../../shared/RunnerTests/Stubs.m; sourceTree = "<group>"; };
		F2D527292C583C4A00C137C7 /* TranslatorTests.swift */ = {isa = PBXFileReference; lastKnownFileType = sourcecode.swift; name = TranslatorTests.swift; path = ../../shared/RunnerTests/TranslatorTests.swift; sourceTree = "<group>"; };
		F2D527192C50627500C137C7 /* PaymentQueueTests.swift */ = {isa = PBXFileReference; lastKnownFileType = sourcecode.swift; name = PaymentQueueTests.swift; path = ../../shared/RunnerTests/PaymentQueueTests.swift; sourceTree = "<group>"; };
		F6E5D5F926131C4800C68BED /* Configuration.storekit */ = {isa = PBXFileReference; lastKnownFileType = text; path = Configuration.storekit; sourceTree = "<group>"; };
/* End PBXFileReference section */

/* Begin PBXFrameworksBuildPhase section */
		97C146EB1CF9000F007C117D /* Frameworks */ = {
			isa = PBXFrameworksBuildPhase;
			buildActionMask = 2147483647;
			files = (
				A5279298219369C600FF69E6 /* StoreKit.framework in Frameworks */,
				E680BD031412EB2D02C9190B /* libPods-Runner.a in Frameworks */,
			);
			runOnlyForDeploymentPostprocessing = 0;
		};
		A59001A121E69658004A3E5E /* Frameworks */ = {
			isa = PBXFrameworksBuildPhase;
			buildActionMask = 2147483647;
			files = (
				C4667AA10A6BC70CE9A5007C /* libPods-RunnerTests.a in Frameworks */,
			);
			runOnlyForDeploymentPostprocessing = 0;
		};
/* End PBXFrameworksBuildPhase section */

/* Begin PBXGroup section */
		0B4403AC68C3196AECF5EF89 /* Pods */ = {
			isa = PBXGroup;
			children = (
				6458340B2CE3497379F6B389 /* Pods-Runner.debug.xcconfig */,
				CC9E5595B2B9B9B90632DA75 /* Pods-Runner.release.xcconfig */,
				7AB7758EFACBE3E1E7BDE0C6 /* Pods-RunnerTests.debug.xcconfig */,
				8B97B58DB1E9CF900A4617A3 /* Pods-RunnerTests.release.xcconfig */,
			);
			path = Pods;
			sourceTree = "<group>";
		};
		334733E826680E5900DCC49E /* Temp */ = {
			isa = PBXGroup;
			children = (
			);
			path = Temp;
			sourceTree = "<group>";
		};
		9740EEB11CF90186004384FC /* Flutter */ = {
			isa = PBXGroup;
			children = (
				3B3967151E833CAA004F5970 /* AppFrameworkInfo.plist */,
				9740EEB21CF90195004384FC /* Debug.xcconfig */,
				7AFA3C8E1D35360C0083082E /* Release.xcconfig */,
				9740EEB31CF90195004384FC /* Generated.xcconfig */,
			);
			name = Flutter;
			sourceTree = "<group>";
		};
		97C146E51CF9000F007C117D = {
			isa = PBXGroup;
			children = (
				334733E826680E5900DCC49E /* Temp */,
				9740EEB11CF90186004384FC /* Flutter */,
				97C146F01CF9000F007C117D /* Runner */,
				A59001A521E69658004A3E5E /* RunnerTests */,
				97C146EF1CF9000F007C117D /* Products */,
				E4DB99639FAD8ADED6B572FC /* Frameworks */,
				0B4403AC68C3196AECF5EF89 /* Pods */,
			);
			sourceTree = "<group>";
		};
		97C146EF1CF9000F007C117D /* Products */ = {
			isa = PBXGroup;
			children = (
				97C146EE1CF9000F007C117D /* Runner.app */,
				A59001A421E69658004A3E5E /* RunnerTests.xctest */,
			);
			name = Products;
			sourceTree = "<group>";
		};
		97C146F01CF9000F007C117D /* Runner */ = {
			isa = PBXGroup;
			children = (
				7AFFD8ED1D35381100E5BB4D /* AppDelegate.h */,
				7AFFD8EE1D35381100E5BB4D /* AppDelegate.m */,
				97C146FA1CF9000F007C117D /* Main.storyboard */,
				97C146FD1CF9000F007C117D /* Assets.xcassets */,
				97C146FF1CF9000F007C117D /* LaunchScreen.storyboard */,
				97C147021CF9000F007C117D /* Info.plist */,
				97C146F11CF9000F007C117D /* Supporting Files */,
				1498D2321E8E86230040F4C2 /* GeneratedPluginRegistrant.h */,
				1498D2331E8E89220040F4C2 /* GeneratedPluginRegistrant.m */,
				F6E5D5F926131C4800C68BED /* Configuration.storekit */,
			);
			path = Runner;
			sourceTree = "<group>";
		};
		97C146F11CF9000F007C117D /* Supporting Files */ = {
			isa = PBXGroup;
			children = (
				97C146F21CF9000F007C117D /* main.m */,
			);
			name = "Supporting Files";
			sourceTree = "<group>";
		};
		A59001A521E69658004A3E5E /* RunnerTests */ = {
			isa = PBXGroup;
			children = (
				F2D527292C583C4A00C137C7 /* TranslatorTests.swift */,
				F2D527192C50627500C137C7 /* PaymentQueueTests.swift */,
				F27694162C49DBCA00277144 /* FIATransactionCacheTests.swift */,
				F27694102C49BF6F00277144 /* FIAPPaymentQueueDeleteTests.swift */,
				F24C45E12C409D41000C6C72 /* InAppPurchasePluginTests.swift */,
				F276940A2C47268700277144 /* ProductRequestHandlerTests.swift */,
				F295AD392C1256DD0067C78A /* Stubs.m */,
				F295AD362C1251300067C78A /* Stubs.h */,
				F22BF91B2BC9B40B00713878 /* SwiftStubs.swift */,
				F22BF91A2BC9B40B00713878 /* RunnerTests-Bridging-Header.h */,
				F2858EE62C76A3B70063A092 /* InAppPurchase2PluginTests.swift */,
				F2858EEF2C7F98E70063A092 /* StoreKit2TranslatorTests.swift */,
			);
			path = RunnerTests;
			sourceTree = "<group>";
		};
		E4DB99639FAD8ADED6B572FC /* Frameworks */ = {
			isa = PBXGroup;
			children = (
				A5279297219369C600FF69E6 /* StoreKit.framework */,
				21CE6E615CF661FC0E18FB0A /* libPods-Runner.a */,
				AB9CD9DD098BDAB3D5053EE5 /* libPods-RunnerTests.a */,
			);
			name = Frameworks;
			sourceTree = "<group>";
		};
/* End PBXGroup section */

/* Begin PBXNativeTarget section */
		97C146ED1CF9000F007C117D /* Runner */ = {
			isa = PBXNativeTarget;
			buildConfigurationList = 97C147051CF9000F007C117D /* Build configuration list for PBXNativeTarget "Runner" */;
			buildPhases = (
				9AF65E7BDC9361CB3944EE9C /* [CP] Check Pods Manifest.lock */,
				9740EEB61CF901F6004384FC /* Run Script */,
				97C146EA1CF9000F007C117D /* Sources */,
				97C146EB1CF9000F007C117D /* Frameworks */,
				97C146EC1CF9000F007C117D /* Resources */,
				9705A1C41CF9048500538489 /* Embed Frameworks */,
				3B06AD1E1E4923F5004D2608 /* Thin Binary */,
				325E900B3895C722B0E09318 /* [CP] Copy Pods Resources */,
			);
			buildRules = (
			);
			dependencies = (
			);
			name = Runner;
			productName = Runner;
			productReference = 97C146EE1CF9000F007C117D /* Runner.app */;
			productType = "com.apple.product-type.application";
		};
		A59001A321E69658004A3E5E /* RunnerTests */ = {
			isa = PBXNativeTarget;
			buildConfigurationList = A59001AD21E69658004A3E5E /* Build configuration list for PBXNativeTarget "RunnerTests" */;
			buildPhases = (
				39A4BCA317070A14A6C5C70F /* [CP] Check Pods Manifest.lock */,
				A59001A021E69658004A3E5E /* Sources */,
				A59001A121E69658004A3E5E /* Frameworks */,
				A59001A221E69658004A3E5E /* Resources */,
			);
			buildRules = (
			);
			dependencies = (
				A59001AA21E69658004A3E5E /* PBXTargetDependency */,
			);
			name = RunnerTests;
			productName = RunnerTests;
			productReference = A59001A421E69658004A3E5E /* RunnerTests.xctest */;
			productType = "com.apple.product-type.bundle.unit-test";
		};
/* End PBXNativeTarget section */

/* Begin PBXProject section */
		97C146E61CF9000F007C117D /* Project object */ = {
			isa = PBXProject;
			attributes = {
				DefaultBuildSystemTypeForWorkspace = Original;
				LastUpgradeCheck = 1510;
				ORGANIZATIONNAME = "The Flutter Authors";
				TargetAttributes = {
					97C146ED1CF9000F007C117D = {
						CreatedOnToolsVersion = 7.3.1;
						SystemCapabilities = {
							com.apple.InAppPurchase = {
								enabled = 1;
							};
						};
					};
					A59001A321E69658004A3E5E = {
						CreatedOnToolsVersion = 10.0;
						LastSwiftMigration = 1530;
						ProvisioningStyle = Automatic;
						TestTargetID = 97C146ED1CF9000F007C117D;
					};
				};
			};
			buildConfigurationList = 97C146E91CF9000F007C117D /* Build configuration list for PBXProject "Runner" */;
			compatibilityVersion = "Xcode 3.2";
			developmentRegion = en;
			hasScannedForEncodings = 0;
			knownRegions = (
				en,
				Base,
			);
			mainGroup = 97C146E51CF9000F007C117D;
			productRefGroup = 97C146EF1CF9000F007C117D /* Products */;
			projectDirPath = "";
			projectRoot = "";
			targets = (
				97C146ED1CF9000F007C117D /* Runner */,
				A59001A321E69658004A3E5E /* RunnerTests */,
			);
		};
/* End PBXProject section */

/* Begin PBXResourcesBuildPhase section */
		97C146EC1CF9000F007C117D /* Resources */ = {
			isa = PBXResourcesBuildPhase;
			buildActionMask = 2147483647;
			files = (
				F2858EE82C76A4230063A092 /* Configuration.storekit in Resources */,
				97C147011CF9000F007C117D /* LaunchScreen.storyboard in Resources */,
				3B3967161E833CAA004F5970 /* AppFrameworkInfo.plist in Resources */,
				97C146FE1CF9000F007C117D /* Assets.xcassets in Resources */,
				97C146FC1CF9000F007C117D /* Main.storyboard in Resources */,
			);
			runOnlyForDeploymentPostprocessing = 0;
		};
		A59001A221E69658004A3E5E /* Resources */ = {
			isa = PBXResourcesBuildPhase;
			buildActionMask = 2147483647;
			files = (
			);
			runOnlyForDeploymentPostprocessing = 0;
		};
/* End PBXResourcesBuildPhase section */

/* Begin PBXShellScriptBuildPhase section */
		325E900B3895C722B0E09318 /* [CP] Copy Pods Resources */ = {
			isa = PBXShellScriptBuildPhase;
			buildActionMask = 2147483647;
			files = (
			);
			inputPaths = (
				"${PODS_ROOT}/Target Support Files/Pods-Runner/Pods-Runner-resources.sh",
				"${PODS_CONFIGURATION_BUILD_DIR}/in_app_purchase_storekit/in_app_purchase_storekit_privacy.bundle",
				"${PODS_CONFIGURATION_BUILD_DIR}/shared_preferences_foundation/shared_preferences_foundation_privacy.bundle",
			);
			name = "[CP] Copy Pods Resources";
			outputPaths = (
				"${TARGET_BUILD_DIR}/${UNLOCALIZED_RESOURCES_FOLDER_PATH}/in_app_purchase_storekit_privacy.bundle",
				"${TARGET_BUILD_DIR}/${UNLOCALIZED_RESOURCES_FOLDER_PATH}/shared_preferences_foundation_privacy.bundle",
			);
			runOnlyForDeploymentPostprocessing = 0;
			shellPath = /bin/sh;
			shellScript = "\"${PODS_ROOT}/Target Support Files/Pods-Runner/Pods-Runner-resources.sh\"\n";
			showEnvVarsInLog = 0;
		};
		39A4BCA317070A14A6C5C70F /* [CP] Check Pods Manifest.lock */ = {
			isa = PBXShellScriptBuildPhase;
			buildActionMask = 2147483647;
			files = (
			);
			inputFileListPaths = (
			);
			inputPaths = (
				"${PODS_PODFILE_DIR_PATH}/Podfile.lock",
				"${PODS_ROOT}/Manifest.lock",
			);
			name = "[CP] Check Pods Manifest.lock";
			outputFileListPaths = (
			);
			outputPaths = (
				"$(DERIVED_FILE_DIR)/Pods-RunnerTests-checkManifestLockResult.txt",
			);
			runOnlyForDeploymentPostprocessing = 0;
			shellPath = /bin/sh;
			shellScript = "diff \"${PODS_PODFILE_DIR_PATH}/Podfile.lock\" \"${PODS_ROOT}/Manifest.lock\" > /dev/null\nif [ $? != 0 ] ; then\n    # print error to STDERR\n    echo \"error: The sandbox is not in sync with the Podfile.lock. Run 'pod install' or update your CocoaPods installation.\" >&2\n    exit 1\nfi\n# This output is used by Xcode 'outputs' to avoid re-running this script phase.\necho \"SUCCESS\" > \"${SCRIPT_OUTPUT_FILE_0}\"\n";
			showEnvVarsInLog = 0;
		};
		3B06AD1E1E4923F5004D2608 /* Thin Binary */ = {
			isa = PBXShellScriptBuildPhase;
			alwaysOutOfDate = 1;
			buildActionMask = 2147483647;
			files = (
			);
			inputPaths = (
				"${TARGET_BUILD_DIR}/${INFOPLIST_PATH}",
			);
			name = "Thin Binary";
			outputPaths = (
			);
			runOnlyForDeploymentPostprocessing = 0;
			shellPath = /bin/sh;
			shellScript = "/bin/sh \"$FLUTTER_ROOT/packages/flutter_tools/bin/xcode_backend.sh\" embed_and_thin\n";
		};
		9740EEB61CF901F6004384FC /* Run Script */ = {
			isa = PBXShellScriptBuildPhase;
			alwaysOutOfDate = 1;
			buildActionMask = 2147483647;
			files = (
			);
			inputPaths = (
			);
			name = "Run Script";
			outputPaths = (
			);
			runOnlyForDeploymentPostprocessing = 0;
			shellPath = /bin/sh;
			shellScript = "/bin/sh \"$FLUTTER_ROOT/packages/flutter_tools/bin/xcode_backend.sh\" build\n";
		};
		9AF65E7BDC9361CB3944EE9C /* [CP] Check Pods Manifest.lock */ = {
			isa = PBXShellScriptBuildPhase;
			buildActionMask = 2147483647;
			files = (
			);
			inputFileListPaths = (
			);
			inputPaths = (
				"${PODS_PODFILE_DIR_PATH}/Podfile.lock",
				"${PODS_ROOT}/Manifest.lock",
			);
			name = "[CP] Check Pods Manifest.lock";
			outputFileListPaths = (
			);
			outputPaths = (
				"$(DERIVED_FILE_DIR)/Pods-Runner-checkManifestLockResult.txt",
			);
			runOnlyForDeploymentPostprocessing = 0;
			shellPath = /bin/sh;
			shellScript = "diff \"${PODS_PODFILE_DIR_PATH}/Podfile.lock\" \"${PODS_ROOT}/Manifest.lock\" > /dev/null\nif [ $? != 0 ] ; then\n    # print error to STDERR\n    echo \"error: The sandbox is not in sync with the Podfile.lock. Run 'pod install' or update your CocoaPods installation.\" >&2\n    exit 1\nfi\n# This output is used by Xcode 'outputs' to avoid re-running this script phase.\necho \"SUCCESS\" > \"${SCRIPT_OUTPUT_FILE_0}\"\n";
			showEnvVarsInLog = 0;
		};
/* End PBXShellScriptBuildPhase section */

/* Begin PBXSourcesBuildPhase section */
		97C146EA1CF9000F007C117D /* Sources */ = {
			isa = PBXSourcesBuildPhase;
			buildActionMask = 2147483647;
			files = (
				978B8F6F1D3862AE00F588F7 /* AppDelegate.m in Sources */,
				97C146F31CF9000F007C117D /* main.m in Sources */,
				1498D2341E8E89220040F4C2 /* GeneratedPluginRegistrant.m in Sources */,
			);
			runOnlyForDeploymentPostprocessing = 0;
		};
		A59001A021E69658004A3E5E /* Sources */ = {
			isa = PBXSourcesBuildPhase;
			buildActionMask = 2147483647;
			files = (
				F2D5271A2C50627500C137C7 /* PaymentQueueTests.swift in Sources */,
				F24C45E22C409D42000C6C72 /* InAppPurchasePluginTests.swift in Sources */,
				F22BF91C2BC9B40B00713878 /* SwiftStubs.swift in Sources */,
<<<<<<< HEAD
				F2858EE72C76A3B70063A092 /* InAppPurchase2PluginTests.swift in Sources */,
				F2858EF02C7F98E70063A092 /* StoreKit2TranslatorTests.swift in Sources */,
				F295AD452C1256F50067C78A /* PaymentQueueTests.m in Sources */,
=======
>>>>>>> 2a0f2541
				F276940B2C47268700277144 /* ProductRequestHandlerTests.swift in Sources */,
				F295AD3A2C1256DD0067C78A /* Stubs.m in Sources */,
				F2D5272A2C583C4A00C137C7 /* TranslatorTests.swift in Sources */,
				F27694172C49DBCA00277144 /* FIATransactionCacheTests.swift in Sources */,
				F27694112C49BF6F00277144 /* FIAPPaymentQueueDeleteTests.swift in Sources */,
			);
			runOnlyForDeploymentPostprocessing = 0;
		};
/* End PBXSourcesBuildPhase section */

/* Begin PBXTargetDependency section */
		A59001AA21E69658004A3E5E /* PBXTargetDependency */ = {
			isa = PBXTargetDependency;
			target = 97C146ED1CF9000F007C117D /* Runner */;
			targetProxy = A59001A921E69658004A3E5E /* PBXContainerItemProxy */;
		};
/* End PBXTargetDependency section */

/* Begin PBXVariantGroup section */
		97C146FA1CF9000F007C117D /* Main.storyboard */ = {
			isa = PBXVariantGroup;
			children = (
				97C146FB1CF9000F007C117D /* Base */,
			);
			name = Main.storyboard;
			sourceTree = "<group>";
		};
		97C146FF1CF9000F007C117D /* LaunchScreen.storyboard */ = {
			isa = PBXVariantGroup;
			children = (
				97C147001CF9000F007C117D /* Base */,
			);
			name = LaunchScreen.storyboard;
			sourceTree = "<group>";
		};
/* End PBXVariantGroup section */

/* Begin XCBuildConfiguration section */
		97C147031CF9000F007C117D /* Debug */ = {
			isa = XCBuildConfiguration;
			buildSettings = {
				ALWAYS_SEARCH_USER_PATHS = NO;
				CLANG_ANALYZER_LOCALIZABILITY_NONLOCALIZED = YES;
				CLANG_ANALYZER_NONNULL = YES;
				CLANG_CXX_LANGUAGE_STANDARD = "gnu++0x";
				CLANG_CXX_LIBRARY = "libc++";
				CLANG_ENABLE_MODULES = YES;
				CLANG_ENABLE_OBJC_ARC = YES;
				CLANG_WARN_BLOCK_CAPTURE_AUTORELEASING = YES;
				CLANG_WARN_BOOL_CONVERSION = YES;
				CLANG_WARN_COMMA = YES;
				CLANG_WARN_CONSTANT_CONVERSION = YES;
				CLANG_WARN_DEPRECATED_OBJC_IMPLEMENTATIONS = YES;
				CLANG_WARN_DIRECT_OBJC_ISA_USAGE = YES_ERROR;
				CLANG_WARN_EMPTY_BODY = YES;
				CLANG_WARN_ENUM_CONVERSION = YES;
				CLANG_WARN_INFINITE_RECURSION = YES;
				CLANG_WARN_INT_CONVERSION = YES;
				CLANG_WARN_NON_LITERAL_NULL_CONVERSION = YES;
				CLANG_WARN_OBJC_IMPLICIT_RETAIN_SELF = YES;
				CLANG_WARN_OBJC_LITERAL_CONVERSION = YES;
				CLANG_WARN_OBJC_ROOT_CLASS = YES_ERROR;
				CLANG_WARN_RANGE_LOOP_ANALYSIS = YES;
				CLANG_WARN_STRICT_PROTOTYPES = YES;
				CLANG_WARN_SUSPICIOUS_MOVE = YES;
				CLANG_WARN_UNREACHABLE_CODE = YES;
				CLANG_WARN__DUPLICATE_METHOD_MATCH = YES;
				"CODE_SIGN_IDENTITY[sdk=iphoneos*]" = "iPhone Developer";
				COPY_PHASE_STRIP = NO;
				DEBUG_INFORMATION_FORMAT = dwarf;
				ENABLE_STRICT_OBJC_MSGSEND = YES;
				ENABLE_TESTABILITY = YES;
				GCC_C_LANGUAGE_STANDARD = gnu99;
				GCC_DYNAMIC_NO_PIC = NO;
				GCC_NO_COMMON_BLOCKS = YES;
				GCC_OPTIMIZATION_LEVEL = 0;
				GCC_PREPROCESSOR_DEFINITIONS = (
					"DEBUG=1",
					"$(inherited)",
				);
				GCC_WARN_64_TO_32_BIT_CONVERSION = YES;
				GCC_WARN_ABOUT_RETURN_TYPE = YES_ERROR;
				GCC_WARN_UNDECLARED_SELECTOR = YES;
				GCC_WARN_UNINITIALIZED_AUTOS = YES_AGGRESSIVE;
				GCC_WARN_UNUSED_FUNCTION = YES;
				GCC_WARN_UNUSED_VARIABLE = YES;
				IPHONEOS_DEPLOYMENT_TARGET = 12.0;
				MTL_ENABLE_DEBUG_INFO = YES;
				ONLY_ACTIVE_ARCH = YES;
				SDKROOT = iphoneos;
				TARGETED_DEVICE_FAMILY = "1,2";
			};
			name = Debug;
		};
		97C147041CF9000F007C117D /* Release */ = {
			isa = XCBuildConfiguration;
			buildSettings = {
				ALWAYS_SEARCH_USER_PATHS = NO;
				CLANG_ANALYZER_LOCALIZABILITY_NONLOCALIZED = YES;
				CLANG_ANALYZER_NONNULL = YES;
				CLANG_CXX_LANGUAGE_STANDARD = "gnu++0x";
				CLANG_CXX_LIBRARY = "libc++";
				CLANG_ENABLE_MODULES = YES;
				CLANG_ENABLE_OBJC_ARC = YES;
				CLANG_WARN_BLOCK_CAPTURE_AUTORELEASING = YES;
				CLANG_WARN_BOOL_CONVERSION = YES;
				CLANG_WARN_COMMA = YES;
				CLANG_WARN_CONSTANT_CONVERSION = YES;
				CLANG_WARN_DEPRECATED_OBJC_IMPLEMENTATIONS = YES;
				CLANG_WARN_DIRECT_OBJC_ISA_USAGE = YES_ERROR;
				CLANG_WARN_EMPTY_BODY = YES;
				CLANG_WARN_ENUM_CONVERSION = YES;
				CLANG_WARN_INFINITE_RECURSION = YES;
				CLANG_WARN_INT_CONVERSION = YES;
				CLANG_WARN_NON_LITERAL_NULL_CONVERSION = YES;
				CLANG_WARN_OBJC_IMPLICIT_RETAIN_SELF = YES;
				CLANG_WARN_OBJC_LITERAL_CONVERSION = YES;
				CLANG_WARN_OBJC_ROOT_CLASS = YES_ERROR;
				CLANG_WARN_RANGE_LOOP_ANALYSIS = YES;
				CLANG_WARN_STRICT_PROTOTYPES = YES;
				CLANG_WARN_SUSPICIOUS_MOVE = YES;
				CLANG_WARN_UNREACHABLE_CODE = YES;
				CLANG_WARN__DUPLICATE_METHOD_MATCH = YES;
				"CODE_SIGN_IDENTITY[sdk=iphoneos*]" = "iPhone Developer";
				COPY_PHASE_STRIP = NO;
				DEBUG_INFORMATION_FORMAT = "dwarf-with-dsym";
				ENABLE_NS_ASSERTIONS = NO;
				ENABLE_STRICT_OBJC_MSGSEND = YES;
				GCC_C_LANGUAGE_STANDARD = gnu99;
				GCC_NO_COMMON_BLOCKS = YES;
				GCC_WARN_64_TO_32_BIT_CONVERSION = YES;
				GCC_WARN_ABOUT_RETURN_TYPE = YES_ERROR;
				GCC_WARN_UNDECLARED_SELECTOR = YES;
				GCC_WARN_UNINITIALIZED_AUTOS = YES_AGGRESSIVE;
				GCC_WARN_UNUSED_FUNCTION = YES;
				GCC_WARN_UNUSED_VARIABLE = YES;
				IPHONEOS_DEPLOYMENT_TARGET = 12.0;
				MTL_ENABLE_DEBUG_INFO = NO;
				SDKROOT = iphoneos;
				TARGETED_DEVICE_FAMILY = "1,2";
				VALIDATE_PRODUCT = YES;
			};
			name = Release;
		};
		97C147061CF9000F007C117D /* Debug */ = {
			isa = XCBuildConfiguration;
			baseConfigurationReference = 9740EEB21CF90195004384FC /* Debug.xcconfig */;
			buildSettings = {
				ASSETCATALOG_COMPILER_APPICON_NAME = AppIcon;
				CURRENT_PROJECT_VERSION = 1;
				DEVELOPMENT_TEAM = "";
				ENABLE_BITCODE = NO;
				FRAMEWORK_SEARCH_PATHS = (
					"$(inherited)",
					"$(PROJECT_DIR)/Flutter",
				);
				INFOPLIST_FILE = Runner/Info.plist;
				LD_RUNPATH_SEARCH_PATHS = (
					"$(inherited)",
					"@executable_path/Frameworks",
				);
				LIBRARY_SEARCH_PATHS = (
					"$(inherited)",
					"$(PROJECT_DIR)/Flutter",
				);
				PRODUCT_BUNDLE_IDENTIFIER = dev.flutter.plugins.inAppPurchaseExample;
				PRODUCT_NAME = "$(TARGET_NAME)";
				VERSIONING_SYSTEM = "apple-generic";
			};
			name = Debug;
		};
		97C147071CF9000F007C117D /* Release */ = {
			isa = XCBuildConfiguration;
			baseConfigurationReference = 7AFA3C8E1D35360C0083082E /* Release.xcconfig */;
			buildSettings = {
				ASSETCATALOG_COMPILER_APPICON_NAME = AppIcon;
				CURRENT_PROJECT_VERSION = 1;
				DEVELOPMENT_TEAM = "";
				ENABLE_BITCODE = NO;
				FRAMEWORK_SEARCH_PATHS = (
					"$(inherited)",
					"$(PROJECT_DIR)/Flutter",
				);
				INFOPLIST_FILE = Runner/Info.plist;
				LD_RUNPATH_SEARCH_PATHS = (
					"$(inherited)",
					"@executable_path/Frameworks",
				);
				LIBRARY_SEARCH_PATHS = (
					"$(inherited)",
					"$(PROJECT_DIR)/Flutter",
				);
				PRODUCT_BUNDLE_IDENTIFIER = dev.flutter.plugins.inAppPurchaseExample;
				PRODUCT_NAME = "$(TARGET_NAME)";
				VERSIONING_SYSTEM = "apple-generic";
			};
			name = Release;
		};
		A59001AB21E69658004A3E5E /* Debug */ = {
			isa = XCBuildConfiguration;
			baseConfigurationReference = 7AB7758EFACBE3E1E7BDE0C6 /* Pods-RunnerTests.debug.xcconfig */;
			buildSettings = {
				BUNDLE_LOADER = "$(TEST_HOST)";
				CLANG_ANALYZER_NUMBER_OBJECT_CONVERSION = YES_AGGRESSIVE;
				CLANG_ENABLE_MODULES = YES;
				CLANG_ENABLE_OBJC_WEAK = YES;
				CLANG_WARN_DEPRECATED_OBJC_IMPLEMENTATIONS = YES;
				CLANG_WARN_DOCUMENTATION_COMMENTS = YES;
				CLANG_WARN_OBJC_IMPLICIT_RETAIN_SELF = YES;
				CLANG_WARN_UNGUARDED_AVAILABILITY = YES_AGGRESSIVE;
				CODE_SIGN_STYLE = Automatic;
				DEVELOPMENT_TEAM = "";
				INFOPLIST_FILE = RunnerTests/Info.plist;
				LD_RUNPATH_SEARCH_PATHS = (
					"$(inherited)",
					"@executable_path/Frameworks",
					"@loader_path/Frameworks",
				);
				MTL_ENABLE_DEBUG_INFO = INCLUDE_SOURCE;
				MTL_FAST_MATH = YES;
				PRODUCT_BUNDLE_IDENTIFIER = dev.flutter.plugins.RunnerTests;
				PRODUCT_NAME = "$(TARGET_NAME)";
				SWIFT_OBJC_BRIDGING_HEADER = "RunnerTests/RunnerTests-Bridging-Header.h";
				SWIFT_OPTIMIZATION_LEVEL = "-Onone";
				SWIFT_VERSION = 5.0;
				TEST_HOST = "$(BUILT_PRODUCTS_DIR)/Runner.app/Runner";
			};
			name = Debug;
		};
		A59001AC21E69658004A3E5E /* Release */ = {
			isa = XCBuildConfiguration;
			baseConfigurationReference = 8B97B58DB1E9CF900A4617A3 /* Pods-RunnerTests.release.xcconfig */;
			buildSettings = {
				BUNDLE_LOADER = "$(TEST_HOST)";
				CLANG_ANALYZER_NUMBER_OBJECT_CONVERSION = YES_AGGRESSIVE;
				CLANG_ENABLE_MODULES = YES;
				CLANG_ENABLE_OBJC_WEAK = YES;
				CLANG_WARN_DEPRECATED_OBJC_IMPLEMENTATIONS = YES;
				CLANG_WARN_DOCUMENTATION_COMMENTS = YES;
				CLANG_WARN_OBJC_IMPLICIT_RETAIN_SELF = YES;
				CLANG_WARN_UNGUARDED_AVAILABILITY = YES_AGGRESSIVE;
				CODE_SIGN_STYLE = Automatic;
				DEVELOPMENT_TEAM = "";
				INFOPLIST_FILE = RunnerTests/Info.plist;
				LD_RUNPATH_SEARCH_PATHS = (
					"$(inherited)",
					"@executable_path/Frameworks",
					"@loader_path/Frameworks",
				);
				MTL_FAST_MATH = YES;
				PRODUCT_BUNDLE_IDENTIFIER = dev.flutter.plugins.RunnerTests;
				PRODUCT_NAME = "$(TARGET_NAME)";
				SWIFT_OBJC_BRIDGING_HEADER = "RunnerTests/RunnerTests-Bridging-Header.h";
				SWIFT_VERSION = 5.0;
				TEST_HOST = "$(BUILT_PRODUCTS_DIR)/Runner.app/Runner";
			};
			name = Release;
		};
/* End XCBuildConfiguration section */

/* Begin XCConfigurationList section */
		97C146E91CF9000F007C117D /* Build configuration list for PBXProject "Runner" */ = {
			isa = XCConfigurationList;
			buildConfigurations = (
				97C147031CF9000F007C117D /* Debug */,
				97C147041CF9000F007C117D /* Release */,
			);
			defaultConfigurationIsVisible = 0;
			defaultConfigurationName = Release;
		};
		97C147051CF9000F007C117D /* Build configuration list for PBXNativeTarget "Runner" */ = {
			isa = XCConfigurationList;
			buildConfigurations = (
				97C147061CF9000F007C117D /* Debug */,
				97C147071CF9000F007C117D /* Release */,
			);
			defaultConfigurationIsVisible = 0;
			defaultConfigurationName = Release;
		};
		A59001AD21E69658004A3E5E /* Build configuration list for PBXNativeTarget "RunnerTests" */ = {
			isa = XCConfigurationList;
			buildConfigurations = (
				A59001AB21E69658004A3E5E /* Debug */,
				A59001AC21E69658004A3E5E /* Release */,
			);
			defaultConfigurationIsVisible = 0;
			defaultConfigurationName = Release;
		};
/* End XCConfigurationList section */
	};
	rootObject = 97C146E61CF9000F007C117D /* Project object */;
}<|MERGE_RESOLUTION|>--- conflicted
+++ resolved
@@ -444,12 +444,9 @@
 				F2D5271A2C50627500C137C7 /* PaymentQueueTests.swift in Sources */,
 				F24C45E22C409D42000C6C72 /* InAppPurchasePluginTests.swift in Sources */,
 				F22BF91C2BC9B40B00713878 /* SwiftStubs.swift in Sources */,
-<<<<<<< HEAD
 				F2858EE72C76A3B70063A092 /* InAppPurchase2PluginTests.swift in Sources */,
 				F2858EF02C7F98E70063A092 /* StoreKit2TranslatorTests.swift in Sources */,
 				F295AD452C1256F50067C78A /* PaymentQueueTests.m in Sources */,
-=======
->>>>>>> 2a0f2541
 				F276940B2C47268700277144 /* ProductRequestHandlerTests.swift in Sources */,
 				F295AD3A2C1256DD0067C78A /* Stubs.m in Sources */,
 				F2D5272A2C583C4A00C137C7 /* TranslatorTests.swift in Sources */,
