--- conflicted
+++ resolved
@@ -1,20 +1,10 @@
-<<<<<<< HEAD
+## 0.3.22+1
+
+* Fix a channel thread-safety issue when StoreKit2 is enabled.
+
 ## 0.3.22
 
-* Adds **Win Back Offers** support (requires Xcode 16 or later) for StoreKit2:
-  - Includes new `checkWinBackOfferEligibility` method for eligibility verification
-* Adds **Promotional Offers** support in StoreKit2 purchases
-* Fixes introductory pricing handling in promotional offers list
-* Ensures proper `appAccountToken` handling for StoreKit2 purchases
-=======
-## 0.3.22+1
-
-* Fix a channel thread-safety issue when StoreKit2 is enabled.
-
-## 0.3.22
-
 * Adds `sync()` and `countryCode()`.
->>>>>>> b82570e8
 
 ## 0.3.21
 
