## 0.3.18+2

<<<<<<< HEAD
* Updates Pigeon for non-nullable collection type support.
=======
* Adds support for StoreKit2's `purchase` and `transactions`
>>>>>>> 8be261cd

## 0.3.18+1

* Adds support for StoreKit2's `canMakePayments` and `products` 

## 0.3.18

* Updates minimum supported SDK version to Flutter 3.19/Dart 3.3.
* Changes the `localizedDescription` field of `SKProductMessage` to allow for null values

## 0.3.17+3

* Converts TranslatorTests to swift.

## 0.3.17+2

* Converts FIAPPaymentQueueDeleteTests to swift.

## 0.3.17+1

* Converts main plugin tests to swift.

## 0.3.17

* Removes OCMock from tests.

## 0.3.16

* Converts main plugin class to Swift.

## 0.3.15

* Replaces `getCountryCode` with `countryCode`.

## 0.3.14

* Adds `countryCode` API.

## 0.3.13+1

* Handle translation of errors nested in dictionaries.

## 0.3.13

* Added new native tests for more complete test coverage.

## 0.3.12+1

* Fixes type of error code returned from native code in SKReceiptManager.retrieveReceiptData.

## 0.3.12

* Converts `refreshReceipt()`, `startObservingPaymentQueue()`, `stopObservingPaymentQueue()`, 
`registerPaymentQueueDelegate()`, `removePaymentQueueDelegate()`, `showPriceConsentIfNeeded()` to pigeon.

## 0.3.11

* Fixes SKError.userInfo not being nullable.

## 0.3.10

* Converts `startProductRequest()`, `finishTransaction()`, `restoreTransactions()`, `presentCodeRedemptionSheet()` to pigeon.

## 0.3.9

* Converts `storefront()`, `transactions()`, `addPayment()`, `canMakePayment` to pigeon.
* Updates minimum iOS version to 12.0 and minimum Flutter version to 3.16.6.

## 0.3.8+1

* Adds privacy manifest.

## 0.3.8

* Updates minimum supported SDK version to Flutter 3.10/Dart 3.0.
* Fixes new lint warnings.

## 0.3.7

* Adds `Future<SKStorefrontWrapper?> storefront()` in SKPaymentQueueWrapper class. 

## 0.3.6+7

* Updates example code for current versions of Flutter.

## 0.3.6+6

* Adds pub topics to package metadata.
* Updates minimum supported SDK version to Flutter 3.7/Dart 2.19.

## 0.3.6+5

* Migrates `styleFrom` usage in examples off of deprecated `primary` and `onPrimary` parameters.

## 0.3.6+4

* Removes obsolete null checks on non-nullable values.
* Updates minimum supported SDK version to Flutter 3.3/Dart 2.18.

## 0.3.6+3

* Adds a null check, to prevent a new diagnostic.

## 0.3.6+2

* Clarifies explanation of endorsement in README.
* Aligns Dart and Flutter SDK constraints.

## 0.3.6+1

* Updates links for the merge of flutter/plugins into flutter/packages.

## 0.3.6

* Updates minimum Flutter version to 3.3 and iOS 11.

## 0.3.5+2

* Fixes a crash when `appStoreReceiptURL` is nil.

## 0.3.5+1

* Uses the new `sharedDarwinSource` flag when available.

## 0.3.5

* Updates minimum Flutter version to 3.0.
* Ignores a lint in the example app for backwards compatibility.

## 0.3.4+1

* Updates code for stricter lint checks.

## 0.3.4

* Adds macOS as a supported platform.

## 0.3.3

* Supports adding discount information to AppStorePurchaseParam.
* Fixes iOS Promotional Offers bug which prevents them from working.

## 0.3.2+2

* Updates imports for `prefer_relative_imports`.

## 0.3.2+1

* Updates minimum Flutter version to 2.10.
* Replaces deprecated ThemeData.primaryColor.

## 0.3.2

* Adds the `identifier` and `type` fields to the `SKProductDiscountWrapper` to reflect the changes in the [SKProductDiscount](https://developer.apple.com/documentation/storekit/skproductdiscount?language=objc) in iOS 12.2.

## 0.3.1+1

* Fixes avoid_redundant_argument_values lint warnings and minor typos.

## 0.3.1

* Adds ability to purchase more than one of a product.

## 0.3.0+10

* Ignores deprecation warnings for upcoming styleFrom button API changes.

## 0.3.0+9

* Updates references to the obsolete master branch.

## 0.3.0+8

* Fixes a memory leak on iOS.

## 0.3.0+7

* Minor fixes for new analysis options.

## 0.3.0+6

* Removes unnecessary imports.
* Fixes library_private_types_in_public_api, sort_child_properties_last and use_key_in_widget_constructors
  lint warnings.

## 0.3.0+5

* Migrates from `ui.hash*` to `Object.hash*`.

## 0.3.0+4

* Ensures that `NSError` instances with an unexpected value for the `userInfo` field don't crash the app, but send an explanatory message instead.

## 0.3.0+3

* Implements transaction caching for StoreKit ensuring transactions are delivered to the Flutter client.

## 0.3.0+2

* Internal code cleanup for stricter analysis options.

## 0.3.0+1

* Removes dependency on `meta`.

## 0.3.0

* **BREAKING CHANGE:** `InAppPurchaseStoreKitPlatform.restorePurchase()` emits an empty instance of `List<ProductDetails>` when there were no transactions to restore, indicating that the restore procedure has finished.

## 0.2.1

* Renames `in_app_purchase_ios` to `in_app_purchase_storekit` to facilitate
  future macOS support.<|MERGE_RESOLUTION|>--- conflicted
+++ resolved
@@ -1,14 +1,14 @@
+## 0.3.18+3
+
+* Updates Pigeon for non-nullable collection type support.
+
 ## 0.3.18+2
 
-<<<<<<< HEAD
-* Updates Pigeon for non-nullable collection type support.
-=======
 * Adds support for StoreKit2's `purchase` and `transactions`
->>>>>>> 8be261cd
 
 ## 0.3.18+1
 
-* Adds support for StoreKit2's `canMakePayments` and `products` 
+* Adds support for StoreKit2's `canMakePayments` and `products`
 
 ## 0.3.18
 
@@ -57,7 +57,7 @@
 
 ## 0.3.12
 
-* Converts `refreshReceipt()`, `startObservingPaymentQueue()`, `stopObservingPaymentQueue()`, 
+* Converts `refreshReceipt()`, `startObservingPaymentQueue()`, `stopObservingPaymentQueue()`,
 `registerPaymentQueueDelegate()`, `removePaymentQueueDelegate()`, `showPriceConsentIfNeeded()` to pigeon.
 
 ## 0.3.11
@@ -84,7 +84,7 @@
 
 ## 0.3.7
 
-* Adds `Future<SKStorefrontWrapper?> storefront()` in SKPaymentQueueWrapper class. 
+* Adds `Future<SKStorefrontWrapper?> storefront()` in SKPaymentQueueWrapper class.
 
 ## 0.3.6+7
 
