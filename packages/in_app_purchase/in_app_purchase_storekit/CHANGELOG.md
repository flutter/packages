--- conflicted
+++ resolved
@@ -1,12 +1,7 @@
-<<<<<<< HEAD
 ## 0.3.20+3
 
-* Fixes finishTransaction() not completing.
-=======
-## NEXT
-
+* Fixes `finishTransaction` not completing.
 * Updates minimum supported SDK version to Flutter 3.22/Dart 3.4.
->>>>>>> 738aecb8
 
 ## 0.3.20+2
 
