--- conflicted
+++ resolved
@@ -1,14 +1,11 @@
-<<<<<<< HEAD
 ## 0.3.20+2
 
 * Fixes price not being displayed correctly.
-* 
-=======
+
 ## 0.3.20+1
 
 * Prevent devices below iOS 15 or macOS 15 from enabling StoreKit2.
 
->>>>>>> 59a1067d
 ## 0.3.20
 
 * Fixes manual invocation of `finishTransaction` causing a fatal crash.
