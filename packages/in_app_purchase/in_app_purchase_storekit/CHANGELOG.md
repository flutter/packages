<<<<<<< HEAD
## 0.3.18+1

* Adds support for StoreKit2's `canMakePayments` and `products` 
=======
## 0.3.18

* Updates minimum supported SDK version to Flutter 3.19/Dart 3.3.
* Changes the `localizedDescription` field of `SKProductMessage` to allow for null values

## 0.3.17+3

* Converts TranslatorTests to swift.
>>>>>>> 2a0f2541

## 0.3.17+2

* Converts FIAPPaymentQueueDeleteTests to swift.

## 0.3.17+1

* Converts main plugin tests to swift.

## 0.3.17

* Removes OCMock from tests.

## 0.3.16

* Converts main plugin class to Swift.

## 0.3.15

* Replaces `getCountryCode` with `countryCode`.

## 0.3.14

* Adds `countryCode` API.

## 0.3.13+1

* Handle translation of errors nested in dictionaries.

## 0.3.13

* Added new native tests for more complete test coverage.

## 0.3.12+1

* Fixes type of error code returned from native code in SKReceiptManager.retrieveReceiptData.

## 0.3.12

* Converts `refreshReceipt()`, `startObservingPaymentQueue()`, `stopObservingPaymentQueue()`, 
`registerPaymentQueueDelegate()`, `removePaymentQueueDelegate()`, `showPriceConsentIfNeeded()` to pigeon.

## 0.3.11

* Fixes SKError.userInfo not being nullable.

## 0.3.10

* Converts `startProductRequest()`, `finishTransaction()`, `restoreTransactions()`, `presentCodeRedemptionSheet()` to pigeon.

## 0.3.9

* Converts `storefront()`, `transactions()`, `addPayment()`, `canMakePayment` to pigeon.
* Updates minimum iOS version to 12.0 and minimum Flutter version to 3.16.6.

## 0.3.8+1

* Adds privacy manifest.

## 0.3.8

* Updates minimum supported SDK version to Flutter 3.10/Dart 3.0.
* Fixes new lint warnings.

## 0.3.7

* Adds `Future<SKStorefrontWrapper?> storefront()` in SKPaymentQueueWrapper class. 

## 0.3.6+7

* Updates example code for current versions of Flutter.

## 0.3.6+6

* Adds pub topics to package metadata.
* Updates minimum supported SDK version to Flutter 3.7/Dart 2.19.

## 0.3.6+5

* Migrates `styleFrom` usage in examples off of deprecated `primary` and `onPrimary` parameters.

## 0.3.6+4

* Removes obsolete null checks on non-nullable values.
* Updates minimum supported SDK version to Flutter 3.3/Dart 2.18.

## 0.3.6+3

* Adds a null check, to prevent a new diagnostic.

## 0.3.6+2

* Clarifies explanation of endorsement in README.
* Aligns Dart and Flutter SDK constraints.

## 0.3.6+1

* Updates links for the merge of flutter/plugins into flutter/packages.

## 0.3.6

* Updates minimum Flutter version to 3.3 and iOS 11.

## 0.3.5+2

* Fixes a crash when `appStoreReceiptURL` is nil.

## 0.3.5+1

* Uses the new `sharedDarwinSource` flag when available.

## 0.3.5

* Updates minimum Flutter version to 3.0.
* Ignores a lint in the example app for backwards compatibility.

## 0.3.4+1

* Updates code for stricter lint checks.

## 0.3.4

* Adds macOS as a supported platform.

## 0.3.3

* Supports adding discount information to AppStorePurchaseParam.
* Fixes iOS Promotional Offers bug which prevents them from working.

## 0.3.2+2

* Updates imports for `prefer_relative_imports`.

## 0.3.2+1

* Updates minimum Flutter version to 2.10.
* Replaces deprecated ThemeData.primaryColor.

## 0.3.2

* Adds the `identifier` and `type` fields to the `SKProductDiscountWrapper` to reflect the changes in the [SKProductDiscount](https://developer.apple.com/documentation/storekit/skproductdiscount?language=objc) in iOS 12.2.

## 0.3.1+1

* Fixes avoid_redundant_argument_values lint warnings and minor typos.

## 0.3.1

* Adds ability to purchase more than one of a product.

## 0.3.0+10

* Ignores deprecation warnings for upcoming styleFrom button API changes.

## 0.3.0+9

* Updates references to the obsolete master branch.

## 0.3.0+8

* Fixes a memory leak on iOS.

## 0.3.0+7

* Minor fixes for new analysis options.

## 0.3.0+6

* Removes unnecessary imports.
* Fixes library_private_types_in_public_api, sort_child_properties_last and use_key_in_widget_constructors
  lint warnings.

## 0.3.0+5

* Migrates from `ui.hash*` to `Object.hash*`.

## 0.3.0+4

* Ensures that `NSError` instances with an unexpected value for the `userInfo` field don't crash the app, but send an explanatory message instead.

## 0.3.0+3

* Implements transaction caching for StoreKit ensuring transactions are delivered to the Flutter client.

## 0.3.0+2

* Internal code cleanup for stricter analysis options.

## 0.3.0+1

* Removes dependency on `meta`.

## 0.3.0

* **BREAKING CHANGE:** `InAppPurchaseStoreKitPlatform.restorePurchase()` emits an empty instance of `List<ProductDetails>` when there were no transactions to restore, indicating that the restore procedure has finished.

## 0.2.1

* Renames `in_app_purchase_ios` to `in_app_purchase_storekit` to facilitate
  future macOS support.<|MERGE_RESOLUTION|>--- conflicted
+++ resolved
@@ -1,8 +1,7 @@
-<<<<<<< HEAD
 ## 0.3.18+1
 
 * Adds support for StoreKit2's `canMakePayments` and `products` 
-=======
+
 ## 0.3.18
 
 * Updates minimum supported SDK version to Flutter 3.19/Dart 3.3.
@@ -11,7 +10,6 @@
 ## 0.3.17+3
 
 * Converts TranslatorTests to swift.
->>>>>>> 2a0f2541
 
 ## 0.3.17+2
 
