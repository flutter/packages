<<<<<<< HEAD
## 0.4.4

* Adds a new case `.unverified` to enum `SK2ProductPurchaseResult`
* Fixes the StoreKit2 implementation throwing `PlatformException`s instead of returning the corresponding 
`SK2ProductPurchaseResult` when a purchase is cancelled / unverified / pending.
=======
## NEXT

* Updates minimum supported SDK version to Flutter 3.29/Dart 3.7.

## 0.4.4

* Added support for specifying quantity in `SK2ProductPurchaseOptions` (consumable purchases on iOS).
>>>>>>> 68944d8a

## 0.4.3

* Adds **Introductory Offer Eligibility** support for StoreKit2

## 0.4.2

* Add [jwsRepresentation](https://developer.apple.com/documentation/storekit/verificationresult/jwsrepresentation-21vgo) to `SK2PurchaseDetails` as `serverVerificationData` for secure server-side purchase verification. Use this JSON Web Signature (JWS) value to perform your own JWS verification on your server.
* Add [jsonRepresentation](https://developer.apple.com/documentation/storekit/transaction/jsonrepresentation) to `SK2PurchaseDetails` as `localVerificationData` for local transaction debugging and verification.

## 0.4.1

* Updates minimum supported SDK version to Flutter 3.27/Dart 3.6.
* Adds **Win Back Offers** support for StoreKit2:
    - Includes new `isWinBackOfferEligible` function for eligibility verification
* Adds **Promotional Offers** support in StoreKit2 purchases
* Fixes introductory pricing handling in promotional offers list in StoreKit2
* Ensures proper `appAccountToken` handling for StoreKit2 purchases

## 0.4.0

* **BREAKING CHANGE:** StoreKit 2 is now the default for all devices that support it.
* To revert to StoreKit1 for devices below iOS 15, call `enableStoreKit1`

## 0.3.22+1

* Fix a channel thread-safety issue when StoreKit2 is enabled.

## 0.3.22

* Adds `sync()` and `countryCode()`.

## 0.3.21

* Adds Swift Package Manager compatibility.

## 0.3.20+4

* Exposes `jsonRepresentation` field for transactions.

## 0.3.20+3

* Fixes `finishTransaction` not completing.
* Updates minimum supported SDK version to Flutter 3.22/Dart 3.4.

## 0.3.20+2

* Fixes price not being displayed correctly.

## 0.3.20+1

* Prevent devices below iOS 15 or macOS 15 from enabling StoreKit2.

## 0.3.20

* Fixes manual invocation of `finishTransaction` causing a fatal crash.

## 0.3.19+1

* Removes unneeded platform availability annotations.

## 0.3.19

* Adds StoreKit2 Transaction expiration date.

## 0.3.18+5

* Updates README to remove contributor-focused documentation.

## 0.3.18+4

* Adds StoreKit 2 support for restoring purchases.

## 0.3.18+3

* Updates Pigeon for non-nullable collection type support.

## 0.3.18+2

* Adds support for StoreKit2's `purchase` and `transactions`

## 0.3.18+1

* Adds support for StoreKit2's `canMakePayments` and `products`

## 0.3.18

* Updates minimum supported SDK version to Flutter 3.19/Dart 3.3.
* Changes the `localizedDescription` field of `SKProductMessage` to allow for null values

## 0.3.17+3

* Converts TranslatorTests to swift.

## 0.3.17+2

* Converts FIAPPaymentQueueDeleteTests to swift.

## 0.3.17+1

* Converts main plugin tests to swift.

## 0.3.17

* Removes OCMock from tests.

## 0.3.16

* Converts main plugin class to Swift.

## 0.3.15

* Replaces `getCountryCode` with `countryCode`.

## 0.3.14

* Adds `countryCode` API.

## 0.3.13+1

* Handle translation of errors nested in dictionaries.

## 0.3.13

* Added new native tests for more complete test coverage.

## 0.3.12+1

* Fixes type of error code returned from native code in SKReceiptManager.retrieveReceiptData.

## 0.3.12

* Converts `refreshReceipt()`, `startObservingPaymentQueue()`, `stopObservingPaymentQueue()`,
`registerPaymentQueueDelegate()`, `removePaymentQueueDelegate()`, `showPriceConsentIfNeeded()` to pigeon.

## 0.3.11

* Fixes SKError.userInfo not being nullable.

## 0.3.10

* Converts `startProductRequest()`, `finishTransaction()`, `restoreTransactions()`, `presentCodeRedemptionSheet()` to pigeon.

## 0.3.9

* Converts `storefront()`, `transactions()`, `addPayment()`, `canMakePayment` to pigeon.
* Updates minimum iOS version to 12.0 and minimum Flutter version to 3.16.6.

## 0.3.8+1

* Adds privacy manifest.

## 0.3.8

* Updates minimum supported SDK version to Flutter 3.10/Dart 3.0.
* Fixes new lint warnings.

## 0.3.7

* Adds `Future<SKStorefrontWrapper?> storefront()` in SKPaymentQueueWrapper class.

## 0.3.6+7

* Updates example code for current versions of Flutter.

## 0.3.6+6

* Adds pub topics to package metadata.
* Updates minimum supported SDK version to Flutter 3.7/Dart 2.19.

## 0.3.6+5

* Migrates `styleFrom` usage in examples off of deprecated `primary` and `onPrimary` parameters.

## 0.3.6+4

* Removes obsolete null checks on non-nullable values.
* Updates minimum supported SDK version to Flutter 3.3/Dart 2.18.

## 0.3.6+3

* Adds a null check, to prevent a new diagnostic.

## 0.3.6+2

* Clarifies explanation of endorsement in README.
* Aligns Dart and Flutter SDK constraints.

## 0.3.6+1

* Updates links for the merge of flutter/plugins into flutter/packages.

## 0.3.6

* Updates minimum Flutter version to 3.3 and iOS 11.

## 0.3.5+2

* Fixes a crash when `appStoreReceiptURL` is nil.

## 0.3.5+1

* Uses the new `sharedDarwinSource` flag when available.

## 0.3.5

* Updates minimum Flutter version to 3.0.
* Ignores a lint in the example app for backwards compatibility.

## 0.3.4+1

* Updates code for stricter lint checks.

## 0.3.4

* Adds macOS as a supported platform.

## 0.3.3

* Supports adding discount information to AppStorePurchaseParam.
* Fixes iOS Promotional Offers bug which prevents them from working.

## 0.3.2+2

* Updates imports for `prefer_relative_imports`.

## 0.3.2+1

* Updates minimum Flutter version to 2.10.
* Replaces deprecated ThemeData.primaryColor.

## 0.3.2

* Adds the `identifier` and `type` fields to the `SKProductDiscountWrapper` to reflect the changes in the [SKProductDiscount](https://developer.apple.com/documentation/storekit/skproductdiscount?language=objc) in iOS 12.2.

## 0.3.1+1

* Fixes avoid_redundant_argument_values lint warnings and minor typos.

## 0.3.1

* Adds ability to purchase more than one of a product.

## 0.3.0+10

* Ignores deprecation warnings for upcoming styleFrom button API changes.

## 0.3.0+9

* Updates references to the obsolete master branch.

## 0.3.0+8

* Fixes a memory leak on iOS.

## 0.3.0+7

* Minor fixes for new analysis options.

## 0.3.0+6

* Removes unnecessary imports.
* Fixes library_private_types_in_public_api, sort_child_properties_last and use_key_in_widget_constructors
  lint warnings.

## 0.3.0+5

* Migrates from `ui.hash*` to `Object.hash*`.

## 0.3.0+4

* Ensures that `NSError` instances with an unexpected value for the `userInfo` field don't crash the app, but send an explanatory message instead.

## 0.3.0+3

* Implements transaction caching for StoreKit ensuring transactions are delivered to the Flutter client.

## 0.3.0+2

* Internal code cleanup for stricter analysis options.

## 0.3.0+1

* Removes dependency on `meta`.

## 0.3.0

* **BREAKING CHANGE:** `InAppPurchaseStoreKitPlatform.restorePurchase()` emits an empty instance of `List<ProductDetails>` when there were no transactions to restore, indicating that the restore procedure has finished.

## 0.2.1

* Renames `in_app_purchase_ios` to `in_app_purchase_storekit` to facilitate
  future macOS support.<|MERGE_RESOLUTION|>--- conflicted
+++ resolved
@@ -1,18 +1,13 @@
-<<<<<<< HEAD
-## 0.4.4
+## 0.4.5
 
 * Adds a new case `.unverified` to enum `SK2ProductPurchaseResult`
 * Fixes the StoreKit2 implementation throwing `PlatformException`s instead of returning the corresponding 
 `SK2ProductPurchaseResult` when a purchase is cancelled / unverified / pending.
-=======
-## NEXT
-
 * Updates minimum supported SDK version to Flutter 3.29/Dart 3.7.
 
 ## 0.4.4
 
 * Added support for specifying quantity in `SK2ProductPurchaseOptions` (consumable purchases on iOS).
->>>>>>> 68944d8a
 
 ## 0.4.3
 
