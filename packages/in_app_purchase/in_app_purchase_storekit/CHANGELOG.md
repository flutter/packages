--- conflicted
+++ resolved
@@ -1,9 +1,10 @@
-## 0.3.7+1
+## NEXT
 
-<<<<<<< HEAD
+* Updates minimum iOS version to 12.0 and minimum Flutter version to 3.16.6.
+
+## 0.3.9
+
 * Converted `storefront()`, `transactions()`, `addPayment()`, `canMakePayment` to pigeon.
-=======
-* Updates minimum iOS version to 12.0 and minimum Flutter version to 3.16.6.
 
 ## 0.3.8+1
 
@@ -11,7 +12,6 @@
 
 ## 0.3.8
 
->>>>>>> 8fbdf65d
 * Updates minimum supported SDK version to Flutter 3.10/Dart 3.0.
 * Fixes new lint warnings.
 
