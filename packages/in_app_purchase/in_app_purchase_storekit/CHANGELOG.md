--- conflicted
+++ resolved
@@ -1,12 +1,12 @@
 ## 0.4.5
 
-<<<<<<< HEAD
 * Adds a new case `.unverified` to enum `SK2ProductPurchaseResult`
 * Fixes the StoreKit2 implementation throwing `PlatformException`s instead of returning the corresponding 
 `SK2ProductPurchaseResult` when a purchase is cancelled / unverified / pending.
-=======
+
+## 0.4.5
+
 * Makes `SKError.userInfo` key non-nullable to comply with json serialization requirements.
->>>>>>> 389c678c
 
 ## 0.4.4+1
 
