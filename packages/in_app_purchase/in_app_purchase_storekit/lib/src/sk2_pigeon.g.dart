// Copyright 2013 The Flutter Authors. All rights reserved.
// Use of this source code is governed by a BSD-style license that can be
// found in the LICENSE file.
// Autogenerated from Pigeon (v25.5.0), do not edit directly.
// See also: https://pub.dev/packages/pigeon
// ignore_for_file: public_member_api_docs, non_constant_identifier_names, avoid_as, unused_import, unnecessary_parenthesis, prefer_null_aware_operators, omit_local_variable_types, unused_shown_name, unnecessary_import, no_leading_underscores_for_local_identifiers

import 'dart:async';
import 'dart:typed_data' show Float64List, Int32List, Int64List, Uint8List;

import 'package:flutter/foundation.dart' show ReadBuffer, WriteBuffer;
import 'package:flutter/services.dart';

PlatformException _createConnectionError(String channelName) {
  return PlatformException(
    code: 'channel-error',
    message: 'Unable to establish connection on channel: "$channelName".',
  );
}

List<Object?> wrapResponse({
  Object? result,
  PlatformException? error,
  bool empty = false,
}) {
  if (empty) {
    return <Object?>[];
  }
  if (error == null) {
    return <Object?>[result];
  }
  return <Object?>[error.code, error.message, error.details];
}

bool _deepEquals(Object? a, Object? b) {
  if (a is List && b is List) {
    return a.length == b.length &&
        a.indexed.every(
          ((int, dynamic) item) => _deepEquals(item.$2, b[item.$1]),
        );
  }
  if (a is Map && b is Map) {
    return a.length == b.length &&
        a.entries.every(
          (MapEntry<Object?, Object?> entry) =>
              (b as Map<Object?, Object?>).containsKey(entry.key) &&
              _deepEquals(entry.value, b[entry.key]),
        );
  }
  return a == b;
}

enum SK2ProductTypeMessage {
  /// A consumable in-app purchase.
  consumable,

  /// A non-consumable in-app purchase.
  nonConsumable,

  /// A non-renewing subscription.
  nonRenewable,

  /// An auto-renewable subscription.
  autoRenewable,
}

enum SK2SubscriptionOfferTypeMessage { introductory, promotional, winBack }

enum SK2SubscriptionOfferPaymentModeMessage {
  payAsYouGo,
  payUpFront,
  freeTrial,
}

enum SK2SubscriptionPeriodUnitMessage { day, week, month, year }

<<<<<<< HEAD
enum SK2ProductPurchaseResultMessage {
  success,
  unverified,
  userCancelled,
  pending,
}
=======
enum SK2ProductPurchaseResultMessage { success, userCancelled, pending }
>>>>>>> 68944d8a

class SK2SubscriptionOfferMessage {
  SK2SubscriptionOfferMessage({
    this.id,
    required this.price,
    required this.type,
    required this.period,
    required this.periodCount,
    required this.paymentMode,
  });

  String? id;

  double price;

  SK2SubscriptionOfferTypeMessage type;

  SK2SubscriptionPeriodMessage period;

  int periodCount;

  SK2SubscriptionOfferPaymentModeMessage paymentMode;

  List<Object?> _toList() {
    return <Object?>[id, price, type, period, periodCount, paymentMode];
  }

  Object encode() {
    return _toList();
  }

  static SK2SubscriptionOfferMessage decode(Object result) {
    result as List<Object?>;
    return SK2SubscriptionOfferMessage(
      id: result[0] as String?,
      price: result[1]! as double,
      type: result[2]! as SK2SubscriptionOfferTypeMessage,
      period: result[3]! as SK2SubscriptionPeriodMessage,
      periodCount: result[4]! as int,
      paymentMode: result[5]! as SK2SubscriptionOfferPaymentModeMessage,
    );
  }

  @override
  // ignore: avoid_equals_and_hash_code_on_mutable_classes
  bool operator ==(Object other) {
    if (other is! SK2SubscriptionOfferMessage ||
        other.runtimeType != runtimeType) {
      return false;
    }
    if (identical(this, other)) {
      return true;
    }
    return _deepEquals(encode(), other.encode());
  }

  @override
  // ignore: avoid_equals_and_hash_code_on_mutable_classes
  int get hashCode => Object.hashAll(_toList());
}

class SK2SubscriptionPeriodMessage {
  SK2SubscriptionPeriodMessage({required this.value, required this.unit});

  /// The number of units that the period represents.
  int value;

  /// The unit of time that this period represents.
  SK2SubscriptionPeriodUnitMessage unit;

  List<Object?> _toList() {
    return <Object?>[value, unit];
  }

  Object encode() {
    return _toList();
  }

  static SK2SubscriptionPeriodMessage decode(Object result) {
    result as List<Object?>;
    return SK2SubscriptionPeriodMessage(
      value: result[0]! as int,
      unit: result[1]! as SK2SubscriptionPeriodUnitMessage,
    );
  }

  @override
  // ignore: avoid_equals_and_hash_code_on_mutable_classes
  bool operator ==(Object other) {
    if (other is! SK2SubscriptionPeriodMessage ||
        other.runtimeType != runtimeType) {
      return false;
    }
    if (identical(this, other)) {
      return true;
    }
    return _deepEquals(encode(), other.encode());
  }

  @override
  // ignore: avoid_equals_and_hash_code_on_mutable_classes
  int get hashCode => Object.hashAll(_toList());
}

class SK2SubscriptionInfoMessage {
  SK2SubscriptionInfoMessage({
    required this.promotionalOffers,
    required this.subscriptionGroupID,
    required this.subscriptionPeriod,
  });

  /// An array of all the promotional offers configured for this subscription.
  List<SK2SubscriptionOfferMessage> promotionalOffers;

  /// The group identifier for this subscription.
  String subscriptionGroupID;

  /// The duration that this subscription lasts before auto-renewing.
  SK2SubscriptionPeriodMessage subscriptionPeriod;

  List<Object?> _toList() {
    return <Object?>[
      promotionalOffers,
      subscriptionGroupID,
      subscriptionPeriod,
    ];
  }

  Object encode() {
    return _toList();
  }

  static SK2SubscriptionInfoMessage decode(Object result) {
    result as List<Object?>;
    return SK2SubscriptionInfoMessage(
      promotionalOffers:
          (result[0] as List<Object?>?)!.cast<SK2SubscriptionOfferMessage>(),
      subscriptionGroupID: result[1]! as String,
      subscriptionPeriod: result[2]! as SK2SubscriptionPeriodMessage,
    );
  }

  @override
  // ignore: avoid_equals_and_hash_code_on_mutable_classes
  bool operator ==(Object other) {
    if (other is! SK2SubscriptionInfoMessage ||
        other.runtimeType != runtimeType) {
      return false;
    }
    if (identical(this, other)) {
      return true;
    }
    return _deepEquals(encode(), other.encode());
  }

  @override
  // ignore: avoid_equals_and_hash_code_on_mutable_classes
  int get hashCode => Object.hashAll(_toList());
}

/// A Pigeon message class representing a Product
/// https://developer.apple.com/documentation/storekit/product
class SK2ProductMessage {
  SK2ProductMessage({
    required this.id,
    required this.displayName,
    required this.description,
    required this.price,
    required this.displayPrice,
    required this.type,
    this.subscription,
    required this.priceLocale,
  });

  /// The unique product identifier.
  String id;

  /// The localized display name of the product, if it exists.
  String displayName;

  /// The localized description of the product.
  String description;

  /// The localized string representation of the product price, suitable for display.
  double price;

  /// The localized price of the product as a string.
  String displayPrice;

  /// The types of in-app purchases.
  SK2ProductTypeMessage type;

  /// The subscription information for an auto-renewable subscription.
  SK2SubscriptionInfoMessage? subscription;

  /// The currency and locale information for this product
  SK2PriceLocaleMessage priceLocale;

  List<Object?> _toList() {
    return <Object?>[
      id,
      displayName,
      description,
      price,
      displayPrice,
      type,
      subscription,
      priceLocale,
    ];
  }

  Object encode() {
    return _toList();
  }

  static SK2ProductMessage decode(Object result) {
    result as List<Object?>;
    return SK2ProductMessage(
      id: result[0]! as String,
      displayName: result[1]! as String,
      description: result[2]! as String,
      price: result[3]! as double,
      displayPrice: result[4]! as String,
      type: result[5]! as SK2ProductTypeMessage,
      subscription: result[6] as SK2SubscriptionInfoMessage?,
      priceLocale: result[7]! as SK2PriceLocaleMessage,
    );
  }

  @override
  // ignore: avoid_equals_and_hash_code_on_mutable_classes
  bool operator ==(Object other) {
    if (other is! SK2ProductMessage || other.runtimeType != runtimeType) {
      return false;
    }
    if (identical(this, other)) {
      return true;
    }
    return _deepEquals(encode(), other.encode());
  }

  @override
  // ignore: avoid_equals_and_hash_code_on_mutable_classes
  int get hashCode => Object.hashAll(_toList());
}

class SK2PriceLocaleMessage {
  SK2PriceLocaleMessage({
    required this.currencyCode,
    required this.currencySymbol,
  });

  String currencyCode;

  String currencySymbol;

  List<Object?> _toList() {
    return <Object?>[currencyCode, currencySymbol];
  }

  Object encode() {
    return _toList();
  }

  static SK2PriceLocaleMessage decode(Object result) {
    result as List<Object?>;
    return SK2PriceLocaleMessage(
      currencyCode: result[0]! as String,
      currencySymbol: result[1]! as String,
    );
  }

  @override
  // ignore: avoid_equals_and_hash_code_on_mutable_classes
  bool operator ==(Object other) {
    if (other is! SK2PriceLocaleMessage || other.runtimeType != runtimeType) {
      return false;
    }
    if (identical(this, other)) {
      return true;
    }
    return _deepEquals(encode(), other.encode());
  }

  @override
  // ignore: avoid_equals_and_hash_code_on_mutable_classes
  int get hashCode => Object.hashAll(_toList());
}

/// A Pigeon message class representing a Signature
/// https://developer.apple.com/documentation/storekit/product/subscriptionoffer/signature
class SK2SubscriptionOfferSignatureMessage {
  SK2SubscriptionOfferSignatureMessage({
    required this.keyID,
    required this.nonce,
    required this.timestamp,
    required this.signature,
  });

  String keyID;

  String nonce;

  int timestamp;

  String signature;

  List<Object?> _toList() {
    return <Object?>[keyID, nonce, timestamp, signature];
  }

  Object encode() {
    return _toList();
  }

  static SK2SubscriptionOfferSignatureMessage decode(Object result) {
    result as List<Object?>;
    return SK2SubscriptionOfferSignatureMessage(
      keyID: result[0]! as String,
      nonce: result[1]! as String,
      timestamp: result[2]! as int,
      signature: result[3]! as String,
    );
  }

  @override
  // ignore: avoid_equals_and_hash_code_on_mutable_classes
  bool operator ==(Object other) {
    if (other is! SK2SubscriptionOfferSignatureMessage ||
        other.runtimeType != runtimeType) {
      return false;
    }
    if (identical(this, other)) {
      return true;
    }
    return _deepEquals(encode(), other.encode());
  }

  @override
  // ignore: avoid_equals_and_hash_code_on_mutable_classes
  int get hashCode => Object.hashAll(_toList());
}

class SK2SubscriptionOfferPurchaseMessage {
  SK2SubscriptionOfferPurchaseMessage({
    required this.promotionalOfferId,
    required this.promotionalOfferSignature,
  });

  String promotionalOfferId;

  SK2SubscriptionOfferSignatureMessage promotionalOfferSignature;

  List<Object?> _toList() {
    return <Object?>[promotionalOfferId, promotionalOfferSignature];
  }

  Object encode() {
    return _toList();
  }

  static SK2SubscriptionOfferPurchaseMessage decode(Object result) {
    result as List<Object?>;
    return SK2SubscriptionOfferPurchaseMessage(
      promotionalOfferId: result[0]! as String,
      promotionalOfferSignature:
          result[1]! as SK2SubscriptionOfferSignatureMessage,
    );
  }

  @override
  // ignore: avoid_equals_and_hash_code_on_mutable_classes
  bool operator ==(Object other) {
    if (other is! SK2SubscriptionOfferPurchaseMessage ||
        other.runtimeType != runtimeType) {
      return false;
    }
    if (identical(this, other)) {
      return true;
    }
    return _deepEquals(encode(), other.encode());
  }

  @override
  // ignore: avoid_equals_and_hash_code_on_mutable_classes
  int get hashCode => Object.hashAll(_toList());
}

class SK2ProductPurchaseOptionsMessage {
  SK2ProductPurchaseOptionsMessage({
    this.appAccountToken,
    this.quantity = 1,
    this.promotionalOffer,
    this.winBackOfferId,
  });

  String? appAccountToken;

  int? quantity;

  SK2SubscriptionOfferPurchaseMessage? promotionalOffer;

  String? winBackOfferId;

  List<Object?> _toList() {
    return <Object?>[
      appAccountToken,
      quantity,
      promotionalOffer,
      winBackOfferId,
    ];
  }

  Object encode() {
    return _toList();
  }

  static SK2ProductPurchaseOptionsMessage decode(Object result) {
    result as List<Object?>;
    return SK2ProductPurchaseOptionsMessage(
      appAccountToken: result[0] as String?,
      quantity: result[1] as int?,
      promotionalOffer: result[2] as SK2SubscriptionOfferPurchaseMessage?,
      winBackOfferId: result[3] as String?,
    );
  }

  @override
  // ignore: avoid_equals_and_hash_code_on_mutable_classes
  bool operator ==(Object other) {
    if (other is! SK2ProductPurchaseOptionsMessage ||
        other.runtimeType != runtimeType) {
      return false;
    }
    if (identical(this, other)) {
      return true;
    }
    return _deepEquals(encode(), other.encode());
  }

  @override
  // ignore: avoid_equals_and_hash_code_on_mutable_classes
  int get hashCode => Object.hashAll(_toList());
}

class SK2TransactionMessage {
  SK2TransactionMessage({
    required this.id,
    required this.originalId,
    required this.productId,
    required this.purchaseDate,
    this.expirationDate,
    this.purchasedQuantity = 1,
    this.appAccountToken,
    this.restoring = false,
    this.receiptData,
    this.error,
    this.jsonRepresentation,
  });

  int id;

  int originalId;

  String productId;

  String purchaseDate;

  String? expirationDate;

  int purchasedQuantity;

  String? appAccountToken;

  bool restoring;

  String? receiptData;

  SK2ErrorMessage? error;

  String? jsonRepresentation;

  List<Object?> _toList() {
    return <Object?>[
      id,
      originalId,
      productId,
      purchaseDate,
      expirationDate,
      purchasedQuantity,
      appAccountToken,
      restoring,
      receiptData,
      error,
      jsonRepresentation,
    ];
  }

  Object encode() {
    return _toList();
  }

  static SK2TransactionMessage decode(Object result) {
    result as List<Object?>;
    return SK2TransactionMessage(
      id: result[0]! as int,
      originalId: result[1]! as int,
      productId: result[2]! as String,
      purchaseDate: result[3]! as String,
      expirationDate: result[4] as String?,
      purchasedQuantity: result[5]! as int,
      appAccountToken: result[6] as String?,
      restoring: result[7]! as bool,
      receiptData: result[8] as String?,
      error: result[9] as SK2ErrorMessage?,
      jsonRepresentation: result[10] as String?,
    );
  }

  @override
  // ignore: avoid_equals_and_hash_code_on_mutable_classes
  bool operator ==(Object other) {
    if (other is! SK2TransactionMessage || other.runtimeType != runtimeType) {
      return false;
    }
    if (identical(this, other)) {
      return true;
    }
    return _deepEquals(encode(), other.encode());
  }

  @override
  // ignore: avoid_equals_and_hash_code_on_mutable_classes
  int get hashCode => Object.hashAll(_toList());
}

class SK2ErrorMessage {
  SK2ErrorMessage({required this.code, required this.domain, this.userInfo});

  int code;

  String domain;

  Map<String, Object>? userInfo;

  List<Object?> _toList() {
    return <Object?>[code, domain, userInfo];
  }

  Object encode() {
    return _toList();
  }

  static SK2ErrorMessage decode(Object result) {
    result as List<Object?>;
    return SK2ErrorMessage(
      code: result[0]! as int,
      domain: result[1]! as String,
      userInfo: (result[2] as Map<Object?, Object?>?)?.cast<String, Object>(),
    );
  }

  @override
  // ignore: avoid_equals_and_hash_code_on_mutable_classes
  bool operator ==(Object other) {
    if (other is! SK2ErrorMessage || other.runtimeType != runtimeType) {
      return false;
    }
    if (identical(this, other)) {
      return true;
    }
    return _deepEquals(encode(), other.encode());
  }

  @override
  // ignore: avoid_equals_and_hash_code_on_mutable_classes
  int get hashCode => Object.hashAll(_toList());
}

class _PigeonCodec extends StandardMessageCodec {
  const _PigeonCodec();
  @override
  void writeValue(WriteBuffer buffer, Object? value) {
    if (value is int) {
      buffer.putUint8(4);
      buffer.putInt64(value);
    } else if (value is SK2ProductTypeMessage) {
      buffer.putUint8(129);
      writeValue(buffer, value.index);
    } else if (value is SK2SubscriptionOfferTypeMessage) {
      buffer.putUint8(130);
      writeValue(buffer, value.index);
    } else if (value is SK2SubscriptionOfferPaymentModeMessage) {
      buffer.putUint8(131);
      writeValue(buffer, value.index);
    } else if (value is SK2SubscriptionPeriodUnitMessage) {
      buffer.putUint8(132);
      writeValue(buffer, value.index);
    } else if (value is SK2ProductPurchaseResultMessage) {
      buffer.putUint8(133);
      writeValue(buffer, value.index);
    } else if (value is SK2SubscriptionOfferMessage) {
      buffer.putUint8(134);
      writeValue(buffer, value.encode());
    } else if (value is SK2SubscriptionPeriodMessage) {
      buffer.putUint8(135);
      writeValue(buffer, value.encode());
    } else if (value is SK2SubscriptionInfoMessage) {
      buffer.putUint8(136);
      writeValue(buffer, value.encode());
    } else if (value is SK2ProductMessage) {
      buffer.putUint8(137);
      writeValue(buffer, value.encode());
    } else if (value is SK2PriceLocaleMessage) {
      buffer.putUint8(138);
      writeValue(buffer, value.encode());
    } else if (value is SK2SubscriptionOfferSignatureMessage) {
      buffer.putUint8(139);
      writeValue(buffer, value.encode());
    } else if (value is SK2SubscriptionOfferPurchaseMessage) {
      buffer.putUint8(140);
      writeValue(buffer, value.encode());
    } else if (value is SK2ProductPurchaseOptionsMessage) {
      buffer.putUint8(141);
      writeValue(buffer, value.encode());
    } else if (value is SK2TransactionMessage) {
      buffer.putUint8(142);
      writeValue(buffer, value.encode());
    } else if (value is SK2ErrorMessage) {
      buffer.putUint8(143);
      writeValue(buffer, value.encode());
    } else {
      super.writeValue(buffer, value);
    }
  }

  @override
  Object? readValueOfType(int type, ReadBuffer buffer) {
    switch (type) {
      case 129:
        final int? value = readValue(buffer) as int?;
        return value == null ? null : SK2ProductTypeMessage.values[value];
      case 130:
        final int? value = readValue(buffer) as int?;
        return value == null
            ? null
            : SK2SubscriptionOfferTypeMessage.values[value];
      case 131:
        final int? value = readValue(buffer) as int?;
        return value == null
            ? null
            : SK2SubscriptionOfferPaymentModeMessage.values[value];
      case 132:
        final int? value = readValue(buffer) as int?;
        return value == null
            ? null
            : SK2SubscriptionPeriodUnitMessage.values[value];
      case 133:
        final int? value = readValue(buffer) as int?;
        return value == null
            ? null
            : SK2ProductPurchaseResultMessage.values[value];
      case 134:
        return SK2SubscriptionOfferMessage.decode(readValue(buffer)!);
      case 135:
        return SK2SubscriptionPeriodMessage.decode(readValue(buffer)!);
      case 136:
        return SK2SubscriptionInfoMessage.decode(readValue(buffer)!);
      case 137:
        return SK2ProductMessage.decode(readValue(buffer)!);
      case 138:
        return SK2PriceLocaleMessage.decode(readValue(buffer)!);
      case 139:
        return SK2SubscriptionOfferSignatureMessage.decode(readValue(buffer)!);
      case 140:
        return SK2SubscriptionOfferPurchaseMessage.decode(readValue(buffer)!);
      case 141:
        return SK2ProductPurchaseOptionsMessage.decode(readValue(buffer)!);
      case 142:
        return SK2TransactionMessage.decode(readValue(buffer)!);
      case 143:
        return SK2ErrorMessage.decode(readValue(buffer)!);
      default:
        return super.readValueOfType(type, buffer);
    }
  }
}

class InAppPurchase2API {
  /// Constructor for [InAppPurchase2API].  The [binaryMessenger] named argument is
  /// available for dependency injection.  If it is left null, the default
  /// BinaryMessenger will be used which routes to the host platform.
  InAppPurchase2API({
    BinaryMessenger? binaryMessenger,
    String messageChannelSuffix = '',
  }) : pigeonVar_binaryMessenger = binaryMessenger,
       pigeonVar_messageChannelSuffix =
           messageChannelSuffix.isNotEmpty ? '.$messageChannelSuffix' : '';
  final BinaryMessenger? pigeonVar_binaryMessenger;

  static const MessageCodec<Object?> pigeonChannelCodec = _PigeonCodec();

  final String pigeonVar_messageChannelSuffix;

  Future<bool> canMakePayments() async {
    final String pigeonVar_channelName =
        'dev.flutter.pigeon.in_app_purchase_storekit.InAppPurchase2API.canMakePayments$pigeonVar_messageChannelSuffix';
    final BasicMessageChannel<Object?> pigeonVar_channel =
        BasicMessageChannel<Object?>(
          pigeonVar_channelName,
          pigeonChannelCodec,
          binaryMessenger: pigeonVar_binaryMessenger,
        );
    final Future<Object?> pigeonVar_sendFuture = pigeonVar_channel.send(null);
    final List<Object?>? pigeonVar_replyList =
        await pigeonVar_sendFuture as List<Object?>?;
    if (pigeonVar_replyList == null) {
      throw _createConnectionError(pigeonVar_channelName);
    } else if (pigeonVar_replyList.length > 1) {
      throw PlatformException(
        code: pigeonVar_replyList[0]! as String,
        message: pigeonVar_replyList[1] as String?,
        details: pigeonVar_replyList[2],
      );
    } else if (pigeonVar_replyList[0] == null) {
      throw PlatformException(
        code: 'null-error',
        message: 'Host platform returned null value for non-null return value.',
      );
    } else {
      return (pigeonVar_replyList[0] as bool?)!;
    }
  }

  Future<List<SK2ProductMessage>> products(List<String> identifiers) async {
    final String pigeonVar_channelName =
        'dev.flutter.pigeon.in_app_purchase_storekit.InAppPurchase2API.products$pigeonVar_messageChannelSuffix';
    final BasicMessageChannel<Object?> pigeonVar_channel =
        BasicMessageChannel<Object?>(
          pigeonVar_channelName,
          pigeonChannelCodec,
          binaryMessenger: pigeonVar_binaryMessenger,
        );
    final Future<Object?> pigeonVar_sendFuture = pigeonVar_channel.send(
      <Object?>[identifiers],
    );
    final List<Object?>? pigeonVar_replyList =
        await pigeonVar_sendFuture as List<Object?>?;
    if (pigeonVar_replyList == null) {
      throw _createConnectionError(pigeonVar_channelName);
    } else if (pigeonVar_replyList.length > 1) {
      throw PlatformException(
        code: pigeonVar_replyList[0]! as String,
        message: pigeonVar_replyList[1] as String?,
        details: pigeonVar_replyList[2],
      );
    } else if (pigeonVar_replyList[0] == null) {
      throw PlatformException(
        code: 'null-error',
        message: 'Host platform returned null value for non-null return value.',
      );
    } else {
      return (pigeonVar_replyList[0] as List<Object?>?)!
          .cast<SK2ProductMessage>();
    }
  }

  Future<SK2ProductPurchaseResultMessage> purchase(
    String id, {
    SK2ProductPurchaseOptionsMessage? options,
  }) async {
    final String pigeonVar_channelName =
        'dev.flutter.pigeon.in_app_purchase_storekit.InAppPurchase2API.purchase$pigeonVar_messageChannelSuffix';
    final BasicMessageChannel<Object?> pigeonVar_channel =
        BasicMessageChannel<Object?>(
          pigeonVar_channelName,
          pigeonChannelCodec,
          binaryMessenger: pigeonVar_binaryMessenger,
        );
    final Future<Object?> pigeonVar_sendFuture = pigeonVar_channel.send(
      <Object?>[id, options],
    );
    final List<Object?>? pigeonVar_replyList =
        await pigeonVar_sendFuture as List<Object?>?;
    if (pigeonVar_replyList == null) {
      throw _createConnectionError(pigeonVar_channelName);
    } else if (pigeonVar_replyList.length > 1) {
      throw PlatformException(
        code: pigeonVar_replyList[0]! as String,
        message: pigeonVar_replyList[1] as String?,
        details: pigeonVar_replyList[2],
      );
    } else if (pigeonVar_replyList[0] == null) {
      throw PlatformException(
        code: 'null-error',
        message: 'Host platform returned null value for non-null return value.',
      );
    } else {
      return (pigeonVar_replyList[0] as SK2ProductPurchaseResultMessage?)!;
    }
  }

  Future<bool> isWinBackOfferEligible(String productId, String offerId) async {
    final String pigeonVar_channelName =
        'dev.flutter.pigeon.in_app_purchase_storekit.InAppPurchase2API.isWinBackOfferEligible$pigeonVar_messageChannelSuffix';
    final BasicMessageChannel<Object?> pigeonVar_channel =
        BasicMessageChannel<Object?>(
          pigeonVar_channelName,
          pigeonChannelCodec,
          binaryMessenger: pigeonVar_binaryMessenger,
        );
    final Future<Object?> pigeonVar_sendFuture = pigeonVar_channel.send(
      <Object?>[productId, offerId],
    );
    final List<Object?>? pigeonVar_replyList =
        await pigeonVar_sendFuture as List<Object?>?;
    if (pigeonVar_replyList == null) {
      throw _createConnectionError(pigeonVar_channelName);
    } else if (pigeonVar_replyList.length > 1) {
      throw PlatformException(
        code: pigeonVar_replyList[0]! as String,
        message: pigeonVar_replyList[1] as String?,
        details: pigeonVar_replyList[2],
      );
    } else if (pigeonVar_replyList[0] == null) {
      throw PlatformException(
        code: 'null-error',
        message: 'Host platform returned null value for non-null return value.',
      );
    } else {
      return (pigeonVar_replyList[0] as bool?)!;
    }
  }

  Future<bool> isIntroductoryOfferEligible(String productId) async {
    final String pigeonVar_channelName =
        'dev.flutter.pigeon.in_app_purchase_storekit.InAppPurchase2API.isIntroductoryOfferEligible$pigeonVar_messageChannelSuffix';
    final BasicMessageChannel<Object?> pigeonVar_channel =
        BasicMessageChannel<Object?>(
          pigeonVar_channelName,
          pigeonChannelCodec,
          binaryMessenger: pigeonVar_binaryMessenger,
        );
    final Future<Object?> pigeonVar_sendFuture = pigeonVar_channel.send(
      <Object?>[productId],
    );
    final List<Object?>? pigeonVar_replyList =
        await pigeonVar_sendFuture as List<Object?>?;
    if (pigeonVar_replyList == null) {
      throw _createConnectionError(pigeonVar_channelName);
    } else if (pigeonVar_replyList.length > 1) {
      throw PlatformException(
        code: pigeonVar_replyList[0]! as String,
        message: pigeonVar_replyList[1] as String?,
        details: pigeonVar_replyList[2],
      );
    } else if (pigeonVar_replyList[0] == null) {
      throw PlatformException(
        code: 'null-error',
        message: 'Host platform returned null value for non-null return value.',
      );
    } else {
      return (pigeonVar_replyList[0] as bool?)!;
    }
  }

  Future<List<SK2TransactionMessage>> transactions() async {
    final String pigeonVar_channelName =
        'dev.flutter.pigeon.in_app_purchase_storekit.InAppPurchase2API.transactions$pigeonVar_messageChannelSuffix';
    final BasicMessageChannel<Object?> pigeonVar_channel =
        BasicMessageChannel<Object?>(
          pigeonVar_channelName,
          pigeonChannelCodec,
          binaryMessenger: pigeonVar_binaryMessenger,
        );
    final Future<Object?> pigeonVar_sendFuture = pigeonVar_channel.send(null);
    final List<Object?>? pigeonVar_replyList =
        await pigeonVar_sendFuture as List<Object?>?;
    if (pigeonVar_replyList == null) {
      throw _createConnectionError(pigeonVar_channelName);
    } else if (pigeonVar_replyList.length > 1) {
      throw PlatformException(
        code: pigeonVar_replyList[0]! as String,
        message: pigeonVar_replyList[1] as String?,
        details: pigeonVar_replyList[2],
      );
    } else if (pigeonVar_replyList[0] == null) {
      throw PlatformException(
        code: 'null-error',
        message: 'Host platform returned null value for non-null return value.',
      );
    } else {
      return (pigeonVar_replyList[0] as List<Object?>?)!
          .cast<SK2TransactionMessage>();
    }
  }

  Future<void> finish(int id) async {
    final String pigeonVar_channelName =
        'dev.flutter.pigeon.in_app_purchase_storekit.InAppPurchase2API.finish$pigeonVar_messageChannelSuffix';
    final BasicMessageChannel<Object?> pigeonVar_channel =
        BasicMessageChannel<Object?>(
          pigeonVar_channelName,
          pigeonChannelCodec,
          binaryMessenger: pigeonVar_binaryMessenger,
        );
    final Future<Object?> pigeonVar_sendFuture = pigeonVar_channel.send(
      <Object?>[id],
    );
    final List<Object?>? pigeonVar_replyList =
        await pigeonVar_sendFuture as List<Object?>?;
    if (pigeonVar_replyList == null) {
      throw _createConnectionError(pigeonVar_channelName);
    } else if (pigeonVar_replyList.length > 1) {
      throw PlatformException(
        code: pigeonVar_replyList[0]! as String,
        message: pigeonVar_replyList[1] as String?,
        details: pigeonVar_replyList[2],
      );
    } else {
      return;
    }
  }

  Future<void> startListeningToTransactions() async {
    final String pigeonVar_channelName =
        'dev.flutter.pigeon.in_app_purchase_storekit.InAppPurchase2API.startListeningToTransactions$pigeonVar_messageChannelSuffix';
    final BasicMessageChannel<Object?> pigeonVar_channel =
        BasicMessageChannel<Object?>(
          pigeonVar_channelName,
          pigeonChannelCodec,
          binaryMessenger: pigeonVar_binaryMessenger,
        );
    final Future<Object?> pigeonVar_sendFuture = pigeonVar_channel.send(null);
    final List<Object?>? pigeonVar_replyList =
        await pigeonVar_sendFuture as List<Object?>?;
    if (pigeonVar_replyList == null) {
      throw _createConnectionError(pigeonVar_channelName);
    } else if (pigeonVar_replyList.length > 1) {
      throw PlatformException(
        code: pigeonVar_replyList[0]! as String,
        message: pigeonVar_replyList[1] as String?,
        details: pigeonVar_replyList[2],
      );
    } else {
      return;
    }
  }

  Future<void> stopListeningToTransactions() async {
    final String pigeonVar_channelName =
        'dev.flutter.pigeon.in_app_purchase_storekit.InAppPurchase2API.stopListeningToTransactions$pigeonVar_messageChannelSuffix';
    final BasicMessageChannel<Object?> pigeonVar_channel =
        BasicMessageChannel<Object?>(
          pigeonVar_channelName,
          pigeonChannelCodec,
          binaryMessenger: pigeonVar_binaryMessenger,
        );
    final Future<Object?> pigeonVar_sendFuture = pigeonVar_channel.send(null);
    final List<Object?>? pigeonVar_replyList =
        await pigeonVar_sendFuture as List<Object?>?;
    if (pigeonVar_replyList == null) {
      throw _createConnectionError(pigeonVar_channelName);
    } else if (pigeonVar_replyList.length > 1) {
      throw PlatformException(
        code: pigeonVar_replyList[0]! as String,
        message: pigeonVar_replyList[1] as String?,
        details: pigeonVar_replyList[2],
      );
    } else {
      return;
    }
  }

  Future<void> restorePurchases() async {
    final String pigeonVar_channelName =
        'dev.flutter.pigeon.in_app_purchase_storekit.InAppPurchase2API.restorePurchases$pigeonVar_messageChannelSuffix';
    final BasicMessageChannel<Object?> pigeonVar_channel =
        BasicMessageChannel<Object?>(
          pigeonVar_channelName,
          pigeonChannelCodec,
          binaryMessenger: pigeonVar_binaryMessenger,
        );
    final Future<Object?> pigeonVar_sendFuture = pigeonVar_channel.send(null);
    final List<Object?>? pigeonVar_replyList =
        await pigeonVar_sendFuture as List<Object?>?;
    if (pigeonVar_replyList == null) {
      throw _createConnectionError(pigeonVar_channelName);
    } else if (pigeonVar_replyList.length > 1) {
      throw PlatformException(
        code: pigeonVar_replyList[0]! as String,
        message: pigeonVar_replyList[1] as String?,
        details: pigeonVar_replyList[2],
      );
    } else {
      return;
    }
  }

  Future<String> countryCode() async {
    final String pigeonVar_channelName =
        'dev.flutter.pigeon.in_app_purchase_storekit.InAppPurchase2API.countryCode$pigeonVar_messageChannelSuffix';
    final BasicMessageChannel<Object?> pigeonVar_channel =
        BasicMessageChannel<Object?>(
          pigeonVar_channelName,
          pigeonChannelCodec,
          binaryMessenger: pigeonVar_binaryMessenger,
        );
    final Future<Object?> pigeonVar_sendFuture = pigeonVar_channel.send(null);
    final List<Object?>? pigeonVar_replyList =
        await pigeonVar_sendFuture as List<Object?>?;
    if (pigeonVar_replyList == null) {
      throw _createConnectionError(pigeonVar_channelName);
    } else if (pigeonVar_replyList.length > 1) {
      throw PlatformException(
        code: pigeonVar_replyList[0]! as String,
        message: pigeonVar_replyList[1] as String?,
        details: pigeonVar_replyList[2],
      );
    } else if (pigeonVar_replyList[0] == null) {
      throw PlatformException(
        code: 'null-error',
        message: 'Host platform returned null value for non-null return value.',
      );
    } else {
      return (pigeonVar_replyList[0] as String?)!;
    }
  }

  Future<void> sync() async {
    final String pigeonVar_channelName =
        'dev.flutter.pigeon.in_app_purchase_storekit.InAppPurchase2API.sync$pigeonVar_messageChannelSuffix';
    final BasicMessageChannel<Object?> pigeonVar_channel =
        BasicMessageChannel<Object?>(
          pigeonVar_channelName,
          pigeonChannelCodec,
          binaryMessenger: pigeonVar_binaryMessenger,
        );
    final Future<Object?> pigeonVar_sendFuture = pigeonVar_channel.send(null);
    final List<Object?>? pigeonVar_replyList =
        await pigeonVar_sendFuture as List<Object?>?;
    if (pigeonVar_replyList == null) {
      throw _createConnectionError(pigeonVar_channelName);
    } else if (pigeonVar_replyList.length > 1) {
      throw PlatformException(
        code: pigeonVar_replyList[0]! as String,
        message: pigeonVar_replyList[1] as String?,
        details: pigeonVar_replyList[2],
      );
    } else {
      return;
    }
  }
}

abstract class InAppPurchase2CallbackAPI {
  static const MessageCodec<Object?> pigeonChannelCodec = _PigeonCodec();

  void onTransactionsUpdated(List<SK2TransactionMessage> newTransactions);

  static void setUp(
    InAppPurchase2CallbackAPI? api, {
    BinaryMessenger? binaryMessenger,
    String messageChannelSuffix = '',
  }) {
    messageChannelSuffix =
        messageChannelSuffix.isNotEmpty ? '.$messageChannelSuffix' : '';
    {
      final BasicMessageChannel<Object?>
      pigeonVar_channel = BasicMessageChannel<Object?>(
        'dev.flutter.pigeon.in_app_purchase_storekit.InAppPurchase2CallbackAPI.onTransactionsUpdated$messageChannelSuffix',
        pigeonChannelCodec,
        binaryMessenger: binaryMessenger,
      );
      if (api == null) {
        pigeonVar_channel.setMessageHandler(null);
      } else {
        pigeonVar_channel.setMessageHandler((Object? message) async {
          assert(
            message != null,
            'Argument for dev.flutter.pigeon.in_app_purchase_storekit.InAppPurchase2CallbackAPI.onTransactionsUpdated was null.',
          );
          final List<Object?> args = (message as List<Object?>?)!;
          final List<SK2TransactionMessage>? arg_newTransactions =
              (args[0] as List<Object?>?)?.cast<SK2TransactionMessage>();
          assert(
            arg_newTransactions != null,
            'Argument for dev.flutter.pigeon.in_app_purchase_storekit.InAppPurchase2CallbackAPI.onTransactionsUpdated was null, expected non-null List<SK2TransactionMessage>.',
          );
          try {
            api.onTransactionsUpdated(arg_newTransactions!);
            return wrapResponse(empty: true);
          } on PlatformException catch (e) {
            return wrapResponse(error: e);
          } catch (e) {
            return wrapResponse(
              error: PlatformException(code: 'error', message: e.toString()),
            );
          }
        });
      }
    }
  }
}<|MERGE_RESOLUTION|>--- conflicted
+++ resolved
@@ -74,16 +74,12 @@
 
 enum SK2SubscriptionPeriodUnitMessage { day, week, month, year }
 
-<<<<<<< HEAD
 enum SK2ProductPurchaseResultMessage {
   success,
   unverified,
   userCancelled,
   pending,
 }
-=======
-enum SK2ProductPurchaseResultMessage { success, userCancelled, pending }
->>>>>>> 68944d8a
 
 class SK2SubscriptionOfferMessage {
   SK2SubscriptionOfferMessage({
