## 3.2.1

<<<<<<< HEAD
* Updates minimum supported SDK version to Flutter 3.22/Dart 3.4.
* GooglePlayPurchaseParam add possibility set selected offerToken
=======
* Updates minimum supported SDK version to Flutter 3.24/Dart 3.5.
* Updates `in_app_purchase_android` to 0.4.0.
>>>>>>> 9cc6f370

## 3.2.0

* Adds `countryCode` API.
* Updates minimum supported SDK version to Flutter 3.13/Dart 3.1.
* Updates support matrix in README to indicate that iOS 11 is no longer supported.
* Clients on versions of Flutter that still support iOS 11 can continue to use this
  package with iOS 11, but will not receive any further updates to the iOS implementation.

## 3.1.13

* Updates minimum required plugin_platform_interface version to 2.1.7.

## 3.1.12

* Updates minimum supported SDK version to Flutter 3.10/Dart 3.0.
* Fixes new lint warnings.

## 3.1.11

* Updates documentation reference of `finishPurchase` to `completePurchase`.

## 3.1.10

* Updates example code for current versions of Flutter.

## 3.1.9

* Adds pub topics to package metadata.
* Updates minimum supported SDK version to Flutter 3.7/Dart 2.19.

## 3.1.8

* Updates documentation on handling subscription price changes to match Android's billing client v5.

## 3.1.7

* Fixes unawaited_futures violations.

## 3.1.6

* Bumps minimum in_app_purchase_android version to 0.3.0.
* Updates minimum supported SDK version to Flutter 3.3/Dart 2.18.
* Aligns Dart and Flutter SDK constraints.

## 3.1.5

* Updates links for the merge of flutter/plugins into flutter/packages.

## 3.1.4

* Updates iOS minimum version in README.

## 3.1.3

* Ignores a lint in the example app for backwards compatibility.

## 3.1.2

* Updates example code for `use_build_context_synchronously` lint.
* Updates minimum Flutter version to 3.0.

## 3.1.1

* Adds screenshots to pubspec.yaml.

## 3.1.0

* Adds macOS as a supported platform.

## 3.0.8

* Updates minimum Flutter version to 2.10.
* Bumps minimum in_app_purchase_android to 0.2.3.

## 3.0.7

* Fixes avoid_redundant_argument_values lint warnings and minor typos.

## 3.0.6

* Ignores deprecation warnings for upcoming styleFrom button API changes.

## 3.0.5

* Updates references to the obsolete master branch.

## 3.0.4

* Minor fixes for new analysis options.

## 3.0.3

* Removes unnecessary imports.
* Adds OS version support information to README.
* Fixes library_private_types_in_public_api, sort_child_properties_last and use_key_in_widget_constructors
  lint warnings.

## 3.0.2

* Adds additional explanation on why it is important to complete a purchase.

## 3.0.1

* Internal code cleanup for stricter analysis options.

## 3.0.0

* **BREAKING CHANGE** Updates `restorePurchases` to emit an empty list of purchases on StoreKit when there are no purchases to restore (same as Android).
  * This change was listed in the CHANGELOG for 2.0.0, but the change was accidentally not included in 2.0.0.

## 2.0.1

* Removes the instructions on initializing the plugin since this functionality is deprecated.

## 2.0.0

* **BREAKING CHANGES**:
  * Adds a new `PurchaseStatus` named `canceled`. This means developers can distinguish between an error and user cancellation.
  * ~~Updates `restorePurchases` to emit an empty list of purchases on StoreKit when there are no purchases to restore (same as Android).~~
  * Renames `in_app_purchase_ios` to `in_app_purchase_storekit`.
  * Renames `InAppPurchaseIosPlatform` to `InAppPurchaseStoreKitPlatform`.
  * Renames `InAppPurchaseIosPlatformAddition` to
    `InAppPurchaseStoreKitPlatformAddition`.

* Deprecates the `InAppPurchaseAndroidPlatformAddition.enablePendingPurchases()` method and `InAppPurchaseAndroidPlatformAddition.enablePendingPurchase` property.
* Adds support for promotional offers on the store_kit_wrappers Dart API.
* Fixes integration tests.
* Updates example app Android compileSdkVersion to 31.

## 1.0.9

* Handle purchases with `PurchaseStatus.restored` correctly in the example App.
* Updated dependencies on `in_app_purchase_android` and `in_app_purchase_ios` to their latest versions (version 0.1.5 and 0.1.3+5 respectively).

## 1.0.8

* Fix repository link in pubspec.yaml.

## 1.0.7

* Remove references to the Android V1 embedding.

## 1.0.6

* Added import flutter foundation dependency in README.md to be able to use `defaultTargetPlatform`.

## 1.0.5

* Add explanation for casting `ProductDetails` and `PurchaseDetails` to platform specific implementations in the readme.

## 1.0.4

* Fix `Restoring previous purchases` link in the README.md.

## 1.0.3

* Added a "Restore purchases" button to conform to Apple's StoreKit guidelines on [restoring products](https://developer.apple.com/documentation/storekit/in-app_purchase/restoring_purchased_products?language=objc);
* Corrected an error in a example snippet displayed in the README.md.

## 1.0.2

* Fix ignoring "autoConsume" param in "InAppPurchase.instance.buyConsumable".

## 1.0.1

* Migrate maven repository from jcenter to mavenCentral.

## 1.0.0

* Stable release of in_app_purchase plugin.

## 0.6.0+1

* Added a reference to the in-app purchase codelab in the README.md.

## 0.6.0

As part of implementing federated architecture and making the interface compatible for other platforms this version contains the following **breaking changes**:

* Changes to the platform agnostic interface:
  * If you used `InAppPurchaseConnection.instance` to access generic In App Purchase APIs, please use `InAppPurchase.instance` instead;
  * The `InAppPurchaseConnection.purchaseUpdatedStream` has been renamed to `InAppPurchase.purchaseStream`;
  * The `InAppPurchaseConnection.queryPastPurchases` method has been removed. Instead, you should use `InAppPurchase.restorePurchases`. This method emits each restored purchase on the `InAppPurchase.purchaseStream`, the `PurchaseDetails` object will be marked with a `status` of `PurchaseStatus.restored`;
  * The `InAppPurchase.completePurchase` method no longer returns an instance `BillingWrapperResult` class (which was Android specific). Instead it will return a completed `Future` if the method executed successfully, in case of errors it will complete with an `InAppPurchaseException` describing the error.
* Android specific changes:
  * The Android specific `InAppPurchaseConnection.consumePurchase` and `InAppPurchaseConnection.enablePendingPurchases` methods have been removed from the platform agnostic interface and moved to the Android specific `InAppPurchaseAndroidPlatformAddition` class:
    * `InAppPurchaseAndroidPlatformAddition.enablePendingPurchases` is a static method that should be called when initializing your App. Access the method like this: `InAppPurchaseAndroidPlatformAddition.enablePendingPurchases()` (make sure to add the following import: `import 'package:in_app_purchase_android/in_app_purchase_android.dart';`);
    * To use the `InAppPurchaseAndroidPlatformAddition.consumePurchase` method, acquire an instance using the `InAppPurchase.getPlatformAddition` method. For example:
  ```dart
  // Acquire the InAppPurchaseAndroidPlatformAddition instance.
  InAppPurchaseAndroidPlatformAddition androidAddition = InAppPurchase.instance.getPlatformAddition<InAppPurchaseAndroidPlatformAddition>();
  // Consume an Android purchase.
  BillingResultWrapper billingResult = await androidAddition.consumePurchase(purchase);
  ```
  * The [billing_client_wrappers](https://pub.dev/documentation/in_app_purchase_android/latest/billing_client_wrappers/billing_client_wrappers-library.html) have been moved into the [in_app_purchase_android](https://pub.dev/packages/in_app_purchase_android) package. They are still available through the [in_app_purchase](https://pub.dev/packages/in_app_purchase) plugin but to use them it is necessary to import the correct package when using them: `import 'package:in_app_purchase_android/billing_client_wrappers.dart';`;
* iOS specific changes:
  * The iOS specific methods `InAppPurchaseConnection.presentCodeRedemptionSheet` and `InAppPurchaseConnection.refreshPurchaseVerificationData` methods have been removed from the platform agnostic interface and moved into the iOS specific `InAppPurchaseIosPlatformAddition` class. To use them acquire an instance through the `InAppPurchase.getPlatformAddition` method like so:
  ```dart
  // Acquire the InAppPurchaseIosPlatformAddition instance.
  InAppPurchaseIosPlatformAddition iosAddition = InAppPurchase.instance.getPlatformAddition<InAppPurchaseIosPlatformAddition>();
  // Present the code redemption sheet.
  await iosAddition.presentCodeRedemptionSheet();
  // Refresh purchase verification data.
  PurchaseVerificationData? verificationData = await iosAddition.refreshPurchaseVerificationData();
  ```
  * The [store_kit_wrappers](https://pub.dev/documentation/in_app_purchase_ios/latest/store_kit_wrappers/store_kit_wrappers-library.html) have been moved into the [in_app_purchase_ios](https://pub.dev/packages/in_app_purchase_ios) package. They are still available in the [in_app_purchase](https://pub.dev/packages/in_app_purchase) plugin, but to use them it is necessary to import the correct package when using them: `import 'package:in_app_purchase_ios/store_kit_wrappers.dart';`;
  * Update the minimum supported Flutter version to 1.20.0.

## 0.5.2

* Added `rawPrice` and `currencyCode` to the ProductDetails model.

## 0.5.1+3

* Configured the iOS example App to make use of StoreKit Testing on iOS 14 and higher.

## 0.5.1+2

* Update README to provide a better instruction of the plugin.

## 0.5.1+1

* Fix error message when trying to consume purchase on iOS.

## 0.5.1

* [iOS] Introduce `SKPaymentQueueWrapper.presentCodeRedemptionSheet`

## 0.5.0

* Migrate to Google Billing Library 3.0
  * Add `obfuscatedProfileId`, `purchaseToken` in [BillingClientWrapper.launchBillingFlow].
  * **Breaking Change**
    * Removed `developerPayload` in [BillingClientWrapper.acknowledgePurchase], [BillingClientWrapper.consumeAsync], [InAppPurchaseConnection.completePurchase], [InAppPurchaseConnection.consumePurchase].
    * Removed `isRewarded` from [SkuDetailsWrapper].
    * [SkuDetailsWrapper.introductoryPriceCycles] now returns `int` instead of `String`.
    * Above breaking changes are inline with the breaking changes introduced in [Google Play Billing 3.0 release](https://developer.android.com/google/play/billing/release-notes#3-0).
    * Additional information on some the changes:
      * [Dropping reward SKU support](https://support.google.com/googleplay/android-developer/answer/9155268?hl=en)
      * [Developer payload](https://developer.android.com/google/play/billing/developer-payload)

## 0.4.1

* Support InApp subscription upgrade/downgrade.

## 0.4.0

* Migrate to nullsafety.
* Deprecate `sandboxTesting`, introduce `simulatesAskToBuyInSandbox`.
* **Breaking Change:**
  * Removed `callbackChannel` in `channels.dart`, see https://github.com/flutter/flutter/issues/69225.

## 0.3.5+2

* Migrate deprecated references.

## 0.3.5+1

* Update the example app: remove the deprecated `RaisedButton` and `FlatButton` widgets.

## 0.3.5

* [Android] Fixed: added support for the SERVICE_TIMEOUT (-3) response code.

## 0.3.4+18

* Fix outdated links across a number of markdown files ([#3276](https://github.com/flutter/plugins/pull/3276))

## 0.3.4+17

* Update Flutter SDK constraint.

## 0.3.4+16

* Add Dartdocs to all public APIs.

## 0.3.4+15

* Update android compileSdkVersion to 29.

## 0.3.4+14

* Add test target to iOS example app Podfile

## 0.3.4+13

* Android Code Inspection and Clean up.

## 0.3.4+12

* [iOS] Fixed: finishing purchases upon payment dialog cancellation.

## 0.3.4+11

* [iOS] Fixed: crash when sending null for simulatesAskToBuyInSandbox parameter.

## 0.3.4+10

* Fixed typo 'verity' for 'verify'.

## 0.3.4+9

* [iOS] Fixed: purchase dialog not showing always.
* [iOS] Fixed: completing purchases could fail.
* [iOS] Fixed: restorePurchases caused hang (call never returned).

## 0.3.4+8

* [iOS] Fixed: purchase dialog not showing always.
* [iOS] Fixed: completing purchases could fail.
* [iOS] Fixed: restorePurchases caused hang (call never returned).

## 0.3.4+7

* iOS: Fix typo of the `simulatesAskToBuyInSandbox` key.

## 0.3.4+6

* iOS: Fix the bug that prevent restored subscription transactions from being completed

## 0.3.4+5

* Added necessary README docs for getting started with Android.

## 0.3.4+4

* Update package:e2e -> package:integration_test

## 0.3.4+3

* Fixed typo 'manuelly' for 'manually'.

## 0.3.4+2

* Update package:e2e reference to use the local version in the flutter/plugins
  repository.

## 0.3.4+1

* iOS: Fix the bug that `SKPaymentQueueWrapper.transactions` doesn't return all transactions.
* iOS: Fix the app crashes  if `InAppPurchaseConnection.instance` is called in the `main()`.

## 0.3.4

* Expose SKError code to client apps.

## 0.3.3+2

* Post-v2 Android embedding cleanups.

## 0.3.3+1

* Update documentations for `InAppPurchase.completePurchase` and update README.

## 0.3.3

* Introduce `SKPaymentQueueWrapper.transactions`.

## 0.3.2+2

* Fix CocoaPods podspec lint warnings.

## 0.3.2+1

* iOS: Fix only transactions with SKPaymentTransactionStatePurchased and SKPaymentTransactionStateFailed can be finished.
* iOS: Only one pending transaction of a given product is allowed.

## 0.3.2

* Remove Android dependencies fallback.
* Require Flutter SDK 1.12.13+hotfix.5 or greater.

## 0.3.1+2

* Fix potential casting crash on Android v1 embedding when registering life cycle callbacks.
* Remove hard-coded legacy xcode build setting.

## 0.3.1+1

* Add `pedantic` to dev_dependency.

## 0.3.1

* Android: Fix a bug where the `BillingClient` is disconnected when app goes to the background.
* Android: Make sure the `BillingClient` object is disconnected before the activity is destroyed.
* Android: Fix minor compiler warning.
* Fix typo in CHANGELOG.

## 0.3.0+3

* Fix pendingCompletePurchase flag status to allow to complete purchases.

## 0.3.0+2

* Update te example app to avoid using deprecated api.

## 0.3.0+1

* Fixing usage example. No functional changes.

## 0.3.0

* Migrate the `Google Play Library` to 2.0.3.
     * Introduce a new class `BillingResultWrapper` which contains a detailed result of a BillingClient operation.
          * **[Breaking Change]:**  All the BillingClient methods that previously return a `BillingResponse` now return a `BillingResultWrapper`, including: `launchBillingFlow`, `startConnection` and `consumeAsync`.
          * **[Breaking Change]:**  The `SkuDetailsResponseWrapper` now contains a `billingResult` field in place of `billingResponse` field.
          * A `billingResult` field is added to the `PurchasesResultWrapper`.
     * Other Updates to the "billing_client_wrappers":
          * Updates to the `PurchaseWrapper`: Add `developerPayload`, `purchaseState` and `isAcknowledged` fields.
          * Updates to the `SkuDetailsWrapper`: Add `originalPrice` and `originalPriceAmountMicros` fields.
          * **[Breaking Change]:** The `BillingClient.queryPurchaseHistory` is updated to return a `PurchasesHistoryResult`, which contains a list of `PurchaseHistoryRecordWrapper` instead of `PurchaseWrapper`. A `PurchaseHistoryRecordWrapper` object has the same fields and values as A `PurchaseWrapper` object, except that a `PurchaseHistoryRecordWrapper` object does not contain `isAutoRenewing`, `orderId` and `packageName`.
          * Add a new `BillingClient.acknowledgePurchase` API. Starting from this version, the developer has to acknowledge any purchase on Android using this API within 3 days of purchase, or the user will be refunded. Note that if a product is "consumed" via `BillingClient.consumeAsync`, it is implicitly acknowledged.
          * **[Breaking Change]:**  Added `enablePendingPurchases` in `BillingClientWrapper`. The application has to call this method before calling `BillingClientWrapper.startConnection`. See [enablePendingPurchases](https://developer.android.com/reference/com/android/billingclient/api/BillingClient.Builder.html#enablependingpurchases) for more information.
     * Updates to the "InAppPurchaseConnection":
          * **[Breaking Change]:** `InAppPurchaseConnection.completePurchase` now returns a `Future<BillingResultWrapper>` instead of `Future<void>`. A new optional parameter `{String developerPayload}` has also been added to the API. On Android, this API does not throw an exception anymore, it instead acknowledge the purchase. If a purchase is not completed within 3 days on Android, the user will be refunded.
          * **[Breaking Change]:** `InAppPurchaseConnection.consumePurchase` now returns a `Future<BillingResultWrapper>` instead of `Future<BillingResponse>`. A new optional parameter `{String developerPayload}` has also been added to the API.
          * A new boolean field `pendingCompletePurchase` has been added to the `PurchaseDetails` class. Which can be used as an indicator of whether to call `InAppPurchaseConnection.completePurchase` on the purchase.
          * **[Breaking Change]:**  Added `enablePendingPurchases` in `InAppPurchaseConnection`. The application has to call this method when initializing the `InAppPurchaseConnection` on Android. See [enablePendingPurchases](https://developer.android.com/reference/com/android/billingclient/api/BillingClient.Builder.html#enablependingpurchases) for more information.
     * Misc: Some documentation updates reflecting the `BillingClient` migration and some documentation fixes.
     * Refer to [Google Play Billing Library Release Note](https://developer.android.com/google/play/billing/billing_library_releases_notes#release-2_0) for a detailed information on the update.

## 0.2.2+6

* Correct a comment.

## 0.2.2+5

* Update version of json_annotation to ^3.0.0 and json_serializable to ^3.2.0. Resolve conflicts with other packages e.g. flutter_tools from sdk.

## 0.2.2+4

* Remove the deprecated `author:` field from pubspec.yaml
* Migrate the plugin to the pubspec platforms manifest.
* Require Flutter SDK 1.10.0 or greater.

## 0.2.2+3

* Fix failing pedantic lints. None of these fixes should have any change in
  functionality.

## 0.2.2+2

* Include lifecycle dependency as a compileOnly one on Android to resolve
  potential version conflicts with other transitive libraries.

## 0.2.2+1

* Android: Use android.arch.lifecycle instead of androidx.lifecycle:lifecycle in `build.gradle` to support apps that has not been migrated to AndroidX.

## 0.2.2

* Support the v2 Android embedder.
* Update to AndroidX.
* Migrate to using the new e2e test binding.
* Add a e2e test.

## 0.2.1+5

* Define clang module for iOS.
* Fix iOS build warning.

## 0.2.1+4

* Update and migrate iOS example project.

## 0.2.1+3

* Android : Improved testability.

## 0.2.1+2

* Android: Require a non-null Activity to use the `launchBillingFlow` method.

## 0.2.1+1

* Remove skipped driver test.

## 0.2.1

* iOS: Add currencyCode to priceLocale on productDetails.

## 0.2.0+8

* Add dependency on `androidx.annotation:annotation:1.0.0`.

## 0.2.0+7

* Make Gradle version compatible with the Android Gradle plugin version.

## 0.2.0+6

* Add missing `hashCode` implementations.

## 0.2.0+5

* iOS: Support unsupported UserInfo value types on NSError.

## 0.2.0+4

* Fixed code error in `README.md` and adjusted links to work on Pub.

## 0.2.0+3

* Update the `README.md` so that the code samples compile with the latest Flutter/Dart version.

## 0.2.0+2

* Fix a google_play_connection purchase update listener regression introduced in 0.2.0+1.

## 0.2.0+1

* Fix an issue the type is not casted before passing to `PurchasesResultWrapper.fromJson`.

## 0.2.0

* [Breaking Change] Rename 'PurchaseError' to 'IAPError'.
* [Breaking Change] Rename 'PurchaseSource' to 'IAPSource'.

## 0.1.1+3

* Expanded description in `pubspec.yaml` and fixed typo in `README.md`.

## 0.1.1+2

* Add missing template type parameter to `invokeMethod` calls.
* Bump minimum Flutter version to 1.5.0.
* Replace invokeMethod with invokeMapMethod wherever necessary.

## 0.1.1+1

* Make `AdditionalSteps`(Used in the unit test) a void function.

## 0.1.1

* Some error messages from iOS are slightly changed.
* `ProductDetailsResponse` returned by `queryProductDetails()` now contains an `PurchaseError` object that represents any error that might occurred during the request.
* If the device is not connected to the internet, `queryPastPurchases()` on iOS now have the error stored in the response instead of throwing.
* Clean up minor iOS warning.
* Example app shows how to handle error when calling `queryProductDetails()` and `queryProductDetails()`.

## 0.1.0+4

* Change the `buy` methods to return `Future<bool>` instead of `void` in order
  to propagate `launchBillingFlow` failures up through `google_play_connection`.

## 0.1.0+3

* Guard against multiple onSetupFinished() calls.

## 0.1.0+2

* Fix bug where error only purchases updates weren't propagated correctly in
  `google_play_connection.dart`.

## 0.1.0+1

* Add more consumable handling to the example app.

## 0.1.0

Beta release.

* Ability to list products, load previous purchases, and make purchases.
* Simplified Dart API that's been unified for ease of use.
* Platform-specific APIs more directly exposing `StoreKit` and `BillingClient`.

Includes:

* 5ba657dc [in_app_purchase] Remove extraneous download logic (#1560)
* 01bb8796 [in_app_purchase] Minor doc updates (#1555)
* 1a4d493f [in_app_purchase] Only fetch owned purchases (#1540)
* d63c51cf [in_app_purchase] Add auto-consume errors to PurchaseDetails (#1537)
* 959da97f [in_app_purchase] Minor doc updates (#1536)
* b82ae1a6 [in_app_purchase] Rename the unified API (#1517)
* d1ad723a [in_app_purchase]remove SKDownloadWrapper and related code. (#1474)
* 7c1e8b8a [in_app_purchase]make payment unified APIs (#1421)
* 80233db6 [in_app_purchase] Add references to the original object for PurchaseDetails and ProductDetails (#1448)
* 8c180f0d [in_app_purchase]load purchase (#1380)
* e9f141bc [in_app_purchase] Iap refactor (#1381)
* d3b3d60c add driver test command to cirrus (#1342)
* aee12523 [in_app_purchase] refactoring and tests (#1322)
* 6d7b4592 [in_app_purchase] Adds Dart BillingClient APIs for loading purchases (#1286)
* 5567a9c8 [in_app_purchase]retrieve receipt (#1303)
* 3475f1b7 [in_app_purchase]restore purchases (#1299)
* a533148d [in_app_purchase] payment queue dart ios (#1249)
* 10030840 [in_app_purchase] Minor bugfixes and code cleanup (#1284)
* 347f508d [in_app_purchase] Fix CI formatting errors. (#1281)
* fad02d87 [in_app_purchase] Java API for querying purchases (#1259)
* bc501915 [In_app_purchase]SKProduct related fixes (#1252)
* f92ba3a1 IAP make payment objc (#1231)
* 62b82522 [IAP] Add the Dart API for launchBillingFlow (#1232)
* b40a4acf [IAP] Add Java call for launchBillingFlow (#1230)
* 4ff06cd1 [In_app_purchase]remove categories (#1222)
* 0e72ca56 [In_app_purchase]fix requesthandler crash (#1199)
* 81dff2be Iap getproductlist basic draft (#1169)
* db139b28 Iap iOS add payment dart wrappers (#1178)
* 2e5fbb9b Fix the param map passed down to the platform channel when calling querySkuDetails (#1194)
* 4a84bac1 Mark some packages as unpublishable (#1193)
* 51696552 Add a gradle warning to the AndroidX plugins (#1138)
* 832ab832 Iap add payment objc translators (#1172)
* d0e615cf Revert "IAP add payment translators in objc (#1126)" (#1171)
* 09a5a36e IAP add payment translators in objc (#1126)
* a100fbf9 Expose nslocale and expose currencySymbol instead of currencyCode to match android (#1162)
* 1c982efd Using json serializer for skproduct wrapper and related classes (#1147)
* 3039a261 Iap productlist ios (#1068)
* 2a1593da [IAP] Update dev deps to match flutter_driver (#1118)
* 9f87cbe5 [IAP] Update README (#1112)
* 59e84d85 Migrate independent plugins to AndroidX (#1103)
* a027ccd6 [IAP] Generate boilerplate serializers (#1090)
* 909cf1c2 [IAP] Fetch SkuDetails from Google Play (#1084)
* 6bbaa7e5 [IAP] Add missing license headers (#1083)
* 5347e877 [IAP] Clean up Dart unit tests (#1082)
* fe03e407 [IAP] Check if the payment processor is available (#1057)
* 43ee28cf Fix `Manifest versionCode not found` (#1076)
* 4d702ad7 Supress `strong_mode_implicit_dynamic_method` for `invokeMethod` calls. (#1065)
* 809ccde7 Doc and build script updates to the IAP plugin (#1024)
* 052b71a9 Update the IAP README (#933)
* 54f9c4e2 Upgrade Android Gradle Plugin to 3.2.1 (#916)
* ced3e99d Set all gradle-wrapper versions to 4.10.2 (#915)
* eaa1388b Reconfigure Cirrus to use clang 7 (#905)
* 9b153920 Update gradle dependencies. (#881)
* 1aef7d92 Enable lint unnecessary_new (#701)

## 0.0.2

* Added missing flutter_test package dependency.
* Added missing flutter version requirements.

## 0.0.1

* Initial release.<|MERGE_RESOLUTION|>--- conflicted
+++ resolved
@@ -1,12 +1,12 @@
+## 3.2.2
+
+* GooglePlayPurchaseParam add possibility set selected offerToken
+
 ## 3.2.1
 
-<<<<<<< HEAD
-* Updates minimum supported SDK version to Flutter 3.22/Dart 3.4.
-* GooglePlayPurchaseParam add possibility set selected offerToken
-=======
 * Updates minimum supported SDK version to Flutter 3.24/Dart 3.5.
 * Updates `in_app_purchase_android` to 0.4.0.
->>>>>>> 9cc6f370
+
 
 ## 3.2.0
 
