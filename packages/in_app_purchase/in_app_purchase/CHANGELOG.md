--- conflicted
+++ resolved
@@ -1,8 +1,9 @@
-## 3.1.12
+## 3.1.14
 
 * Updates support matrix in README to indicate that iOS 11 is no longer supported.
 * Clients on versions of Flutter that still support iOS 11 can continue to use this
   package with iOS 11, but will not receive any further updates to the iOS implementation.
+* Improves README example and updates it to use code excerpts.
 
 ## 3.1.13
 
@@ -11,11 +12,7 @@
 ## 3.1.12
 
 * Updates minimum supported SDK version to Flutter 3.10/Dart 3.0.
-<<<<<<< HEAD
-* Improves README example and updates it to use code excerpts.
-=======
 * Fixes new lint warnings.
->>>>>>> c0cb0eec
 
 ## 3.1.11
 
