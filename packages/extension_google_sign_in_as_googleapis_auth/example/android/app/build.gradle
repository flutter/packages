--- conflicted
+++ resolved
@@ -47,11 +47,7 @@
             signingConfig = signingConfigs.debug
         }
     }
-<<<<<<< HEAD
-    namespace = 'io.flutter.plugins.googlesigninexample'
-=======
     namespace = "io.flutter.plugins.googlesigninexample"
->>>>>>> 287739d0
 }
 
 flutter {
