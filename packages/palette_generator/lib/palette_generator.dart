// Copyright 2018 The Chromium Authors. All rights reserved.
// Use of this source code is governed by a BSD-style license that can be
// found in the LICENSE file.

import 'dart:async';
import 'dart:math' as math;
import 'dart:typed_data';
import 'dart:ui' as ui;
import 'dart:ui' show Color;

import 'package:collection/collection.dart'
    show PriorityQueue, HeapPriorityQueue;
import 'package:flutter/foundation.dart';
import 'package:flutter/painting.dart';

/// A class to extract prominent colors from an image for use as user interface
/// colors.
///
/// To create a new [PaletteGenerator], use the asynchronous
/// [PaletteGenerator.fromImage] static function.
///
/// A number of color paletteColors with different profiles are chosen from the
/// image:
///
///   * [vibrantColor]
///   * [darkVibrantColor]
///   * [lightVibrantColor]
///   * [mutedColor]
///   * [darkMutedColor]
///   * [lightMutedColor]
///
/// You may add your own target palette color types by supplying them to the
/// `targets` parameter for [PaletteGenerator.fromImage].
///
/// In addition, the population-sorted list of discovered [colors] is available,
/// and a [paletteColors] list providing contrasting title text and body text
/// colors for each palette color.
///
/// The palette is created using a color quantizer based on the Median-cut
/// algorithm, but optimized for picking out distinct colors rather than
/// representative colors.
///
/// The color space is represented as a 3-dimensional cube with each dimension
/// being one component of an RGB image. The cube is then repeatedly divided
/// until the color space is reduced to the requested number of colors. An
/// average color is then generated from each cube.
///
/// What makes this different from a median-cut algorithm is that median-cut
/// divides cubes so that all of the cubes have roughly the same population,
/// where the quantizer that is used to create the palette divides cubes based
/// on their color volume. This means that the color space is divided into
/// distinct colors, rather than representative colors.
///
/// See also:
///
///   * [PaletteColor], to contain various pieces of metadata about a chosen
///     palette color.
///   * [PaletteTarget], to be able to create your own target color types.
///   * [PaletteFilter], a function signature for filtering the allowed colors
///     in the palette.
class PaletteGenerator extends Diagnosticable {
  /// Create a [PaletteGenerator] from a set of paletteColors and targets.
  ///
  /// The usual way to create a [PaletteGenerator] is to use the asynchronous
  /// [PaletteGenerator.fromImage] static function. This constructor is mainly
  /// used for cases when you have your own source of color information and
  /// would like to use the target selection and scoring methods here.
  ///
  /// The [paletteColors] argument must not be null.
  PaletteGenerator.fromColors(this.paletteColors, {this.targets})
      : assert(paletteColors != null),
        selectedSwatches = <PaletteTarget, PaletteColor>{} {
    _sortSwatches();
    _selectSwatches();
  }

  /// Create a [PaletteGenerator] from an [dart:ui.Image] asynchronously.
  ///
  /// The [region] specifies the part of the image to inspect for color
  /// candidates. By default it uses the entire image. Must not be equal to
  /// [Rect.zero], and must not be larger than the image dimensions.
  ///
  /// The [maximumColorCount] sets the maximum number of colors that will be
  /// returned in the [PaletteGenerator]. The default is 16 colors.
  ///
  /// The [filters] specify a lost of [PaletteFilter] instances that can be used
  /// to include certain colors in the list of colors. The default filter is
  /// an instance of [AvoidRedBlackWhitePaletteFilter], which stays away from
  /// whites, blacks, and low-saturation reds.
  ///
  /// The [targets] are a list of target color types, specified by creating
  /// custom [PaletteTarget]s. By default, this is the list of targets in
  /// [PaletteTarget.baseTargets].
  ///
  /// The [image] must not be null.
  static Future<PaletteGenerator> fromImage(
    ui.Image image, {
    Rect region,
    int maximumColorCount,
    List<PaletteFilter> filters,
    List<PaletteTarget> targets,
  }) async {
    assert(image != null);
    assert(region == null || region != Rect.zero);
    assert(
        region == null ||
            (region.topLeft.dx >= 0.0 && region.topLeft.dy >= 0.0),
        'Region $region is outside the image ${image.width}x${image.height}');
    assert(
        region == null ||
            (region.bottomRight.dx <= image.width &&
                region.bottomRight.dy <= image.height),
        'Region $region is outside the image ${image.width}x${image.height}');

    filters ??= <PaletteFilter>[avoidRedBlackWhitePaletteFilter];
    maximumColorCount ??= _defaultCalculateNumberColors;
    final _ColorCutQuantizer quantizer = _ColorCutQuantizer(
      image,
      maxColors: maximumColorCount,
      filters: filters,
      region: region,
    );
    final List<PaletteColor> colors = await quantizer.quantizedColors;
    return PaletteGenerator.fromColors(
      colors,
      targets: targets,
    );
  }

  /// Create a [PaletteGenerator] from an [ImageProvider], like [FileImage], or
  /// [AssetImage], asynchronously.
  ///
  /// The [size] is the desired size of the image. The image will be resized to
  /// this size before creating the [PaletteGenerator] from it.
  ///
  /// The [region] specifies the part of the (resized) image to inspect for
  /// color candidates. By default it uses the entire image. Must not be equal
  /// to [Rect.zero], and must not be larger than the image dimensions.
  ///
  /// The [maximumColorCount] sets the maximum number of colors that will be
  /// returned in the [PaletteGenerator]. The default is 16 colors.
  ///
  /// The [filters] specify a lost of [PaletteFilter] instances that can be used
  /// to include certain colors in the list of colors. The default filter is
  /// an instance of [AvoidRedBlackWhitePaletteFilter], which stays away from
  /// whites, blacks, and low-saturation reds.
  ///
  /// The [targets] are a list of target color types, specified by creating
  /// custom [PaletteTarget]s. By default, this is the list of targets in
  /// [PaletteTarget.baseTargets].
  ///
  /// The [timeout] describes how long to wait for the image to load before
  /// giving up on it. A value of Duration.zero implies waiting forever. The
  /// default timeout is 15 seconds.
  ///
  /// The [imageProvider] and [timeout] arguments must not be null.
  static Future<PaletteGenerator> fromImageProvider(
    ImageProvider imageProvider, {
    Size size,
    Rect region,
    int maximumColorCount,
    List<PaletteFilter> filters,
    List<PaletteTarget> targets,
    Duration timeout = const Duration(seconds: 15),
  }) async {
    assert(imageProvider != null);
    assert(timeout != null);
    assert(region == null || (region != null && size != null));
    assert(region == null || region != Rect.zero);
    assert(
        region == null ||
            (region.topLeft.dx >= 0.0 && region.topLeft.dy >= 0.0),
        'Region $region is outside the image ${size.width}x${size.height}');
    assert(region == null || size.contains(region.topLeft),
        'Region $region is outside the image $size');
    assert(
        region == null ||
            (region.bottomRight.dx <= size.width &&
                region.bottomRight.dy <= size.height),
        'Region $region is outside the image $size');
    final ImageStream stream = imageProvider.resolve(
      ImageConfiguration(size: size, devicePixelRatio: 1.0),
    );
    final Completer<ui.Image> imageCompleter = Completer<ui.Image>();
    Timer loadFailureTimeout;
    ImageStreamListener listener;
    listener = ImageStreamListener((ImageInfo info, bool synchronousCall) {
      loadFailureTimeout?.cancel();
      stream.removeListener(listener);
      imageCompleter.complete(info.image);
    });

    if (timeout != Duration.zero) {
      loadFailureTimeout = Timer(timeout, () {
        stream.removeListener(listener);
        imageCompleter.completeError(
          TimeoutException(
              'Timeout occurred trying to load from $imageProvider'),
        );
      });
    }
    stream.addListener(listener);
    return PaletteGenerator.fromImage(
      await imageCompleter.future,
      region: region,
      maximumColorCount: maximumColorCount,
      filters: filters,
      targets: targets,
    );
  }

  static const int _defaultCalculateNumberColors = 16;

  /// Provides a map of the selected paletteColors for each target in [targets].
  final Map<PaletteTarget, PaletteColor> selectedSwatches;

  /// The list of [PaletteColor]s that make up the palette, sorted from most
  /// dominant color to least dominant color.
  final List<PaletteColor> paletteColors;

  /// The list of targets that the palette uses for custom color selection.
  ///
  /// By default, this contains the entire list of predefined targets in
  /// [PaletteTarget.baseTargets].
  final List<PaletteTarget> targets;

  /// Returns a list of colors in the [paletteColors], sorted from most
  /// dominant to least dominant color.
  Iterable<Color> get colors sync* {
    for (PaletteColor paletteColor in paletteColors) {
      yield paletteColor.color;
    }
  }

  /// Returns a vibrant color from the palette. Might be null if an appropriate
  /// target color could not be found.
  PaletteColor get vibrantColor => selectedSwatches[PaletteTarget.vibrant];

  /// Returns a light and vibrant color from the palette. Might be null if an
  /// appropriate target color could not be found.
  PaletteColor get lightVibrantColor =>
      selectedSwatches[PaletteTarget.lightVibrant];

  /// Returns a dark and vibrant color from the palette. Might be null if an
  /// appropriate target color could not be found.
  PaletteColor get darkVibrantColor =>
      selectedSwatches[PaletteTarget.darkVibrant];

  /// Returns a muted color from the palette. Might be null if an appropriate
  /// target color could not be found.
  PaletteColor get mutedColor => selectedSwatches[PaletteTarget.muted];

  /// Returns a muted and light color from the palette. Might be null if an
  /// appropriate target color could not be found.
  PaletteColor get lightMutedColor =>
      selectedSwatches[PaletteTarget.lightMuted];

  /// Returns a muted and dark color from the palette. Might be null if an
  /// appropriate target color could not be found.
  PaletteColor get darkMutedColor => selectedSwatches[PaletteTarget.darkMuted];

  /// The dominant color (the color with the largest population).
  PaletteColor get dominantColor => _dominantColor;
  PaletteColor _dominantColor;

  void _sortSwatches() {
    if (paletteColors.isEmpty) {
      _dominantColor = null;
      return;
    }
    // Sort from most common to least common.
    paletteColors.sort((PaletteColor a, PaletteColor b) {
      return b.population.compareTo(a.population);
    });
    _dominantColor = paletteColors[0];
  }

  void _selectSwatches() {
    final Set<PaletteTarget> allTargets = Set<PaletteTarget>.from(
        (targets ?? <PaletteTarget>[]) + PaletteTarget.baseTargets);
    final Set<Color> usedColors = <Color>{};
    for (PaletteTarget target in allTargets) {
      target._normalizeWeights();
      selectedSwatches[target] = _generateScoredTarget(target, usedColors);
    }
  }

  PaletteColor _generateScoredTarget(
      PaletteTarget target, Set<Color> usedColors) {
    final PaletteColor maxScoreSwatch =
        _getMaxScoredSwatchForTarget(target, usedColors);
    if (maxScoreSwatch != null && target.isExclusive) {
      // If we have a color, and the target is exclusive, add the color to the
      // used list.
      usedColors.add(maxScoreSwatch.color);
    }
    return maxScoreSwatch;
  }

  PaletteColor _getMaxScoredSwatchForTarget(
      PaletteTarget target, Set<Color> usedColors) {
    double maxScore = 0.0;
    PaletteColor maxScoreSwatch;
    for (PaletteColor paletteColor in paletteColors) {
      if (_shouldBeScoredForTarget(paletteColor, target, usedColors)) {
        final double score = _generateScore(paletteColor, target);
        if (maxScoreSwatch == null || score > maxScore) {
          maxScoreSwatch = paletteColor;
          maxScore = score;
        }
      }
    }
    return maxScoreSwatch;
  }

  bool _shouldBeScoredForTarget(
      PaletteColor paletteColor, PaletteTarget target, Set<Color> usedColors) {
    // Check whether the HSL lightness is within the correct range, and that
    // this color hasn't been used yet.
    final HSLColor hslColor = HSLColor.fromColor(paletteColor.color);
    return hslColor.saturation >= target.minimumSaturation &&
        hslColor.saturation <= target.maximumSaturation &&
        hslColor.lightness >= target.minimumLightness &&
        hslColor.lightness <= target.maximumLightness &&
        !usedColors.contains(paletteColor.color);
  }

  double _generateScore(PaletteColor paletteColor, PaletteTarget target) {
    final HSLColor hslColor = HSLColor.fromColor(paletteColor.color);

    double saturationScore = 0.0;
    double valueScore = 0.0;
    double populationScore = 0.0;

    if (target.saturationWeight > 0.0) {
      saturationScore = target.saturationWeight *
          (1.0 - (hslColor.saturation - target.targetSaturation).abs());
    }
    if (target.lightnessWeight > 0.0) {
      valueScore = target.lightnessWeight *
          (1.0 - (hslColor.lightness - target.targetLightness).abs());
    }
    if (target.populationWeight > 0.0) {
      populationScore = target.populationWeight *
          (paletteColor.population / _dominantColor.population);
    }

    return saturationScore + valueScore + populationScore;
  }

  @override
  void debugFillProperties(DiagnosticPropertiesBuilder properties) {
    super.debugFillProperties(properties);
    properties.add(IterableProperty<PaletteColor>(
        'paletteColors', paletteColors,
        defaultValue: <PaletteColor>[]));
    properties.add(IterableProperty<PaletteTarget>('targets', targets,
        defaultValue: PaletteTarget.baseTargets));
  }
}

/// A class which allows custom selection of colors when a [PaletteGenerator] is
/// generated.
///
/// To add a target, supply it to the `targets` list in
/// [PaletteGenerator.fromImage] or [PaletteGenerator..fromColors].
///
/// See also:
///
///   * [PaletteGenerator], a class for selecting color palettes from images.
class PaletteTarget extends Diagnosticable {
  /// Creates a [PaletteTarget] for custom palette selection.
  ///
  /// None of the arguments can be null.
  PaletteTarget({
    this.minimumSaturation = 0.0,
    this.targetSaturation = 0.5,
    this.maximumSaturation = 1.0,
    this.minimumLightness = 0.0,
    this.targetLightness = 0.5,
    this.maximumLightness = 1.0,
    this.isExclusive = true,
  })  : assert(minimumSaturation != null),
        assert(targetSaturation != null),
        assert(maximumSaturation != null),
        assert(minimumLightness != null),
        assert(targetLightness != null),
        assert(maximumLightness != null),
        assert(isExclusive != null);

  /// The minimum saturation value for this target. Must not be null.
  final double minimumSaturation;

  /// The target saturation value for this target. Must not be null.
  final double targetSaturation;

  /// The maximum saturation value for this target. Must not be null.
  final double maximumSaturation;

  /// The minimum lightness value for this target. Must not be null.
  final double minimumLightness;

  /// The target lightness value for this target. Must not be null.
  final double targetLightness;

  /// The maximum lightness value for this target. Must not be null.
  final double maximumLightness;

  /// Returns whether any color selected for this target is exclusive for this
  /// target only.
  ///
  /// If false, then the color can also be selected for other targets. Defaults
  /// to true.  Must not be null.
  final bool isExclusive;

  /// The weight of importance that a color's saturation value has on selection.
  double saturationWeight = _weightSaturation;

  /// The weight of importance that a color's lightness value has on selection.
  double lightnessWeight = _weightLightness;

  /// The weight of importance that a color's population value has on selection.
  double populationWeight = _weightPopulation;

  static const double _targetDarkLightness = 0.26;
  static const double _maxDarkLightness = 0.45;

  static const double _minLightLightness = 0.55;
  static const double _targetLightLightness = 0.74;

  static const double _minNormalLightness = 0.3;
  static const double _targetNormalLightness = 0.5;
  static const double _maxNormalLightness = 0.7;

  static const double _targetMutedSaturation = 0.3;
  static const double _maxMutedSaturation = 0.4;

  static const double _targetVibrantSaturation = 1.0;
  static const double _minVibrantSaturation = 0.35;

  static const double _weightSaturation = 0.24;
  static const double _weightLightness = 0.52;
  static const double _weightPopulation = 0.24;

  /// A target which has the characteristics of a vibrant color which is light
  /// in luminance.
  ///
  /// One of the base set of `targets` for [PaletteGenerator.fromImage], in [baseTargets].
  static final PaletteTarget lightVibrant = PaletteTarget(
    targetLightness: _targetLightLightness,
    minimumLightness: _minLightLightness,
    minimumSaturation: _minVibrantSaturation,
    targetSaturation: _targetVibrantSaturation,
  );

  /// A target which has the characteristics of a vibrant color which is neither
  /// light or dark.
  ///
  /// One of the base set of `targets` for [PaletteGenerator.fromImage], in [baseTargets].
  static final PaletteTarget vibrant = PaletteTarget(
    minimumLightness: _minNormalLightness,
    targetLightness: _targetNormalLightness,
    maximumLightness: _maxNormalLightness,
    minimumSaturation: _minVibrantSaturation,
    targetSaturation: _targetVibrantSaturation,
  );

  /// A target which has the characteristics of a vibrant color which is dark in
  /// luminance.
  ///
  /// One of the base set of `targets` for [PaletteGenerator.fromImage], in [baseTargets].
  static final PaletteTarget darkVibrant = PaletteTarget(
    targetLightness: _targetDarkLightness,
    maximumLightness: _maxDarkLightness,
    minimumSaturation: _minVibrantSaturation,
    targetSaturation: _targetVibrantSaturation,
  );

  /// A target which has the characteristics of a muted color which is light in
  /// luminance.
  ///
  /// One of the base set of `targets` for [PaletteGenerator.fromImage], in [baseTargets].
  static final PaletteTarget lightMuted = PaletteTarget(
    targetLightness: _targetLightLightness,
    minimumLightness: _minLightLightness,
    targetSaturation: _targetMutedSaturation,
    maximumSaturation: _maxMutedSaturation,
  );

  /// A target which has the characteristics of a muted color which is neither
  /// light or dark.
  ///
  /// One of the base set of `targets` for [PaletteGenerator.fromImage], in [baseTargets].
  static final PaletteTarget muted = PaletteTarget(
    minimumLightness: _minNormalLightness,
    targetLightness: _targetNormalLightness,
    maximumLightness: _maxNormalLightness,
    targetSaturation: _targetMutedSaturation,
    maximumSaturation: _maxMutedSaturation,
  );

  /// A target which has the characteristics of a muted color which is dark in
  /// luminance.
  ///
  /// One of the base set of `targets` for [PaletteGenerator.fromImage], in [baseTargets].
  static final PaletteTarget darkMuted = PaletteTarget(
    targetLightness: _targetDarkLightness,
    maximumLightness: _maxDarkLightness,
    targetSaturation: _targetMutedSaturation,
    maximumSaturation: _maxMutedSaturation,
  );

  /// A list of all the available predefined targets.
  ///
  /// The base set of `targets` for [PaletteGenerator.fromImage].
  static final List<PaletteTarget> baseTargets = <PaletteTarget>[
    lightVibrant,
    vibrant,
    darkVibrant,
    lightMuted,
    muted,
    darkMuted,
  ];

  void _normalizeWeights() {
    final double sum = saturationWeight + lightnessWeight + populationWeight;
    if (sum != 0.0) {
      saturationWeight /= sum;
      lightnessWeight /= sum;
      populationWeight /= sum;
    }
  }

  @override
  bool operator ==(dynamic other) {
    return minimumSaturation == other.minimumSaturation &&
        targetSaturation == other.targetSaturation &&
        maximumSaturation == other.maximumSaturation &&
        minimumLightness == other.minimumLightness &&
        targetLightness == other.targetLightness &&
        maximumLightness == other.maximumLightness &&
        saturationWeight == other.saturationWeight &&
        lightnessWeight == other.lightnessWeight &&
        populationWeight == other.populationWeight;
  }

  @override
  int get hashCode {
    return hashValues(
      minimumSaturation,
      targetSaturation,
      maximumSaturation,
      minimumLightness,
      targetLightness,
      maximumLightness,
      saturationWeight,
      lightnessWeight,
      populationWeight,
    );
  }

  @override
  void debugFillProperties(DiagnosticPropertiesBuilder properties) {
    super.debugFillProperties(properties);
    final PaletteTarget defaultTarget = PaletteTarget();
    properties.add(DoubleProperty('minimumSaturation', minimumSaturation,
        defaultValue: defaultTarget.minimumSaturation));
    properties.add(DoubleProperty('targetSaturation', targetSaturation,
        defaultValue: defaultTarget.targetSaturation));
    properties.add(DoubleProperty('maximumSaturation', maximumSaturation,
        defaultValue: defaultTarget.maximumSaturation));
    properties.add(DoubleProperty('minimumLightness', minimumLightness,
        defaultValue: defaultTarget.minimumLightness));
    properties.add(DoubleProperty('targetLightness', targetLightness,
        defaultValue: defaultTarget.targetLightness));
    properties.add(DoubleProperty('maximumLightness', maximumLightness,
        defaultValue: defaultTarget.maximumLightness));
    properties.add(DoubleProperty('saturationWeight', saturationWeight,
        defaultValue: defaultTarget.saturationWeight));
    properties.add(DoubleProperty('lightnessWeight', lightnessWeight,
        defaultValue: defaultTarget.lightnessWeight));
    properties.add(DoubleProperty('populationWeight', populationWeight,
        defaultValue: defaultTarget.populationWeight));
  }
}

typedef _ContrastCalculator = double Function(Color a, Color b, int alpha);

/// A color palette color generated by the [PaletteGenerator].
///
/// This palette color represents a dominant [color] in an image, and has a
/// [population] of how many pixels in the source image it represents. It picks
/// a [titleTextColor] and a [bodyTextColor] that contrast sufficiently with the
/// source [color] for comfortable reading.
///
/// See also:
///
///   * [PaletteGenerator], a class for selecting color palettes from images.
class PaletteColor extends Diagnosticable {
  /// Generate a [PaletteColor].
  ///
  /// The `color` and `population` parameters must not be null.
  PaletteColor(this.color, this.population)
      : assert(color != null),
        assert(population != null);
  static const double _minContrastTitleText = 3.0;
  static const double _minContrastBodyText = 4.5;

  /// The color that this palette color represents.
  final Color color;

  /// The number of pixels in the source image that this palette color
  /// represents.
  final int population;

  /// The color of title text for use with this palette color.
  Color get titleTextColor {
    if (_titleTextColor == null) {
      _ensureTextColorsGenerated();
    }
    return _titleTextColor;
  }

  Color _titleTextColor;

  /// The color of body text for use with this palette color.
  Color get bodyTextColor {
    if (_bodyTextColor == null) {
      _ensureTextColorsGenerated();
    }
    return _bodyTextColor;
  }

  Color _bodyTextColor;

  void _ensureTextColorsGenerated() {
    if (_titleTextColor == null || _bodyTextColor == null) {
      const Color white = Color(0xffffffff);
      const Color black = Color(0xff000000);
      // First check white, as most colors will be dark
      final int lightBodyAlpha =
          _calculateMinimumAlpha(white, color, _minContrastBodyText);
      final int lightTitleAlpha =
          _calculateMinimumAlpha(white, color, _minContrastTitleText);

      if (lightBodyAlpha != null && lightTitleAlpha != null) {
        // If we found valid light values, use them and return
        _bodyTextColor = white.withAlpha(lightBodyAlpha);
        _titleTextColor = white.withAlpha(lightTitleAlpha);
        return;
      }

      final int darkBodyAlpha =
          _calculateMinimumAlpha(black, color, _minContrastBodyText);
      final int darkTitleAlpha =
          _calculateMinimumAlpha(black, color, _minContrastTitleText);

      if (darkBodyAlpha != null && darkBodyAlpha != null) {
        // If we found valid dark values, use them and return
        _bodyTextColor = black.withAlpha(darkBodyAlpha);
        _titleTextColor = black.withAlpha(darkTitleAlpha);
        return;
      }

      // If we reach here then we can not find title and body values which use
      // the same lightness, we need to use mismatched values
      _bodyTextColor = lightBodyAlpha != null //
          ? white.withAlpha(lightBodyAlpha)
          : black.withAlpha(darkBodyAlpha);
      _titleTextColor = lightTitleAlpha != null //
          ? white.withAlpha(lightTitleAlpha)
          : black.withAlpha(darkTitleAlpha);
    }
  }

  /// Returns the contrast ratio between [foreground] and [background].
  /// [background] must be opaque.
  ///
  /// Formula defined [here](http://www.w3.org/TR/2008/REC-WCAG20-20081211/#contrast-ratiodef).
  static double _calculateContrast(Color foreground, Color background) {
    assert(background.alpha == 0xff,
        'background can not be translucent: $background.');
    if (foreground.alpha < 0xff) {
      // If the foreground is translucent, composite the foreground over the
      // background
      foreground = Color.alphaBlend(foreground, background);
    }
    final double lightness1 = foreground.computeLuminance() + 0.05;
    final double lightness2 = background.computeLuminance() + 0.05;
    return math.max(lightness1, lightness2) / math.min(lightness1, lightness2);
  }

  // Calculates the minimum alpha value which can be applied to foreground that
  // would have a contrast value of at least [minContrastRatio] when compared to
  // background.
  //
  // The background must be opaque (alpha of 255).
  //
  // Returns the alpha value in the range 0-255, or null if no value could be
  // calculated.
  static int _calculateMinimumAlpha(
      Color foreground, Color background, double minContrastRatio) {
    assert(foreground != null);
    assert(background != null);
    assert(background.alpha == 0xff,
        'The background cannot be translucent: $background.');
    double contrastCalculator(Color fg, Color bg, int alpha) {
      final Color testForeground = fg.withAlpha(alpha);
      return _calculateContrast(testForeground, bg);
    }

    // First lets check that a fully opaque foreground has sufficient contrast
    final double testRatio = contrastCalculator(foreground, background, 0xff);
    if (testRatio < minContrastRatio) {
      // Fully opaque foreground does not have sufficient contrast, return error
      return null;
    }
    foreground = foreground.withAlpha(0xff);
    return _binaryAlphaSearch(
        foreground, background, minContrastRatio, contrastCalculator);
  }

  // Calculates the alpha value using binary search based on a given contrast
  // evaluation function and target contrast that needs to be satisfied.
  //
  // The background must be opaque (alpha of 255).
  //
  // Returns the alpha value in the range [0, 255].
  static int _binaryAlphaSearch(
    Color foreground,
    Color background,
    double minContrastRatio,
    _ContrastCalculator calculator,
  ) {
    assert(foreground != null);
    assert(background != null);
    assert(background.alpha == 0xff,
        'The background cannot be translucent: $background.');
    const int minAlphaSearchMaxIterations = 10;
    const int minAlphaSearchPrecision = 1;

    // Binary search to find a value with the minimum value which provides
    // sufficient contrast
    int numIterations = 0;
    int minAlpha = 0;
    int maxAlpha = 0xff;
    while (numIterations <= minAlphaSearchMaxIterations &&
        (maxAlpha - minAlpha) > minAlphaSearchPrecision) {
      final int testAlpha = (minAlpha + maxAlpha) ~/ 2;
      final double testRatio = calculator(foreground, background, testAlpha);
      if (testRatio < minContrastRatio) {
        minAlpha = testAlpha;
      } else {
        maxAlpha = testAlpha;
      }
      numIterations++;
    }
    // Conservatively return the max of the range of possible alphas, which is
    // known to pass.
    return maxAlpha;
  }

  @override
  void debugFillProperties(DiagnosticPropertiesBuilder properties) {
    super.debugFillProperties(properties);
    properties.add(DiagnosticsProperty<Color>('color', color));
    properties
        .add(DiagnosticsProperty<Color>('titleTextColor', titleTextColor));
    properties.add(DiagnosticsProperty<Color>('bodyTextColor', bodyTextColor));
    properties.add(IntProperty('population', population, defaultValue: 0));
  }

  @override
  int get hashCode {
    return hashValues(color, population);
  }

  @override
  bool operator ==(dynamic other) {
    return color == other.color && population == other.population;
  }
}

/// Hook to allow clients to be able filter colors from selected in a
/// [PaletteGenerator]. Returns true if the [color] is allowed.
///
/// See also:
///
///   * [PaletteGenerator.fromImage], which takes a list of these for its
///    `filters` parameter.
///   * [avoidRedBlackWhitePaletteFilter], the default filter for
///     [PaletteGenerator].
typedef PaletteFilter = bool Function(HSLColor color);

/// A basic [PaletteFilter], which rejects colors near black, white and low
/// saturation red.
///
/// Use this as an element in the `filters` list given to [PaletteGenerator.fromImage].
///
/// See also:
///  * [PaletteGenerator], a class for selecting color palettes from images.
bool avoidRedBlackWhitePaletteFilter(HSLColor color) {
  bool _isBlack(HSLColor hslColor) {
    const double _blackMaxLightness = 0.05;
    return hslColor.lightness <= _blackMaxLightness;
  }

  bool _isWhite(HSLColor hslColor) {
    const double _whiteMinLightness = 0.95;
    return hslColor.lightness >= _whiteMinLightness;
  }

  // Returns true if the color is close to the red side of the I line.
  bool _isNearRedILine(HSLColor hslColor) {
    const double redLineMinHue = 10.0;
    const double redLineMaxHue = 37.0;
    const double redLineMaxSaturation = 0.82;
    return hslColor.hue >= redLineMinHue &&
        hslColor.hue <= redLineMaxHue &&
        hslColor.saturation <= redLineMaxSaturation;
  }

  return !_isWhite(color) && !_isBlack(color) && !_isNearRedILine(color);
}

enum _ColorComponent {
  red,
  green,
  blue,
}

/// A box that represents a volume in the RGB color space.
class _ColorVolumeBox {
  _ColorVolumeBox(
      this._lowerIndex, this._upperIndex, this.histogram, this.colors)
      : assert(histogram != null),
        assert(colors != null) {
    _fitMinimumBox();
  }

  final _ColorHistogram histogram;
  final List<Color> colors;

  // The lower and upper index are inclusive.
  final int _lowerIndex;
  int _upperIndex;

  // The population of colors within this box.
  int _population;

  // Bounds in each of the dimensions.
  int _minRed;
  int _maxRed;
  int _minGreen;
  int _maxGreen;
  int _minBlue;
  int _maxBlue;

  int getVolume() {
    return (_maxRed - _minRed + 1) *
        (_maxGreen - _minGreen + 1) *
        (_maxBlue - _minBlue + 1);
  }

  bool canSplit() {
    return getColorCount() > 1;
  }

  int getColorCount() {
    return 1 + _upperIndex - _lowerIndex;
  }

  /// Recomputes the boundaries of this box to tightly fit the colors within the
  /// box.
  void _fitMinimumBox() {
    // Reset the min and max to opposite values
    int minRed = 256;
    int minGreen = 256;
    int minBlue = 256;
    int maxRed = -1;
    int maxGreen = -1;
    int maxBlue = -1;
    int count = 0;
    for (int i = _lowerIndex; i <= _upperIndex; i++) {
      final Color color = colors[i];
      count += histogram[color].value;
      if (color.red > maxRed) {
        maxRed = color.red;
      }
      if (color.red < minRed) {
        minRed = color.red;
      }
      if (color.green > maxGreen) {
        maxGreen = color.green;
      }
      if (color.green < minGreen) {
        minGreen = color.green;
      }
      if (color.blue > maxBlue) {
        maxBlue = color.blue;
      }
      if (color.blue < minBlue) {
        minBlue = color.blue;
      }
    }
    _minRed = minRed;
    _maxRed = maxRed;
    _minGreen = minGreen;
    _maxGreen = maxGreen;
    _minBlue = minBlue;
    _maxBlue = maxBlue;
    _population = count;
  }

  /// Split this color box at the mid-point along it's longest dimension.
  ///
  /// Returns the new ColorBox.
  _ColorVolumeBox splitBox() {
    assert(canSplit(), "Can't split a box with only 1 color");
    // find median along the longest dimension
    final int splitPoint = _findSplitPoint();
    final _ColorVolumeBox newBox =
        _ColorVolumeBox(splitPoint + 1, _upperIndex, histogram, colors);
    // Now change this box's upperIndex and recompute the color boundaries
    _upperIndex = splitPoint;
    _fitMinimumBox();
    return newBox;
  }

  /// Returns the largest dimension of this color box.
  _ColorComponent _getLongestColorDimension() {
    final int redLength = _maxRed - _minRed;
    final int greenLength = _maxGreen - _minGreen;
    final int blueLength = _maxBlue - _minBlue;
    if (redLength >= greenLength && redLength >= blueLength) {
      return _ColorComponent.red;
    } else if (greenLength >= redLength && greenLength >= blueLength) {
      return _ColorComponent.green;
    } else {
      return _ColorComponent.blue;
    }
  }

  // Finds where to split this box between _lowerIndex and _upperIndex.
  //
  // The split point is calculated by finding the longest color dimension, and
  // then sorting the sub-array based on that dimension value in each color.
  // The colors are then iterated over until a color is found with the
  // midpoint closest to the whole box's dimension midpoint.
  //
  // Returns the index of the split point in the colors array.
  int _findSplitPoint() {
    final _ColorComponent longestDimension = _getLongestColorDimension();
    int compareColors(Color a, Color b) {
      int makeValue(int first, int second, int third) {
        return first << 16 | second << 8 | third;
      }

      switch (longestDimension) {
        case _ColorComponent.red:
          final int aValue = makeValue(a.red, a.green, a.blue);
          final int bValue = makeValue(b.red, b.green, b.blue);
          return aValue.compareTo(bValue);
        case _ColorComponent.green:
          final int aValue = makeValue(a.green, a.red, a.blue);
          final int bValue = makeValue(b.green, b.red, b.blue);
          return aValue.compareTo(bValue);
        case _ColorComponent.blue:
          final int aValue = makeValue(a.blue, a.green, a.red);
          final int bValue = makeValue(b.blue, b.green, b.red);
          return aValue.compareTo(bValue);
      }
      return 0;
    }

    // We need to sort the colors in this box based on the longest color
    // dimension.
    final List<Color> colorSubset =
        colors.sublist(_lowerIndex, _upperIndex + 1);
    colorSubset.sort(compareColors);
    colors.replaceRange(_lowerIndex, _upperIndex + 1, colorSubset);
    final int median = (_population / 2).round();
    for (int i = 0, count = 0; i <= colorSubset.length; i++) {
      count += histogram[colorSubset[i]].value;
      if (count >= median) {
        // We never want to split on the upperIndex, as this will result in the
        // same box.
        return math.min(_upperIndex - 1, i + _lowerIndex);
      }
    }
    return _lowerIndex;
  }

  PaletteColor getAverageColor() {
    int redSum = 0;
    int greenSum = 0;
    int blueSum = 0;
    int totalPopulation = 0;
    for (int i = _lowerIndex; i <= _upperIndex; i++) {
      final Color color = colors[i];
      final int colorPopulation = histogram[color].value;
      totalPopulation += colorPopulation;
      redSum += colorPopulation * color.red;
      greenSum += colorPopulation * color.green;
      blueSum += colorPopulation * color.blue;
    }
    final int redMean = (redSum / totalPopulation).round();
    final int greenMean = (greenSum / totalPopulation).round();
    final int blueMean = (blueSum / totalPopulation).round();
    return PaletteColor(
      Color.fromARGB(0xff, redMean, greenMean, blueMean),
      totalPopulation,
    );
  }
}

/// Holds mutable count for a color.
// Using a mutable count rather than replacing value in the histogram
// in the _ColorCutQuantizer speeds up building the histogram significantly.
class _ColorCount {
  int value = 0;
}

class _ColorHistogram {
<<<<<<< HEAD
  final Map<int, Map<int, Map<int, _ColorCount>>> _hist = <int, Map<int, Map<int, _ColorCount>>>{};
  final DoubleLinkedQueue<Color> _keys = DoubleLinkedQueue<Color>();
  
  _ColorCount operator[](Color color) {
=======
  final Map<int, Map<int, Map<int, _ColorCount>>> _hist =
      <int, Map<int, Map<int, _ColorCount>>>{};
  final Set<Color> _keys = <Color>{};

  _ColorCount operator [](Color color) {
>>>>>>> 027355c5
    final Map<int, Map<int, _ColorCount>> redMap = _hist[color.red];
    if (redMap == null) {
      return null;
    }
    final Map<int, _ColorCount> blueMap = redMap[color.blue];
    if (blueMap == null) {
      return null;
    }
    return blueMap[color.green];
  }

  void operator []=(Color key, _ColorCount value) {
<<<<<<< HEAD
=======
    _keys.add(key);
>>>>>>> 027355c5
    final int red = key.red;
    final int blue = key.blue;
    final int green = key.green;

<<<<<<< HEAD
    bool newColor = false;

    Map<int, Map<int, _ColorCount>> redMap = _hist[red];
    if (redMap == null) {
      _hist[red] = redMap = <int, Map<int, _ColorCount>>{};
      newColor = true;
=======
    Map<int, Map<int, _ColorCount>> redMap = _hist[red];
    if (redMap == null) {
      _hist[red] = redMap = <int, Map<int, _ColorCount>>{};
>>>>>>> 027355c5
    }

    Map<int, _ColorCount> blueMap = redMap[blue];
    if (blueMap == null) {
      redMap[blue] = blueMap = <int, _ColorCount>{};
<<<<<<< HEAD
      newColor = true;
=======
>>>>>>> 027355c5
    }

    if (blueMap[green] == null) {
      newColor = true;
    }
    blueMap[green] = value;

    if (newColor) {
      _keys.add(key);
    }
  }

  void removeWhere(bool predicate(Color key)) {
    for (Color key in _keys) {
      if (predicate(key)) {
        _hist[key.red][key.blue][key.green] = null;
      }
    }
    _keys.removeWhere((Color color) => predicate(color));
  }

  Iterable<Color> get keys {
    return _keys;
  }

  int get length {
    return _keys.length;
  }
}

class _ColorCutQuantizer {
  _ColorCutQuantizer(
    this.image, {
    this.maxColors = PaletteGenerator._defaultCalculateNumberColors,
    this.region,
    this.filters,
  })  : assert(image != null),
        assert(maxColors != null),
        assert(region == null || region != Rect.zero),
        _paletteColors = <PaletteColor>[];

  FutureOr<List<PaletteColor>> get quantizedColors async {
    if (_paletteColors.isNotEmpty) {
      return _paletteColors;
    } else {
      return _quantizeColors(image);
    }
  }

  final ui.Image image;
  final List<PaletteColor> _paletteColors;

  final int maxColors;
  final Rect region;
  final List<PaletteFilter> filters;

  Iterable<Color> _getImagePixels(ByteData pixels, int width, int height,
      {Rect region}) sync* {
    final int rowStride = width * 4;
    int rowStart;
    int rowEnd;
    int colStart;
    int colEnd;
    if (region != null) {
      rowStart = region.top.floor();
      rowEnd = region.bottom.floor();
      colStart = region.left.floor();
      colEnd = region.right.floor();
      assert(rowStart >= 0);
      assert(rowEnd <= height);
      assert(colStart >= 0);
      assert(colEnd <= width);
    } else {
      rowStart = 0;
      rowEnd = height;
      colStart = 0;
      colEnd = width;
    }
    int byteCount = 0;
    for (int row = rowStart; row < rowEnd; ++row) {
      for (int col = colStart; col < colEnd; ++col) {
        final int position = row * rowStride + col * 4;
        // Convert from RGBA to ARGB.
        final int pixel = pixels.getUint32(position);
        final Color result = Color((pixel << 24) | (pixel >> 8));
        byteCount += 4;
        yield result;
      }
    }
    assert(byteCount == ((rowEnd - rowStart) * (colEnd - colStart) * 4));
  }

  bool _shouldIgnoreColor(Color color) {
    final HSLColor hslColor = HSLColor.fromColor(color);
    if (filters != null && filters.isNotEmpty) {
      for (PaletteFilter filter in filters) {
        if (!filter(hslColor)) {
          return true;
        }
      }
    }
    return false;
  }

  Future<List<PaletteColor>> _quantizeColors(ui.Image image) async {
    const int quantizeWordWidth = 5;
    const int quantizeChannelWidth = 8;
    const int quantizeShift = quantizeChannelWidth - quantizeWordWidth;
    const int quantizeWordMask =
        ((1 << quantizeWordWidth) - 1) << quantizeShift;

    Color quantizeColor(Color color) {
      return Color.fromARGB(
        color.alpha,
        color.red & quantizeWordMask,
        color.green & quantizeWordMask,
        color.blue & quantizeWordMask,
      );
    }

    final ByteData imageData =
        await image.toByteData(format: ui.ImageByteFormat.rawRgba);
    final Iterable<Color> pixels =
        _getImagePixels(imageData, image.width, image.height, region: region);
    final _ColorHistogram hist = _ColorHistogram();
    Color currentColor;
    _ColorCount currentColorCount;

    for (Color pixel in pixels) {
      // Update the histogram, but only for non-zero alpha values, and for the
      // ones we do add, make their alphas opaque so that we can use a Color as
      // the histogram key.
      final Color quantizedColor = quantizeColor(pixel);
      final Color colorKey = quantizedColor.withAlpha(0xff);
      // Skip pixels that are entirely transparent.
<<<<<<< HEAD

=======
>>>>>>> 027355c5
      if (quantizedColor.alpha == 0x0) {
        continue;
      }
      if (currentColor != colorKey) {
        currentColor = colorKey;
        currentColorCount = hist[colorKey];
        if (currentColorCount == null) {
          hist[colorKey] = currentColorCount = _ColorCount();
        }
      }
      currentColorCount.value = currentColorCount.value + 1;
    }
    // Now let's remove any colors that the filters want to ignore.
    hist.removeWhere((Color color) {
      return _shouldIgnoreColor(color);
    });
    if (hist.length <= maxColors) {
      // The image has fewer colors than the maximum requested, so just return
      // the colors.
      _paletteColors.clear();
      for (Color color in hist.keys) {
        _paletteColors.add(PaletteColor(color, hist[color].value));
      }
    } else {
      // We need use quantization to reduce the number of colors
      _paletteColors.clear();
      _paletteColors.addAll(_quantizePixels(maxColors, hist));
    }
    return _paletteColors;
  }

  List<PaletteColor> _quantizePixels(
    int maxColors,
    _ColorHistogram histogram,
  ) {
    int volumeComparator(_ColorVolumeBox a, _ColorVolumeBox b) {
      return b.getVolume().compareTo(a.getVolume());
    }

    // Create the priority queue which is sorted by volume descending. This
    // means we always split the largest box in the queue
    final PriorityQueue<_ColorVolumeBox> priorityQueue =
        HeapPriorityQueue<_ColorVolumeBox>(volumeComparator);
    // To start, offer a box which contains all of the colors
    priorityQueue.add(_ColorVolumeBox(
        0, histogram.length - 1, histogram, histogram.keys.toList()));
    // Now go through the boxes, splitting them until we have reached maxColors
    // or there are no more boxes to split
    _splitBoxes(priorityQueue, maxColors);
    // Finally, return the average colors of the color boxes.
    return _generateAverageColors(priorityQueue);
  }

  // Iterate through the [PriorityQueue], popping [_ColorVolumeBox] objects
  // from the queue and splitting them. Once split, the new box and the
  // remaining box are offered back to the queue.
  //
  // The `maxSize` is the maximum number of boxes to split.
  void _splitBoxes(PriorityQueue<_ColorVolumeBox> queue, final int maxSize) {
    while (queue.length < maxSize) {
      final _ColorVolumeBox colorVolumeBox = queue.removeFirst();
      if (colorVolumeBox != null && colorVolumeBox.canSplit()) {
        // First split the box, and offer the result
        queue.add(colorVolumeBox.splitBox());
        // Then offer the box back
        queue.add(colorVolumeBox);
      } else {
        // If we get here then there are no more boxes to split, so return
        return;
      }
    }
  }

  // Generates the average colors from each of the boxes in the queue.
  List<PaletteColor> _generateAverageColors(
      PriorityQueue<_ColorVolumeBox> colorVolumeBoxes) {
    final List<PaletteColor> colors = <PaletteColor>[];
    for (_ColorVolumeBox colorVolumeBox in colorVolumeBoxes.toList()) {
      final PaletteColor paletteColor = colorVolumeBox.getAverageColor();
      if (!_shouldIgnoreColor(paletteColor.color)) {
        colors.add(paletteColor);
      }
    }
    return colors;
  }
}<|MERGE_RESOLUTION|>--- conflicted
+++ resolved
@@ -3,6 +3,7 @@
 // found in the LICENSE file.
 
 import 'dart:async';
+import 'dart:collection';
 import 'dart:math' as math;
 import 'dart:typed_data';
 import 'dart:ui' as ui;
@@ -1022,18 +1023,11 @@
 }
 
 class _ColorHistogram {
-<<<<<<< HEAD
   final Map<int, Map<int, Map<int, _ColorCount>>> _hist = <int, Map<int, Map<int, _ColorCount>>>{};
   final DoubleLinkedQueue<Color> _keys = DoubleLinkedQueue<Color>();
   
   _ColorCount operator[](Color color) {
-=======
-  final Map<int, Map<int, Map<int, _ColorCount>>> _hist =
-      <int, Map<int, Map<int, _ColorCount>>>{};
-  final Set<Color> _keys = <Color>{};
-
-  _ColorCount operator [](Color color) {
->>>>>>> 027355c5
+
     final Map<int, Map<int, _ColorCount>> redMap = _hist[color.red];
     if (redMap == null) {
       return null;
@@ -1046,35 +1040,22 @@
   }
 
   void operator []=(Color key, _ColorCount value) {
-<<<<<<< HEAD
-=======
-    _keys.add(key);
->>>>>>> 027355c5
     final int red = key.red;
     final int blue = key.blue;
     final int green = key.green;
 
-<<<<<<< HEAD
     bool newColor = false;
 
     Map<int, Map<int, _ColorCount>> redMap = _hist[red];
     if (redMap == null) {
       _hist[red] = redMap = <int, Map<int, _ColorCount>>{};
       newColor = true;
-=======
-    Map<int, Map<int, _ColorCount>> redMap = _hist[red];
-    if (redMap == null) {
-      _hist[red] = redMap = <int, Map<int, _ColorCount>>{};
->>>>>>> 027355c5
     }
 
     Map<int, _ColorCount> blueMap = redMap[blue];
     if (blueMap == null) {
       redMap[blue] = blueMap = <int, _ColorCount>{};
-<<<<<<< HEAD
       newColor = true;
-=======
->>>>>>> 027355c5
     }
 
     if (blueMap[green] == null) {
@@ -1210,10 +1191,6 @@
       final Color quantizedColor = quantizeColor(pixel);
       final Color colorKey = quantizedColor.withAlpha(0xff);
       // Skip pixels that are entirely transparent.
-<<<<<<< HEAD
-
-=======
->>>>>>> 027355c5
       if (quantizedColor.alpha == 0x0) {
         continue;
       }
