--- conflicted
+++ resolved
@@ -19,11 +19,7 @@
 // See https://github.com/flutter/flutter/blob/master/docs/ecosystem/Plugins-and-Packages-repository-structure.md#gradle-structure for more info.
 plugins {
     id "dev.flutter.flutter-plugin-loader" version "1.0.0"
-<<<<<<< HEAD
-    id "com.android.application" version "8.1.0" apply false
-=======
     id "com.android.application" version "8.3.0" apply false
->>>>>>> 83256f00
     id "org.jetbrains.kotlin.android" version "1.9.0" apply false
 }
 
