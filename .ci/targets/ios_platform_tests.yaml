tasks:
  - name: prepare tool
    script: .ci/scripts/prepare_tool.sh
    infra_step: true # Note infra steps failing prevents "always" from running.
  - name: create simulator
    script: .ci/scripts/create_simulator.sh
    infra_step: true # Note infra steps failing prevents "always" from running.
  - name: download Dart and iOS deps
    script: script/tool_runner.sh
    args: ["fetch-deps", "--ios", "--supporting-target-platforms-only"]
    infra_step: true
  - name: build examples
    script: script/tool_runner.sh
    args: ["build-examples", "--ios"]
  - name: xcode analyze
    script: script/tool_runner.sh
    args: ["xcode-analyze", "--ios"]
  - name: xcode analyze deprecation
    # Ensure we don't accidentally introduce deprecated code.
    script: script/tool_runner.sh
    args: ["xcode-analyze", "--ios", "--ios-min-version=13.0"]
  - name: native test
    script: script/tool_runner.sh
<<<<<<< HEAD
=======
    # Simulator name must match name in create_simulator.sh
>>>>>>> d4390624
    args: ["native-test", "--ios", "--ios-destination", "platform=iOS Simulator,name=Flutter-iPhone,OS=16.4"]
  - name: boot simulator
    # Ensure simulator is still booted
    script: .ci/scripts/boot_simulator.sh
    infra_step: true # Note infra steps failing prevents "always" from running.
  - name: drive examples
    # `drive-examples` contains integration tests, which changes the UI of the application.
    # This UI change sometimes affects `xctest`.
    # So we run `drive-examples` after `native-test`; changing the order will result ci failure.
    script: script/tool_runner.sh
    args: ["drive-examples", "--ios", "--exclude=script/configs/exclude_integration_ios.yaml"]
  - name: remove simulator
    script: .ci/scripts/remove_simulator.sh
    always: true
    infra_step: true<|MERGE_RESOLUTION|>--- conflicted
+++ resolved
@@ -21,10 +21,7 @@
     args: ["xcode-analyze", "--ios", "--ios-min-version=13.0"]
   - name: native test
     script: script/tool_runner.sh
-<<<<<<< HEAD
-=======
     # Simulator name must match name in create_simulator.sh
->>>>>>> d4390624
     args: ["native-test", "--ios", "--ios-destination", "platform=iOS Simulator,name=Flutter-iPhone,OS=16.4"]
   - name: boot simulator
     # Ensure simulator is still booted
