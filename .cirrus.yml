gcp_credentials: ENCRYPTED[!9c8e92e8da192ce2a51b7d4ed9948c4250d0bae3660193d9b901196c9692abbebe784d4a32e9f38b328571d65f6e7aed!]

# Run on PRs and main branch post submit only. Don't run tests when tagging.
only_if: $CIRRUS_TAG == '' && ($CIRRUS_PR != '' || $CIRRUS_BRANCH == 'main')
env:
  CHANNEL: "master" # Default to master when not explicitly set by a task.
  PLUGIN_TOOL_COMMAND: "dart ./script/tool/bin/flutter_plugin_tools.dart"

install_chrome_linux_template: &INSTALL_CHROME_LINUX
  env:
    CHROME_NO_SANDBOX: true
    CHROME_DOWNLOAD_DIR: /tmp/chromium
    CHROME_EXECUTABLE: $CHROME_DOWNLOAD_DIR/chrome-linux/chrome
    CHROMEDRIVER_EXECUTABLE: $CHROME_DOWNLOAD_DIR/chromedriver/chromedriver
    PATH: $PATH:$CHROME_DOWNLOAD_DIR/chrome-linux
  install_chromium_script:
    # Install a pinned version of Chromium and its corresponding ChromeDriver.
    # Setting CHROME_EXECUTABLE above causes this version to be used for tests.
    - ./script/install_chromium.sh

tool_setup_template: &TOOL_SETUP_TEMPLATE
  tool_setup_script:
    - .ci/scripts/prepare_tool.sh

<<<<<<< HEAD
=======
macos_template: &MACOS_TEMPLATE
  # Only one macOS task can run in parallel without credits, so use them for
  # PRs on macOS.
  use_compute_credits: $CIRRUS_USER_COLLABORATOR == 'true'
  macos_instance:
    image: ghcr.io/cirruslabs/macos-ventura-xcode:14.3

>>>>>>> c9865e8c
flutter_upgrade_template: &FLUTTER_UPGRADE_TEMPLATE
  upgrade_flutter_script:
    # Channels that are part of our normal test matrix use a pinned,
    # auto-rolled version to prevent out-of-band CI failures due to changes in
    # Flutter.
    - TARGET_TREEISH=$CHANNEL
    - if [[ "$CHANNEL" == "master" || "$CHANNEL" == "stable" ]]; then
    -   TARGET_TREEISH=$(< .ci/flutter_$CHANNEL.version)
    - fi
    # Ensure that the repository has all the branches.
    - cd $FLUTTER_HOME
    - git config remote.origin.fetch "+refs/heads/*:refs/remotes/origin/*"
    - git fetch origin
    # Switch to the requested channel.
    - git checkout $TARGET_TREEISH
    # When using a branch rather than a hash or version tag, reset to the
    # upstream branch rather than using pull, since the base image can sometimes
    # be in a state where it has diverged from upstream (!).
    - if [[ "$TARGET_TREEISH" == "$CHANNEL" ]] && [[ "$CHANNEL" != *"."* ]]; then
    -   git reset --hard @{u}
    - fi
    # Run doctor to allow auditing of what version of Flutter the run is using.
    - flutter doctor -v
  << : *TOOL_SETUP_TEMPLATE

# Ensures that the latest versions of all of the 1P packages can be used
# together. See script/configs/exclude_all_packages_app.yaml for exceptions.
build_all_packages_app_template: &BUILD_ALL_PACKAGES_APP_TEMPLATE
  create_all_packages_app_script:
    - $PLUGIN_TOOL_COMMAND create-all-packages-app --output-dir=. --exclude script/configs/exclude_all_packages_app.yaml
  build_all_packages_debug_script:
    - cd all_packages
    - if [[ "$BUILD_ALL_ARGS" == "web" ]]; then
    -   echo "Skipping; web does not support debug builds"
    - else
    -   flutter build $BUILD_ALL_ARGS --debug
    - fi
  build_all_packages_release_script:
    - cd all_packages
    - flutter build $BUILD_ALL_ARGS --release

# Light-workload Linux tasks.
# These use default machines, with fewer CPUs, to reduce pressure on the
# concurrency limits.
task:
  << : *FLUTTER_UPGRADE_TEMPLATE
  gke_container:
    dockerfile: .ci/Dockerfile
    builder_image_name: docker-builder-linux # gce vm image
    builder_image_project: flutter-cirrus
    cluster_name: test-cluster
    zone: us-central1-a
    namespace: default
  matrix:
    # Repository rules and best-practice enforcement.
    # Only channel-agnostic tests should go here since it is only run once
    # (on Flutter master).
    - name: repo_checks
      always:
        format_script: ./script/tool_runner.sh format --fail-on-change
        license_script: $PLUGIN_TOOL_COMMAND license-check
        # The major and minor version here should match the lowest version
        # analyzed in legacy_version_analyze.
        pubspec_script: ./script/tool_runner.sh pubspec-check --min-min-flutter-version=3.3.0 --allow-dependencies=script/configs/allowed_unpinned_deps.yaml --allow-pinned-dependencies=script/configs/allowed_pinned_deps.yaml
        readme_script:
          - ./script/tool_runner.sh readme-check
          # Re-run with --require-excerpts, skipping packages that still need
          # to be converted. Once https://github.com/flutter/flutter/issues/102679
          # has been fixed, this can be removed and there can just be a single
          # run with --require-excerpts and no exclusions.
          - ./script/tool_runner.sh readme-check --require-excerpts --exclude=script/configs/temp_exclude_excerpt.yaml
        dependabot_script: $PLUGIN_TOOL_COMMAND dependabot-check
        gradle_script: $PLUGIN_TOOL_COMMAND gradle-check
        version_script:
          # For pre-submit, pass the PR labels to the script to allow for
          # check overrides.
          # For post-submit, ignore platform version breaking version changes
          # and missing version/CHANGELOG detection since the labels aren't
          # available outside of the context of the PR.
          - if [[ $CIRRUS_PR == "" ]]; then
          -   ./script/tool_runner.sh version-check --ignore-platform-interface-breaks
          - else
          -   ./script/tool_runner.sh version-check --check-for-missing-changes --pr-labels="$CIRRUS_PR_LABELS"
          - fi
        publishable_script: ./script/tool_runner.sh publish-check --allow-pre-release
        federated_safety_script:
          # This check is only meaningful for PRs, as it validates changes
          # rather than state.
          - if [[ $CIRRUS_PR == "" ]]; then
          -   echo "Only run in presubmit"
          - else
          -   ./script/tool_runner.sh federation-safety-check
          - fi
    - name: analyze
      env:
        matrix:
          CHANNEL: "master"
          CHANNEL: "stable"
      analyze_tool_script:
        - cd script/tool
        - dart analyze --fatal-infos
      analyze_script:
        # DO NOT change the custom-analysis argument here without changing the Dart repo.
        # See the comment in script/configs/custom_analysis.yaml for details.
        - ./script/tool_runner.sh analyze --custom-analysis=script/configs/custom_analysis.yaml
      pathified_analyze_script:
        # Re-run analysis with path-based dependencies to ensure that publishing
        # the changes won't break analysis of other packages in the respository
        # that depend on it.
        - ./script/tool_runner.sh make-deps-path-based --target-dependencies-with-non-breaking-updates
        # This uses --run-on-dirty-packages rather than --packages-for-branch
        # since only the packages changed by 'make-deps-path-based' need to be
        # checked.
        - $PLUGIN_TOOL_COMMAND analyze --run-on-dirty-packages --log-timing --custom-analysis=script/configs/custom_analysis.yaml
        # Restore the tree to a clean state, to avoid accidental issues if
        # other script steps are added to this task.
        - git checkout .
    # Does a sanity check that packages at least pass analysis on the N-1 and N-2
    # versions of Flutter stable if the package claims to support that version.
    # This is to minimize accidentally making changes that break old versions
    # (which we don't commit to supporting, but don't want to actively break)
    # without updating the constraints.
    # Note: The versions below should be manually updated after a new stable
    # version comes out.
    - name: legacy_version_analyze
      depends_on: analyze
      matrix:
        # Change the arguments to pubspec-check when changing these values.
        env:
          CHANNEL: "3.7.12"
          DART_VERSION: "2.17.6"
        env:
          CHANNEL: "3.3.10"
          DART_VERSION: "2.18.6"
      package_prep_script:
        # Allow analyzing packages that use a dev dependency with a higher
        # minimum Flutter/Dart version than the package itself.
        - ./script/tool_runner.sh remove-dev-dependencies
      analyze_script:
        # Only analyze lib/; non-client code doesn't need to work on
        # all supported legacy version.
        - ./script/tool_runner.sh analyze --lib-only --skip-if-not-supporting-flutter-version="$CHANNEL" --skip-if-not-supporting-dart-version="$DART_VERSION" --custom-analysis=script/configs/custom_analysis.yaml
    # Does a sanity check that packages pass analysis with the lowest possible
    # versions of all dependencies. This is to catch cases where we add use of
    # new APIs but forget to update minimum versions of dependencies to where
    # those APIs are introduced.
    - name: downgraded_analyze
      depends_on: analyze
      analyze_script:
        - ./script/tool_runner.sh analyze --downgrade --custom-analysis=script/configs/custom_analysis.yaml
    - name: readme_excerpts
      env:
        CIRRUS_CLONE_SUBMODULES: true
      script: ./script/tool_runner.sh update-excerpts --fail-on-change
    ### Web tasks ###
    - name: web-build_all_packages
      env:
        BUILD_ALL_ARGS: "web"
        matrix:
          CHANNEL: "master"
          CHANNEL: "stable"
      << : *BUILD_ALL_PACKAGES_APP_TEMPLATE
    ### Linux desktop tasks ###
    - name: linux-build_all_packages
      env:
        BUILD_ALL_ARGS: "linux"
        matrix:
          CHANNEL: "master"
          CHANNEL: "stable"
      << : *BUILD_ALL_PACKAGES_APP_TEMPLATE
    - name: linux-platform_tests
      # Don't run full platform tests on both channels in pre-submit.
      skip: $CIRRUS_PR != '' && $CHANNEL == 'stable'
      env:
        matrix:
          CHANNEL: "master"
          CHANNEL: "stable"
      build_script:
        - ./script/tool_runner.sh build-examples --linux
      native_test_script:
        - xvfb-run ./script/tool_runner.sh native-test --linux --no-integration
      drive_script:
        - xvfb-run ./script/tool_runner.sh drive-examples --linux --exclude=script/configs/exclude_integration_linux.yaml

# Heavy-workload Linux tasks.
# These use machines with more CPUs and memory, so will reduce parallelization
# for non-credit runs.
task:
  << : *FLUTTER_UPGRADE_TEMPLATE
  gke_container:
    dockerfile: .ci/Dockerfile
    builder_image_name: docker-builder-linux # gce vm image
    builder_image_project: flutter-cirrus
    cluster_name: test-cluster
    zone: us-central1-a
    namespace: default
    cpu: 4
    memory: 16G
  matrix:
    ### Platform-agnostic tasks ###
    - name: dart_unit_tests
      env:
        matrix:
          PACKAGE_SHARDING: "--shardIndex 0 --shardCount 2"
          PACKAGE_SHARDING: "--shardIndex 1 --shardCount 2"
        matrix:
          CHANNEL: "master"
          CHANNEL: "stable"
      unit_test_script:
        - ./script/tool_runner.sh test --exclude=script/configs/dart_unit_tests_exceptions.yaml
      pathified_unit_test_script:
        # Run tests with path-based dependencies to ensure that publishing
        # the changes won't break tests of other packages in the repository
        # that depend on it.
        - ./script/tool_runner.sh make-deps-path-based --target-dependencies-with-non-breaking-updates
        - $PLUGIN_TOOL_COMMAND test --run-on-dirty-packages --exclude=script/configs/dart_unit_tests_exceptions.yaml
    - name: linux-custom_package_tests
      env:
        PATH: $PATH:/usr/local/bin
        matrix:
          CHANNEL: "master"
          CHANNEL: "stable"
      << : *INSTALL_CHROME_LINUX
      local_tests_script:
        - ./script/tool_runner.sh custom-test
    ### Android tasks ###
    - name: android-platform_tests
      # Don't run full platform tests on both channels in pre-submit.
      skip: $CIRRUS_PR != '' && $CHANNEL == 'stable'
      env:
        matrix:
          PACKAGE_SHARDING: "--shardIndex 0 --shardCount 8"
          PACKAGE_SHARDING: "--shardIndex 1 --shardCount 8"
          PACKAGE_SHARDING: "--shardIndex 2 --shardCount 8"
          PACKAGE_SHARDING: "--shardIndex 3 --shardCount 8"
          PACKAGE_SHARDING: "--shardIndex 4 --shardCount 8"
          PACKAGE_SHARDING: "--shardIndex 5 --shardCount 8"
          PACKAGE_SHARDING: "--shardIndex 6 --shardCount 8"
          PACKAGE_SHARDING: "--shardIndex 7 --shardCount 8"
        matrix:
          CHANNEL: "master"
          CHANNEL: "stable"
        MAPS_API_KEY: ENCRYPTED[d6583b08f79f91ea4844c77460f04539965e46ad2fd97fb7c062b4dfe88016228b86ebe8c220ab4187e0c4bd773dc1e7]
        GCLOUD_FIREBASE_TESTLAB_KEY: ENCRYPTED[1a2eebf9367197bbe812d9a0ea83a53a05aeba4bb5e4964fe6a69727883cd87e51238d39237b1f80b0894c48419ac268]
      build_script:
        - ./script/tool_runner.sh build-examples --apk
      lint_script:
        - ./script/tool_runner.sh lint-android # must come after build-examples
      native_unit_test_script:
        # Native integration tests are handled by Firebase Test Lab below, so
        # only run unit tests.
        # Must come after build-examples.
        - ./script/tool_runner.sh native-test --android --no-integration --exclude script/configs/exclude_native_unit_android.yaml
      firebase_test_lab_script:
        - if [[ -n "$GCLOUD_FIREBASE_TESTLAB_KEY" ]]; then
        -   echo $GCLOUD_FIREBASE_TESTLAB_KEY > ${HOME}/gcloud-service-key.json
        -   ./script/tool_runner.sh firebase-test-lab --device model=redfin,version=30 --device model=starqlteue,version=26 --exclude=script/configs/exclude_integration_android.yaml
        - else
        -   echo "This user does not have permission to run Firebase Test Lab tests."
        - fi
      # Upload the full lint results to Cirrus to display in the results UI.
      always:
        android-lint_artifacts:
          path: "**/reports/lint-results-debug.xml"
          type: text/xml
          format: android-lint
    - name: android-build_all_packages
      env:
        BUILD_ALL_ARGS: "apk"
        matrix:
          CHANNEL: "master"
          CHANNEL: "stable"
      << : *BUILD_ALL_PACKAGES_APP_TEMPLATE
      create_all_packages_app_legacy_script:
        - $PLUGIN_TOOL_COMMAND create-all-packages-app --legacy-source=.ci/legacy_project/all_packages --output-dir=legacy/ --exclude script/configs/exclude_all_packages_app.yaml
      build_all_packages_legacy_script:
        - cd legacy/all_packages
        - flutter build $BUILD_ALL_ARGS --debug
    ### Web tasks ###
    - name: web-platform_tests
      env:
        matrix:
          PACKAGE_SHARDING: "--shardIndex 0 --shardCount 2"
          PACKAGE_SHARDING: "--shardIndex 1 --shardCount 2"
        matrix:
          CHANNEL: "master"
          CHANNEL: "stable"
      << : *INSTALL_CHROME_LINUX
      chromedriver_background_script:
        - $CHROMEDRIVER_EXECUTABLE --port=4444
      build_script:
        - ./script/tool_runner.sh build-examples --web
      drive_script:
        - ./script/tool_runner.sh drive-examples --web --exclude=script/configs/exclude_integration_web.yaml
    - name: web_benchmarks_test
      env:
        matrix:
          CHROMIUM_BUILD: "950363" # Chromium 98.0.4758.0
          CHROMIUM_BUILD: "1097615" # Chromium 111
      << : *INSTALL_CHROME_LINUX
      script:
        - cd packages/web_benchmarks/testing/test_app
        - flutter packages get
        - cd ../..
        - flutter packages get
<<<<<<< HEAD
        - dart testing/web_benchmarks_test.dart
=======
        - dart testing/web_benchmarks_test.dart

# macOS tasks.
task:
  << : *FLUTTER_UPGRADE_TEMPLATE
  << : *MACOS_TEMPLATE
  matrix:
    - name: macos-custom_package_tests
      env:
        PATH: $PATH:/usr/local/bin
        matrix:
          CHANNEL: "master"
          CHANNEL: "stable"
      # Create an iPhone 13, to match what is available on LUCI, since Pigeon tests
      # currently have a hard-coded device.
      create_simulator_script:
        - xcrun simctl list
        - xcrun simctl create "iPhone 13" com.apple.CoreSimulator.SimDeviceType.iPhone-13 com.apple.CoreSimulator.SimRuntime.iOS-16-4
      local_tests_script:
        # script/configs/linux_only_custom_test.yaml
        #   Custom tests need Chrome for these packages. (They run in linux-custom_package_tests)
        - ./script/tool_runner.sh custom-test --exclude=script/configs/linux_only_custom_test.yaml
>>>>>>> c9865e8c
<|MERGE_RESOLUTION|>--- conflicted
+++ resolved
@@ -22,16 +22,6 @@
   tool_setup_script:
     - .ci/scripts/prepare_tool.sh
 
-<<<<<<< HEAD
-=======
-macos_template: &MACOS_TEMPLATE
-  # Only one macOS task can run in parallel without credits, so use them for
-  # PRs on macOS.
-  use_compute_credits: $CIRRUS_USER_COLLABORATOR == 'true'
-  macos_instance:
-    image: ghcr.io/cirruslabs/macos-ventura-xcode:14.3
-
->>>>>>> c9865e8c
 flutter_upgrade_template: &FLUTTER_UPGRADE_TEMPLATE
   upgrade_flutter_script:
     # Channels that are part of our normal test matrix use a pinned,
@@ -337,29 +327,4 @@
         - flutter packages get
         - cd ../..
         - flutter packages get
-<<<<<<< HEAD
-        - dart testing/web_benchmarks_test.dart
-=======
-        - dart testing/web_benchmarks_test.dart
-
-# macOS tasks.
-task:
-  << : *FLUTTER_UPGRADE_TEMPLATE
-  << : *MACOS_TEMPLATE
-  matrix:
-    - name: macos-custom_package_tests
-      env:
-        PATH: $PATH:/usr/local/bin
-        matrix:
-          CHANNEL: "master"
-          CHANNEL: "stable"
-      # Create an iPhone 13, to match what is available on LUCI, since Pigeon tests
-      # currently have a hard-coded device.
-      create_simulator_script:
-        - xcrun simctl list
-        - xcrun simctl create "iPhone 13" com.apple.CoreSimulator.SimDeviceType.iPhone-13 com.apple.CoreSimulator.SimRuntime.iOS-16-4
-      local_tests_script:
-        # script/configs/linux_only_custom_test.yaml
-        #   Custom tests need Chrome for these packages. (They run in linux-custom_package_tests)
-        - ./script/tool_runner.sh custom-test --exclude=script/configs/linux_only_custom_test.yaml
->>>>>>> c9865e8c
+        - dart testing/web_benchmarks_test.dart