--- conflicted
+++ resolved
@@ -183,8 +183,6 @@
       env:
         CIRRUS_CLONE_SUBMODULES: true
       script: ./script/tool_runner.sh update-excerpts --fail-on-change
-<<<<<<< HEAD
-=======
     - name: linux-custom_package_tests
       env:
         PATH: $PATH:/usr/local/bin
@@ -194,7 +192,6 @@
       << : *INSTALL_CHROME_LINUX
       local_tests_script:
         - ./script/tool_runner.sh custom-test
->>>>>>> e61771cd
     ### Web tasks ###
     - name: web-build_all_packages
       env:
