--- conflicted
+++ resolved
@@ -136,33 +136,7 @@
         - dart testing/web_benchmarks_test.dart
 
 task:
-<<<<<<< HEAD
-  name: ios-build+platform-test
-  use_compute_credits: $CIRRUS_USER_COLLABORATOR == 'true'
-  osx_instance:
-    image: big-sur-xcode-12.4
-  env:
-    PATH: $PATH:/usr/local/bin
-    matrix:
-      CHANNEL: "master"
-      CHANNEL: "stable"
-  << : *FLUTTER_UPGRADE_TEMPLATE
-  build_script:
-    - ./script/tool_runner.sh build-examples --ios
-
-task:
-  name: local_tests
-  use_compute_credits: $CIRRUS_USER_COLLABORATOR == 'true'
-  osx_instance:
-    image: big-sur-xcode-12.4
-  env:
-    PATH: $PATH:/usr/local/bin
-    matrix:
-      CHANNEL: "master"
-      CHANNEL: "stable"
-=======
   << : *MACOS_TEMPLATE
->>>>>>> bba6cb89
   << : *FLUTTER_UPGRADE_TEMPLATE
   matrix:
     - name: ios-build+platform-test
@@ -172,16 +146,7 @@
           CHANNEL: "master"
           CHANNEL: "stable"
       build_script:
-        # Exclude rfw until the next Flutter stable release because it depends
-        # on features that have never shipped to stable. (The rfw package has
-        # never worked on stable so this is not going to break anyone.)
-        # When updating this, also look at the android tests above.
-        # When updating this, also update the `rfw/run_tests.sh` file.
-        - if [[ "$CHANNEL" == "master" ]]; then
-        -   ./script/tool_runner.sh build-examples --ios
-        - else
-        -   ./script/tool_runner.sh build-examples --ios --exclude=rfw
-        - fi
+        - ./script/tool_runner.sh build-examples --ios
     - name: local_tests
       env:
         PATH: $PATH:/usr/local/bin
