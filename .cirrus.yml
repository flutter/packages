--- conflicted
+++ resolved
@@ -103,21 +103,8 @@
           CHANNEL: "master"
           CHANNEL: "stable"
       script:
-<<<<<<< HEAD
-        # Exclude:
-        # - flutter_image; its tests need a test server, so are run via
-        #   custom_package_tests.
-        # - rfw on stable; it includes golden tests whose results differ
-        #   between branch
-        - if [[ "$CHANNEL" == "master" ]]; then
-        -   ./script/tool_runner.sh test --exclude=flutter_image
-        - else
-        -   ./script/tool_runner.sh test --exclude=flutter_image,rfw
-        - fi
-=======
-        # We exclude flutter_image because its tests need a test server, so are run via local_tests.sh.
+        # We exclude flutter_image because its tests need a test server, so are run via custom_package_tests.
         - ./script/tool_runner.sh test --exclude=flutter_image
->>>>>>> c69f3f2c
       depends_on:
         - format+analyze
     - name: linux-custom_package_tests
@@ -175,22 +162,8 @@
           CHANNEL: "master"
           CHANNEL: "stable"
       build_script:
-<<<<<<< HEAD
-        # Exclude rfw until the next Flutter stable release because it depends
-        # on features that have never shipped to stable. (The rfw package has
-        # never worked on stable so this is not going to break anyone.)
-        # When updating this, also look at the android tests above.
-        # When updating this, also update the `rfw/run_tests.sh` file.
-        - if [[ "$CHANNEL" == "master" ]]; then
-        -   ./script/tool_runner.sh build-examples --ios
-        - else
-        -   ./script/tool_runner.sh build-examples --ios --exclude=rfw
-        - fi
+        - ./script/tool_runner.sh build-examples --ios
     - name: ios-custom_package_tests
-=======
-        - ./script/tool_runner.sh build-examples --ios
-    - name: local_tests
->>>>>>> c69f3f2c
       env:
         PATH: $PATH:/usr/local/bin
         matrix:
