# Describes the targets run in continuous integration environment.
#
# Flutter infra uses this file to generate a checklist of tasks to be performed
# for every commit.
#
# More information at:
#  * https://github.com/flutter/cocoon/blob/main/CI_YAML.md
enabled_branches:
  - main

platform_properties:
  linux:
    properties:
<<<<<<< HEAD
      os: Ubuntu
      cores: "8"
      device_type: none
=======
      os: Linux
  linux_android:
    properties:
      os: Ubuntu
      cores: "8"
      device_type: none
      dependencies: >-
        [
          {"dependency": "android_sdk", "version": "version:33v6"},
          {"dependency": "open_jdk", "version": "version:11"},
          {"dependency": "curl", "version": "version:7.64.0"}
        ]
>>>>>>> 95bc1c6d
  linux_desktop:
    properties:
      os: Ubuntu
      cores: "8"
      device_type: none
      dependencies: >-
        [
          {"dependency": "clang", "version": "git_revision:5d5aba78dbbee75508f01bcaa69aedb2ab79065a"},
          {"dependency": "cmake", "version": "build_id:8787856497187628321"},
          {"dependency": "ninja", "version": "version:1.9.0"},
          {"dependency": "curl", "version": "version:7.64.0"}
        ]
  linux_web:
    properties:
      os: Ubuntu
      cores: "8"
      device_type: none
      dependencies: >-
        [
          {"dependency": "chrome_and_driver", "version": "version:114.0"}
        ]
  windows:
    properties:
      dependencies: >
        [
          {"dependency": "certs", "version": "version:9563bb"}
        ]
      device_type: none
      os: Windows
  mac_arm64:
    properties:
      dependencies: >-
        [
          {"dependency": "gems", "version": "v3.3.14"}
        ]
      os: Mac-12
      device_type: none
      cpu: arm64
      $flutter/osx_sdk : >-
        {
          "sdk_version": "14e222b"
        }
  mac_x64:
    properties:
      dependencies: >-
        [
          {"dependency": "gems", "version": "v3.3.14"}
        ]
      os: Mac-12
      device_type: none
      cpu: x86
      $flutter/osx_sdk : >-
        {
          "sdk_version": "14e222b"
        }

targets:
  ### Linux-host general tasks ###
  - name: Linux repo_tools_tests
    recipe: packages/packages
    timeout: 30
    properties:
      add_recipes_cq: "true"
      target_file: repo_tools_tests.yaml
      channel: master
      version_file: flutter_master.version

  - name: Linux analyze master
    recipe: packages/packages
    timeout: 30
    properties:
      add_recipes_cq: "true"
      target_file: analyze.yaml
      channel: master
      version_file: flutter_master.version

  - name: Linux analyze stable
    recipe: packages/packages
    timeout: 30
    properties:
      target_file: analyze.yaml
      channel: stable
      version_file: flutter_stable.version

  - name: Linux analyze_downgraded master
    recipe: packages/packages
    timeout: 30
    properties:
      add_recipes_cq: "true"
      target_file: analyze_downgraded.yaml
      channel: master
      version_file: flutter_master.version

  - name: Linux analyze_downgraded stable
    recipe: packages/packages
    timeout: 30
    properties:
      target_file: analyze_downgraded.yaml
      channel: stable
      version_file: flutter_stable.version

  ### Android tasks ###
  - name: Linux_android android_build_all_packages master
    bringup: true # New target
    recipe: packages/packages
    timeout: 30
    properties:
      add_recipes_cq: "true"
      version_file: flutter_master.version
      target_file: android_build_all_packages.yaml
      channel: master

  - name: Linux_android android_build_all_packages stable
    bringup: true # New target
    recipe: packages/packages
    timeout: 30
    properties:
      add_recipes_cq: "true"
      version_file: flutter_stable.version
      target_file: android_build_all_packages.yaml
      channel: stable

  ### Web tasks ###
  - name: Linux_web web_build_all_packages master
    recipe: packages/packages
    timeout: 30
    properties:
      add_recipes_cq: "true"
      version_file: flutter_master.version
      target_file: web_build_all_packages.yaml
      channel: master

  - name: Linux_web web_build_all_packages stable
    recipe: packages/packages
    timeout: 30
    properties:
      version_file: flutter_stable.version
      target_file: web_build_all_packages.yaml
      channel: stable

  ### Linux desktop tasks
  - name: Linux_desktop build_all_packages master
    recipe: packages/packages
    timeout: 30
    properties:
      add_recipes_cq: "true"
      version_file: flutter_master.version
      target_file: linux_build_all_packages.yaml
      channel: master

  - name: Linux_desktop build_all_packages stable
    recipe: packages/packages
    timeout: 30
    properties:
      version_file: flutter_stable.version
      target_file: linux_build_all_packages.yaml
      channel: stable

  ### iOS+macOS tasks ###
  # TODO(stuartmorgan): Move this to ARM once google_maps_flutter has ARM
  # support. `pod lint` makes a synthetic target that doesn't respect the
  # pod's arch exclusions, so fails to build.
  - name: Mac_x64 check_podspecs
    recipe: packages/packages
    timeout: 30
    properties:
      add_recipes_cq: "true"
      version_file: flutter_master.version
      target_file: macos_check_podspecs.yaml

  ### macOS desktop tasks ###
  # macos-platform_tests builds all the packages on ARM, so this build is run
  # on Intel to give us build coverage of both host types.
  - name: Mac_x64 build_all_packages master
    recipe: packages/packages
    timeout: 30
    properties:
      add_recipes_cq: "true"
      version_file: flutter_master.version
      target_file: macos_build_all_packages.yaml
      channel: master

  - name: Mac_x64 build_all_packages stable
    recipe: packages/packages
    timeout: 30
    properties:
      add_recipes_cq: "true"
      version_file: flutter_stable.version
      target_file: macos_build_all_packages.yaml
      channel: stable

  # TODO(stuartmorgan): Remove "- packages" from all task names once
  # flutter/plugins is merged into this repo and turned down; it's here only
  # because names must be unique across all flutter repositories.
  - name: Mac_arm64 macos_platform_tests master - packages
    recipe: packages/packages
    timeout: 60
    properties:
      channel: master
      add_recipes_cq: "true"
      version_file: flutter_master.version
      target_file: macos_platform_tests.yaml

  - name: Mac_arm64 macos_platform_tests stable - packages
    recipe: packages/packages
    presubmit: false
    timeout: 60
    properties:
      channel: stable
      add_recipes_cq: "true"
      version_file: flutter_stable.version
      target_file: macos_platform_tests.yaml

  - name: Mac_arm64 custom_package_tests master
    recipe: packages/packages
    timeout: 60
    properties:
      add_recipes_cq: "true"
      version_file: flutter_master.version
      target_file: macos_custom_package_tests.yaml
      channel: master

  - name: Mac_arm64 custom_package_tests stable
    recipe: packages/packages
    timeout: 60
    properties:
      add_recipes_cq: "true"
      version_file: flutter_stable.version
      target_file: macos_custom_package_tests.yaml
      channel: stable

  ### iOS tasks ###
  # ios_platform_tests builds all the packages on ARM, so this build is run
  # on Intel to give us build coverage of both host types.
  - name: Mac_x64 ios_build_all_packages master
    recipe: packages/packages
    timeout: 30
    properties:
      channel: master
      add_recipes_cq: "true"
      version_file: flutter_master.version
      target_file: ios_build_all_packages.yaml

  - name: Mac_x64 ios_build_all_packages stable
    recipe: packages/packages
    timeout: 30
    properties:
      channel: stable
      add_recipes_cq: "true"
      version_file: flutter_stable.version
      target_file: ios_build_all_packages.yaml

  - name: Mac_arm64 ios_platform_tests_shard_1 master
    recipe: packages/packages
    timeout: 60
    properties:
      add_recipes_cq: "true"
      version_file: flutter_master.version
      target_file: ios_platform_tests.yaml
      package_sharding: "--shardIndex 0 --shardCount 5"

  - name: Mac_arm64 ios_platform_tests_shard_2 master
    recipe: packages/packages
    timeout: 60
    properties:
      add_recipes_cq: "true"
      version_file: flutter_master.version
      target_file: ios_platform_tests.yaml
      package_sharding: "--shardIndex 1 --shardCount 5"

  - name: Mac_arm64 ios_platform_tests_shard_3 master
    recipe: packages/packages
    timeout: 60
    properties:
      add_recipes_cq: "true"
      version_file: flutter_master.version
      target_file: ios_platform_tests.yaml
      package_sharding: "--shardIndex 2 --shardCount 5"

  - name: Mac_arm64 ios_platform_tests_shard_4 master
    recipe: packages/packages
    timeout: 60
    properties:
      add_recipes_cq: "true"
      version_file: flutter_master.version
      target_file: ios_platform_tests.yaml
      package_sharding: "--shardIndex 3 --shardCount 5"

  - name: Mac_arm64 ios_platform_tests_shard_5 master
    recipe: packages/packages
    timeout: 60
    properties:
      add_recipes_cq: "true"
      version_file: flutter_master.version
      target_file: ios_platform_tests.yaml
      package_sharding: "--shardIndex 4 --shardCount 5"

  # Don't run full platform tests on both channels in pre-submit.
  - name: Mac_arm64 ios_platform_tests_shard_1 stable
    recipe: packages/packages
    presubmit: false
    timeout: 60
    properties:
      channel: stable
      add_recipes_cq: "true"
      version_file: flutter_stable.version
      target_file: ios_platform_tests.yaml
      package_sharding: "--shardIndex 0 --shardCount 5"

  - name: Mac_arm64 ios_platform_tests_shard_2 stable
    recipe: packages/packages
    presubmit: false
    timeout: 60
    properties:
      channel: stable
      add_recipes_cq: "true"
      version_file: flutter_stable.version
      target_file: ios_platform_tests.yaml
      package_sharding: "--shardIndex 1 --shardCount 5"

  - name: Mac_arm64 ios_platform_tests_shard_3 stable
    recipe: packages/packages
    presubmit: false
    timeout: 60
    properties:
      channel: stable
      add_recipes_cq: "true"
      version_file: flutter_stable.version
      target_file: ios_platform_tests.yaml
      package_sharding: "--shardIndex 2 --shardCount 5"

  - name: Mac_arm64 ios_platform_tests_shard_4 stable
    recipe: packages/packages
    presubmit: false
    timeout: 60
    properties:
      channel: stable
      add_recipes_cq: "true"
      version_file: flutter_stable.version
      target_file: ios_platform_tests.yaml
      package_sharding: "--shardIndex 3 --shardCount 5"

  - name: Mac_arm64 ios_platform_tests_shard_5 stable
    recipe: packages/packages
    presubmit: false
    timeout: 60
    properties:
      channel: stable
      add_recipes_cq: "true"
      version_file: flutter_stable.version
      target_file: ios_platform_tests.yaml
      package_sharding: "--shardIndex 4 --shardCount 5"

  ### Windows desktop tasks ###
  - name: Windows custom_package_tests master - packages
    recipe: packages/packages
    timeout: 60
    properties:
      add_recipes_cq: "true"
      target_file: windows_custom_package_tests.yaml
      channel: master
      version_file: flutter_master.version
      dependencies: >
        [
          {"dependency": "vs_build", "version": "version:vs2019"}
        ]

  - name: Windows dart_unit_tests master - packages
    recipe: packages/packages
    timeout: 60
    properties:
      add_recipes_cq: "true"
      target_file: windows_dart_unit_tests.yaml
      channel: master
      version_file: flutter_master.version
      dependencies: >
        [
          {"dependency": "vs_build", "version": "version:vs2019"},
          {"dependency": "open_jdk", "version": "version:11"}
        ]

  - name: Windows win32-platform_tests master - packages
    recipe: packages/packages
    timeout: 60
    properties:
      add_recipes_cq: "true"
      target_file: windows_build_and_platform_tests.yaml
      channel: master
      version_file: flutter_master.version
      dependencies: >
        [
          {"dependency": "vs_build", "version": "version:vs2019"}
        ]

  - name: Windows win32-platform_tests stable - packages
    recipe: packages/packages
    timeout: 60
    properties:
      add_recipes_cq: "true"
      target_file: windows_build_and_platform_tests.yaml
      channel: stable
      version_file: flutter_stable.version
      dependencies: >
        [
          {"dependency": "vs_build", "version": "version:vs2019"}
        ]

  - name: Windows windows-build_all_packages master
    recipe: packages/packages
    timeout: 30
    properties:
      add_recipes_cq: "true"
      target_file: windows_build_all_packages.yaml
      channel: master
      version_file: flutter_master.version
      dependencies: >
        [
          {"dependency": "vs_build", "version": "version:vs2019"}
        ]

  - name: Windows windows-build_all_packages stable
    recipe: packages/packages
    timeout: 30
    properties:
      add_recipes_cq: "true"
      target_file: windows_build_all_packages.yaml
      channel: stable
      version_file: flutter_stable.version
      dependencies: >
        [
          {"dependency": "vs_build", "version": "version:vs2019"}
        ]

  - name: Windows repo_tools_tests
    recipe: packages/packages
    timeout: 30
    properties:
      add_recipes_cq: "true"
      target_file: repo_tools_tests.yaml
      channel: master
      version_file: flutter_master.version

  - name: Linux ci_yaml packages roller
    recipe: infra/ci_yaml
    timeout: 30
    runIf:
      - .ci.yaml<|MERGE_RESOLUTION|>--- conflicted
+++ resolved
@@ -11,11 +11,9 @@
 platform_properties:
   linux:
     properties:
-<<<<<<< HEAD
       os: Ubuntu
       cores: "8"
       device_type: none
-=======
       os: Linux
   linux_android:
     properties:
@@ -28,7 +26,6 @@
           {"dependency": "open_jdk", "version": "version:11"},
           {"dependency": "curl", "version": "version:7.64.0"}
         ]
->>>>>>> 95bc1c6d
   linux_desktop:
     properties:
       os: Ubuntu
