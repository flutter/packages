# Describes the targets run in continuous integration environment.
#
# Flutter infra uses this file to generate a checklist of tasks to be performed
# for every commit.
#
# More information at:
#  * https://github.com/flutter/cocoon/blob/main/CI_YAML.md
enabled_branches:
  - main

platform_properties:
  linux:
    properties:
      fuchsia_ctl_version: ""
      os: Linux
  windows:
    properties:
      caches: >-
        [
          {"name": "vsbuild", "path": "vsbuild"},
          {"name": "pub_cache", "path": ".pub-cache"}
        ]
      dependencies: >
        [
          {"dependency": "certs"}
        ]
      device_type: none
      os: Windows

targets:
  - name: Windows local_tests master - packages
    recipe: packages/packages
    timeout: 30
    properties:
      add_recipes_cq: "true"
      target_file: windows_local_tests.yaml
      channel: master
<<<<<<< HEAD
      dependencies: >
        [
          {"dependency": "vs_build"}
        ]
=======
      version_file: flutter_master.version
>>>>>>> ddc0059f
    scheduler: luci

  - name: Windows win32-platform_tests master - packages
    recipe: packages/packages
    timeout: 30
    properties:
      add_recipes_cq: "true"
      target_file: windows_build_and_platform_tests.yaml
      channel: master
      version_file: flutter_master.version
      dependencies: >
        [
          {"dependency": "vs_build"}
        ]
    scheduler: luci

  - name: Windows win32-platform_tests stable - packages
    recipe: packages/packages
    timeout: 30
    properties:
      add_recipes_cq: "true"
      target_file: windows_build_and_platform_tests.yaml
      channel: stable
      dependencies: >
        [
          {"dependency": "vs_build"}
        ]
    scheduler: luci

  - name: Linux fuchsia_ctl
    postsubmit: false
    recipe: fuchsia_ctl
    timeout: 90
    properties:
      add_recipes_cq: "true"
    scheduler: luci

  - name: Linux ci_yaml packages roller
    recipe: infra/ci_yaml
    scheduler: luci<|MERGE_RESOLUTION|>--- conflicted
+++ resolved
@@ -35,14 +35,11 @@
       add_recipes_cq: "true"
       target_file: windows_local_tests.yaml
       channel: master
-<<<<<<< HEAD
+      version_file: flutter_master.version
       dependencies: >
         [
           {"dependency": "vs_build"}
         ]
-=======
-      version_file: flutter_master.version
->>>>>>> ddc0059f
     scheduler: luci
 
   - name: Windows win32-platform_tests master - packages
