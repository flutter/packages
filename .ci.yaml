# Describes the targets run in continuous integration environment.
#
# Flutter infra uses this file to generate a checklist of tasks to be performed
# for every commit.
#
# More information at:
#  * https://github.com/flutter/cocoon/blob/main/CI_YAML.md
enabled_branches:
  - main

platform_properties:
  linux:
    properties:
      os: Linux
<<<<<<< HEAD
  linux_android:
=======
  linux_desktop:
>>>>>>> 0f56eae4
    properties:
      os: Ubuntu
      cores: "8"
      device_type: none
      dependencies: >-
        [
<<<<<<< HEAD
          {"dependency": "android_sdk", "version": "version:33v6"},
          {"dependency": "open_jdk", "version": "version:11"},
          {"dependency": "curl", "version": "version:7.64.0"}
        ]
=======
          {"dependency": "clang", "version": "git_revision:5d5aba78dbbee75508f01bcaa69aedb2ab79065a"},
          {"dependency": "cmake", "version": "build_id:8787856497187628321"},
          {"dependency": "ninja", "version": "version:1.9.0"},
          {"dependency": "curl", "version": "version:7.64.0"}
        ]
  linux_web:
    properties:
      os: Ubuntu
      cores: "8"
      device_type: none
      dependencies: >-
        [
          {"dependency": "chrome_and_driver", "version": "version:114.0"}
        ]
>>>>>>> 0f56eae4
  windows:
    properties:
      dependencies: >
        [
          {"dependency": "certs", "version": "version:9563bb"}
        ]
      device_type: none
      os: Windows
  mac_arm64:
    properties:
      dependencies: >-
        [
          {"dependency": "gems", "version": "v3.3.14"}
        ]
      os: Mac-12
      device_type: none
      cpu: arm64
      $flutter/osx_sdk : >-
        {
          "sdk_version": "14e222b"
        }
  mac_x64:
    properties:
      dependencies: >-
        [
          {"dependency": "gems", "version": "v3.3.14"}
        ]
      os: Mac-12
      device_type: none
      cpu: x86
      $flutter/osx_sdk : >-
        {
          "sdk_version": "14e222b"
        }

targets:
  ### Linux-host general tasks ###
  - name: Linux repo_tools_tests
    recipe: packages/packages
    timeout: 30
    properties:
      add_recipes_cq: "true"
      target_file: repo_tools_tests.yaml
      channel: master
      version_file: flutter_master.version

<<<<<<< HEAD
  ### Android tasks ###
  - name: Linux_android android_build_all_packages master
=======
  - name: Linux analyze master
>>>>>>> 0f56eae4
    bringup: true # New target
    recipe: packages/packages
    timeout: 30
    properties:
<<<<<<< HEAD
      add_recipes_cq: "true"
      version_file: flutter_master.version
      target_file: android_build_all_packages.yaml
      channel: master

  - name: Linux_android android_build_all_packages stable
=======
      target_file: analyze.yaml
      channel: master
      version_file: flutter_master.version

  - name: Linux analyze stable
    bringup: true # New target
    recipe: packages/packages
    timeout: 30
    properties:
      target_file: analyze.yaml
      channel: stable
      version_file: flutter_stable.version

  - name: Linux analyze_downgraded master
    bringup: true # New target
    recipe: packages/packages
    timeout: 30
    properties:
      target_file: analyze_downgraded.yaml
      channel: master
      version_file: flutter_master.version

  - name: Linux analyze_downgraded stable
>>>>>>> 0f56eae4
    bringup: true # New target
    recipe: packages/packages
    timeout: 30
    properties:
<<<<<<< HEAD
      add_recipes_cq: "true"
      version_file: flutter_stable.version
      target_file: android_build_all_packages.yaml
=======
      target_file: analyze_downgraded.yaml
      channel: stable
      version_file: flutter_stable.version

  ### Web tasks ###
  - name: Linux_web web_build_all_packages master
    recipe: packages/packages
    timeout: 30
    properties:
      add_recipes_cq: "true"
      version_file: flutter_master.version
      target_file: web_build_all_packages.yaml
      channel: master

  - name: Linux_web web_build_all_packages stable
    recipe: packages/packages
    timeout: 30
    properties:
      version_file: flutter_stable.version
      target_file: web_build_all_packages.yaml
      channel: stable

  ### Linux desktop tasks
  - name: Linux_desktop build_all_packages master
    recipe: packages/packages
    timeout: 30
    properties:
      add_recipes_cq: "true"
      version_file: flutter_master.version
      target_file: linux_build_all_packages.yaml
      channel: master

  - name: Linux_desktop build_all_packages stable
    recipe: packages/packages
    timeout: 30
    properties:
      version_file: flutter_stable.version
      target_file: linux_build_all_packages.yaml
>>>>>>> 0f56eae4
      channel: stable

  ### iOS+macOS tasks ###
  # TODO(stuartmorgan): Move this to ARM once google_maps_flutter has ARM
  # support. `pod lint` makes a synthetic target that doesn't respect the
  # pod's arch exclusions, so fails to build.
  - name: Mac_x64 check_podspecs
    recipe: packages/packages
    timeout: 30
    properties:
      add_recipes_cq: "true"
      version_file: flutter_master.version
      target_file: macos_check_podspecs.yaml

  ### macOS desktop tasks ###
  # macos-platform_tests builds all the packages on ARM, so this build is run
  # on Intel to give us build coverage of both host types.
  - name: Mac_x64 build_all_packages master
    recipe: packages/packages
    timeout: 30
    properties:
      add_recipes_cq: "true"
      version_file: flutter_master.version
      target_file: macos_build_all_packages.yaml
      channel: master

  - name: Mac_x64 build_all_packages stable
    recipe: packages/packages
    timeout: 30
    properties:
      add_recipes_cq: "true"
      version_file: flutter_stable.version
      target_file: macos_build_all_packages.yaml
      channel: stable

  # TODO(stuartmorgan): Remove "- packages" from all task names once
  # flutter/plugins is merged into this repo and turned down; it's here only
  # because names must be unique across all flutter repositories.
  - name: Mac_arm64 macos_platform_tests master - packages
    recipe: packages/packages
    timeout: 60
    properties:
      channel: master
      add_recipes_cq: "true"
      version_file: flutter_master.version
      target_file: macos_platform_tests.yaml

  - name: Mac_arm64 macos_platform_tests stable - packages
    recipe: packages/packages
    presubmit: false
    timeout: 60
    properties:
      channel: stable
      add_recipes_cq: "true"
      version_file: flutter_stable.version
      target_file: macos_platform_tests.yaml

  - name: Mac_arm64 custom_package_tests master
    recipe: packages/packages
    timeout: 60
    properties:
      add_recipes_cq: "true"
      version_file: flutter_master.version
      target_file: macos_custom_package_tests.yaml
      channel: master

  - name: Mac_arm64 custom_package_tests stable
    recipe: packages/packages
    timeout: 60
    properties:
      add_recipes_cq: "true"
      version_file: flutter_stable.version
      target_file: macos_custom_package_tests.yaml
      channel: stable

  ### iOS tasks ###
  # ios_platform_tests builds all the packages on ARM, so this build is run
  # on Intel to give us build coverage of both host types.
  - name: Mac_x64 ios_build_all_packages master
    recipe: packages/packages
    timeout: 30
    properties:
      channel: master
      add_recipes_cq: "true"
      version_file: flutter_master.version
      target_file: ios_build_all_packages.yaml

  - name: Mac_x64 ios_build_all_packages stable
    recipe: packages/packages
    timeout: 30
    properties:
      channel: stable
      add_recipes_cq: "true"
      version_file: flutter_stable.version
      target_file: ios_build_all_packages.yaml

  - name: Mac_arm64 ios_platform_tests_shard_1 master
    recipe: packages/packages
    timeout: 60
    properties:
      add_recipes_cq: "true"
      version_file: flutter_master.version
      target_file: ios_platform_tests.yaml
      package_sharding: "--shardIndex 0 --shardCount 5"

  - name: Mac_arm64 ios_platform_tests_shard_2 master
    recipe: packages/packages
    timeout: 60
    properties:
      add_recipes_cq: "true"
      version_file: flutter_master.version
      target_file: ios_platform_tests.yaml
      package_sharding: "--shardIndex 1 --shardCount 5"

  - name: Mac_arm64 ios_platform_tests_shard_3 master
    recipe: packages/packages
    timeout: 60
    properties:
      add_recipes_cq: "true"
      version_file: flutter_master.version
      target_file: ios_platform_tests.yaml
      package_sharding: "--shardIndex 2 --shardCount 5"

  - name: Mac_arm64 ios_platform_tests_shard_4 master
    recipe: packages/packages
    timeout: 60
    properties:
      add_recipes_cq: "true"
      version_file: flutter_master.version
      target_file: ios_platform_tests.yaml
      package_sharding: "--shardIndex 3 --shardCount 5"

  - name: Mac_arm64 ios_platform_tests_shard_5 master
    recipe: packages/packages
    timeout: 60
    properties:
      add_recipes_cq: "true"
      version_file: flutter_master.version
      target_file: ios_platform_tests.yaml
      package_sharding: "--shardIndex 4 --shardCount 5"

  # Don't run full platform tests on both channels in pre-submit.
  - name: Mac_arm64 ios_platform_tests_shard_1 stable
    recipe: packages/packages
    presubmit: false
    timeout: 60
    properties:
      channel: stable
      add_recipes_cq: "true"
      version_file: flutter_stable.version
      target_file: ios_platform_tests.yaml
      package_sharding: "--shardIndex 0 --shardCount 5"

  - name: Mac_arm64 ios_platform_tests_shard_2 stable
    recipe: packages/packages
    presubmit: false
    timeout: 60
    properties:
      channel: stable
      add_recipes_cq: "true"
      version_file: flutter_stable.version
      target_file: ios_platform_tests.yaml
      package_sharding: "--shardIndex 1 --shardCount 5"

  - name: Mac_arm64 ios_platform_tests_shard_3 stable
    recipe: packages/packages
    presubmit: false
    timeout: 60
    properties:
      channel: stable
      add_recipes_cq: "true"
      version_file: flutter_stable.version
      target_file: ios_platform_tests.yaml
      package_sharding: "--shardIndex 2 --shardCount 5"

  - name: Mac_arm64 ios_platform_tests_shard_4 stable
    recipe: packages/packages
    presubmit: false
    timeout: 60
    properties:
      channel: stable
      add_recipes_cq: "true"
      version_file: flutter_stable.version
      target_file: ios_platform_tests.yaml
      package_sharding: "--shardIndex 3 --shardCount 5"

  - name: Mac_arm64 ios_platform_tests_shard_5 stable
    recipe: packages/packages
    presubmit: false
    timeout: 60
    properties:
      channel: stable
      add_recipes_cq: "true"
      version_file: flutter_stable.version
      target_file: ios_platform_tests.yaml
      package_sharding: "--shardIndex 4 --shardCount 5"

  ### Windows desktop tasks ###
  - name: Windows custom_package_tests master - packages
    recipe: packages/packages
    timeout: 60
    properties:
      add_recipes_cq: "true"
      target_file: windows_custom_package_tests.yaml
      channel: master
      version_file: flutter_master.version
      dependencies: >
        [
          {"dependency": "vs_build", "version": "version:vs2019"}
        ]

  - name: Windows dart_unit_tests master - packages
    recipe: packages/packages
    timeout: 60
    properties:
      add_recipes_cq: "true"
      target_file: windows_dart_unit_tests.yaml
      channel: master
      version_file: flutter_master.version
      dependencies: >
        [
          {"dependency": "vs_build", "version": "version:vs2019"},
          {"dependency": "open_jdk", "version": "version:11"}
        ]

  - name: Windows win32-platform_tests master - packages
    recipe: packages/packages
    timeout: 60
    properties:
      add_recipes_cq: "true"
      target_file: windows_build_and_platform_tests.yaml
      channel: master
      version_file: flutter_master.version
      dependencies: >
        [
          {"dependency": "vs_build", "version": "version:vs2019"}
        ]

  - name: Windows win32-platform_tests stable - packages
    recipe: packages/packages
    timeout: 60
    properties:
      add_recipes_cq: "true"
      target_file: windows_build_and_platform_tests.yaml
      channel: stable
      version_file: flutter_stable.version
      dependencies: >
        [
          {"dependency": "vs_build", "version": "version:vs2019"}
        ]

  - name: Windows windows-build_all_packages master
    recipe: packages/packages
    timeout: 30
    properties:
      add_recipes_cq: "true"
      target_file: windows_build_all_packages.yaml
      channel: master
      version_file: flutter_master.version
      dependencies: >
        [
          {"dependency": "vs_build", "version": "version:vs2019"}
        ]

  - name: Windows windows-build_all_packages stable
    recipe: packages/packages
    timeout: 30
    properties:
      add_recipes_cq: "true"
      target_file: windows_build_all_packages.yaml
      channel: stable
      version_file: flutter_stable.version
      dependencies: >
        [
          {"dependency": "vs_build", "version": "version:vs2019"}
        ]

  - name: Windows repo_tools_tests
    recipe: packages/packages
    timeout: 30
    properties:
      add_recipes_cq: "true"
      target_file: repo_tools_tests.yaml
      channel: master
      version_file: flutter_master.version

  - name: Linux ci_yaml packages roller
    recipe: infra/ci_yaml
    timeout: 30
    runIf:
      - .ci.yaml<|MERGE_RESOLUTION|>--- conflicted
+++ resolved
@@ -12,23 +12,24 @@
   linux:
     properties:
       os: Linux
-<<<<<<< HEAD
   linux_android:
-=======
-  linux_desktop:
->>>>>>> 0f56eae4
     properties:
       os: Ubuntu
       cores: "8"
       device_type: none
       dependencies: >-
         [
-<<<<<<< HEAD
           {"dependency": "android_sdk", "version": "version:33v6"},
           {"dependency": "open_jdk", "version": "version:11"},
           {"dependency": "curl", "version": "version:7.64.0"}
         ]
-=======
+  linux_desktop:
+    properties:
+      os: Ubuntu
+      cores: "8"
+      device_type: none
+      dependencies: >-
+        [
           {"dependency": "clang", "version": "git_revision:5d5aba78dbbee75508f01bcaa69aedb2ab79065a"},
           {"dependency": "cmake", "version": "build_id:8787856497187628321"},
           {"dependency": "ninja", "version": "version:1.9.0"},
@@ -43,7 +44,6 @@
         [
           {"dependency": "chrome_and_driver", "version": "version:114.0"}
         ]
->>>>>>> 0f56eae4
   windows:
     properties:
       dependencies: >
@@ -90,60 +90,62 @@
       channel: master
       version_file: flutter_master.version
 
-<<<<<<< HEAD
+  - name: Linux analyze master
+    bringup: true # New target
+    recipe: packages/packages
+    timeout: 30
+    properties:
+      target_file: analyze.yaml
+      channel: master
+      version_file: flutter_master.version
+
+  - name: Linux analyze stable
+    bringup: true # New target
+    recipe: packages/packages
+    timeout: 30
+    properties:
+      target_file: analyze.yaml
+      channel: stable
+      version_file: flutter_stable.version
+
+  - name: Linux analyze_downgraded master
+    bringup: true # New target
+    recipe: packages/packages
+    timeout: 30
+    properties:
+      target_file: analyze_downgraded.yaml
+      channel: master
+      version_file: flutter_master.version
+
+  - name: Linux analyze_downgraded stable
+    bringup: true # New target
+    recipe: packages/packages
+    timeout: 30
+    properties:
+      target_file: analyze_downgraded.yaml
+      channel: stable
+      version_file: flutter_stable.version
+
   ### Android tasks ###
   - name: Linux_android android_build_all_packages master
-=======
-  - name: Linux analyze master
->>>>>>> 0f56eae4
-    bringup: true # New target
-    recipe: packages/packages
-    timeout: 30
-    properties:
-<<<<<<< HEAD
+    bringup: true # New target
+    recipe: packages/packages
+    timeout: 30
+    properties:
       add_recipes_cq: "true"
       version_file: flutter_master.version
       target_file: android_build_all_packages.yaml
       channel: master
 
   - name: Linux_android android_build_all_packages stable
-=======
-      target_file: analyze.yaml
-      channel: master
-      version_file: flutter_master.version
-
-  - name: Linux analyze stable
-    bringup: true # New target
-    recipe: packages/packages
-    timeout: 30
-    properties:
-      target_file: analyze.yaml
-      channel: stable
-      version_file: flutter_stable.version
-
-  - name: Linux analyze_downgraded master
-    bringup: true # New target
-    recipe: packages/packages
-    timeout: 30
-    properties:
-      target_file: analyze_downgraded.yaml
-      channel: master
-      version_file: flutter_master.version
-
-  - name: Linux analyze_downgraded stable
->>>>>>> 0f56eae4
-    bringup: true # New target
-    recipe: packages/packages
-    timeout: 30
-    properties:
-<<<<<<< HEAD
+    bringup: true # New target
+    recipe: packages/packages
+    timeout: 30
+    properties:
       add_recipes_cq: "true"
       version_file: flutter_stable.version
       target_file: android_build_all_packages.yaml
-=======
-      target_file: analyze_downgraded.yaml
-      channel: stable
-      version_file: flutter_stable.version
+      channel: stable
 
   ### Web tasks ###
   - name: Linux_web web_build_all_packages master
@@ -179,7 +181,6 @@
     properties:
       version_file: flutter_stable.version
       target_file: linux_build_all_packages.yaml
->>>>>>> 0f56eae4
       channel: stable
 
   ### iOS+macOS tasks ###
