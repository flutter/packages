# Describes the targets run in continuous integration environment.
#
# Flutter infra uses this file to generate a checklist of tasks to be performed
# for every commit.
#
# More information at:
#  * https://github.com/flutter/cocoon/blob/main/CI_YAML.md
enabled_branches:
  - main

platform_properties:
  linux:
    properties:
      os: Linux
  windows:
    properties:
      dependencies: >
        [
          {"dependency": "certs", "version": "version:9563bb"}
        ]
      device_type: none
      os: Windows
  mac_arm64:
    properties:
      dependencies: >-
        [
          {"dependency": "xcode", "version": "14a5294e"},
          {"dependency": "gems", "version": "v3.3.14"}
        ]
      os: Mac-12
      device_type: none
      cpu: arm64
      xcode: 14a5294e # xcode 14.0 beta 5
  mac_x64:
    properties:
      dependencies: >-
        [
          {"dependency": "xcode", "version": "14a5294e"},
          {"dependency": "gems", "version": "v3.3.14"}
        ]
      os: Mac-12
      device_type: none
      cpu: x86
      xcode: 14a5294e # xcode 14.0 beta 5

targets:
  ### iOS tasks ###
  # TODO(stuartmorgan): Switch ios_build_all_packages to Intel once the
  # iOS platform tests are brough up on ARM, to give build coverage on
  # both host architectures.
  - name: Mac_arm64 ios_build_all_packages master
    recipe: packages/packages
    timeout: 30
    properties:
      add_recipes_cq: "true"
      version_file: flutter_master.version
      target_file: ios_build_all_packages.yaml
      channel: master

  - name: Mac_arm64 ios_build_all_packages stable
    recipe: packages/packages
    timeout: 30
    properties:
      add_recipes_cq: "true"
      version_file: flutter_stable.version
      target_file: ios_build_all_packages.yaml
      channel: stable

<<<<<<< HEAD
  # TODO(stuartmorgan): Remove "- packages" from all task names once
  # flutter/plugins is merged into this repo and turned down; it's here only
  # because names must be unique across all flutter repositories.
  - name: Mac_arm64 ios_platform_tests_1_of_4 master - packages
=======
  - name: Mac_arm64 ios_platform_tests_shard_1 master
    bringup: true # New task
    recipe: packages/packages
    timeout: 60
    properties:
      add_recipes_cq: "true"
      version_file: flutter_master.version
      target_file: ios_platform_tests.yaml
      package_sharding: "--shardIndex 0 --shardCount 5"

  - name: Mac_arm64 ios_platform_tests_shard_2 master
    bringup: true # New task
>>>>>>> bf999955
    recipe: packages/packages
    timeout: 60
    properties:
      add_recipes_cq: "true"
      version_file: flutter_master.version
      target_file: ios_platform_tests.yaml
      package_sharding: "--shardIndex 1 --shardCount 5"

<<<<<<< HEAD
  - name: Mac_arm64 ios_platform_tests_2_of_4 master - packages
=======
  - name: Mac_arm64 ios_platform_tests_shard_3 master
    bringup: true # New task
>>>>>>> bf999955
    recipe: packages/packages
    timeout: 60
    properties:
      add_recipes_cq: "true"
      version_file: flutter_master.version
      target_file: ios_platform_tests.yaml
      package_sharding: "--shardIndex 2 --shardCount 5"

<<<<<<< HEAD
  - name: Mac_arm64 ios_platform_tests_3_of_4 master - packages
=======
  - name: Mac_arm64 ios_platform_tests_shard_4 master
    bringup: true # New task
>>>>>>> bf999955
    recipe: packages/packages
    timeout: 60
    properties:
      add_recipes_cq: "true"
      version_file: flutter_master.version
      target_file: ios_platform_tests.yaml
      package_sharding: "--shardIndex 3 --shardCount 5"

<<<<<<< HEAD
  - name: Mac_arm64 ios_platform_tests_4_of_4 master - packages
=======
  - name: Mac_arm64 ios_platform_tests_shard_5 master
    bringup: true # New task
>>>>>>> bf999955
    recipe: packages/packages
    timeout: 60
    properties:
      add_recipes_cq: "true"
      version_file: flutter_master.version
      target_file: ios_platform_tests.yaml
      package_sharding: "--shardIndex 4 --shardCount 5"

  # Don't run full platform tests on both channels in pre-submit.
<<<<<<< HEAD
  - name: Mac_arm64 ios_platform_tests_1_of_4 stable - packages
=======
  - name: Mac_arm64 ios_platform_tests_shard_1 stable
    bringup: true # New task
    recipe: packages/packages
    presubmit: false
    timeout: 60
    properties:
      channel: stable
      add_recipes_cq: "true"
      version_file: flutter_stable.version
      target_file: ios_platform_tests.yaml
      package_sharding: "--shardIndex 0 --shardCount 5"

  - name: Mac_arm64 ios_platform_tests_shard_2 stable
    bringup: true # New task
>>>>>>> bf999955
    recipe: packages/packages
    presubmit: false
    timeout: 60
    properties:
      channel: stable
      add_recipes_cq: "true"
      version_file: flutter_stable.version
      target_file: ios_platform_tests.yaml
      package_sharding: "--shardIndex 1 --shardCount 5"

<<<<<<< HEAD
  - name: Mac_arm64 ios_platform_tests_2_of_4 stable - packages
=======
  - name: Mac_arm64 ios_platform_tests_shard_3 stable
    bringup: true # New task
>>>>>>> bf999955
    recipe: packages/packages
    presubmit: false
    timeout: 60
    properties:
      channel: stable
      add_recipes_cq: "true"
      version_file: flutter_stable.version
      target_file: ios_platform_tests.yaml
      package_sharding: "--shardIndex 2 --shardCount 5"

<<<<<<< HEAD
  - name: Mac_arm64 ios_platform_tests_3_of_4 stable - packages
=======
  - name: Mac_arm64 ios_platform_tests_shard_4 stable
    bringup: true # New task
>>>>>>> bf999955
    recipe: packages/packages
    presubmit: false
    timeout: 60
    properties:
      channel: stable
      add_recipes_cq: "true"
      version_file: flutter_stable.version
      target_file: ios_platform_tests.yaml
      package_sharding: "--shardIndex 3 --shardCount 5"

<<<<<<< HEAD
  - name: Mac_arm64 ios_platform_tests_4_of_4 stable - packages
=======
  - name: Mac_arm64 ios_platform_tests_shard_5 stable
    bringup: true # New task
>>>>>>> bf999955
    recipe: packages/packages
    presubmit: false
    timeout: 60
    properties:
      channel: stable
      add_recipes_cq: "true"
      version_file: flutter_stable.version
      target_file: ios_platform_tests.yaml
      package_sharding: "--shardIndex 4 --shardCount 5"

  ### macOS desktop tasks ###
  # macos-platform_tests builds all the packages on ARM, so this build is run
  # on Intel to give us build coverage of both host types.
  - name: Mac_x64 build_all_packages master
    recipe: packages/packages
    timeout: 30
    properties:
      add_recipes_cq: "true"
      version_file: flutter_master.version
      target_file: mac_build_all_packages.yaml
      channel: master

  - name: Mac_x64 build_all_packages stable
    recipe: packages/packages
    timeout: 30
    properties:
      add_recipes_cq: "true"
      version_file: flutter_stable.version
      target_file: mac_build_all_packages.yaml
      channel: stable

  # TODO(stuartmorgan): Remove "- packages" from all task names once
  # flutter/plugins is merged into this repo and turned down; it's here only
  # because names must be unique across all flutter repositories.
  - name: Mac_arm64 macos_platform_tests master - packages
    recipe: packages/packages
    timeout: 60
    properties:
      channel: master
      add_recipes_cq: "true"
      version_file: flutter_master.version
      target_file: macos_platform_tests.yaml

  - name: Mac_arm64 macos_platform_tests stable - packages
    recipe: packages/packages
    presubmit: false
    timeout: 60
    properties:
      channel: stable
      add_recipes_cq: "true"
      version_file: flutter_stable.version
      target_file: macos_platform_tests.yaml

  - name: Mac_arm64 custom_package_tests master
    bringup: true # New configuration
    recipe: packages/packages
    timeout: 60
    properties:
      add_recipes_cq: "true"
      version_file: flutter_master.version
      target_file: mac_custom_package_tests.yaml
      channel: master

  - name: Mac_arm64 custom_package_tests stable
    bringup: true # New configuration
    recipe: packages/packages
    timeout: 60
    properties:
      add_recipes_cq: "true"
      version_file: flutter_stable.version
      target_file: mac_custom_package_tests.yaml
      channel: stable

  ### Windows desktop tasks ###
  - name: Windows custom_package_tests master - packages
    recipe: packages/packages
    timeout: 60
    properties:
      add_recipes_cq: "true"
      target_file: windows_custom_package_tests.yaml
      channel: master
      version_file: flutter_master.version
      dependencies: >
        [
          {"dependency": "vs_build", "version": "version:vs2019"}
        ]

  - name: Windows dart_unit_tests master - packages
    recipe: packages/packages
    timeout: 60
    properties:
      add_recipes_cq: "true"
      target_file: windows_dart_unit_tests.yaml
      channel: master
      version_file: flutter_master.version
      dependencies: >
        [
          {"dependency": "vs_build", "version": "version:vs2019"},
          {"dependency": "open_jdk", "version": "version:11"}
        ]

  - name: Windows win32-platform_tests master - packages
    recipe: packages/packages
    timeout: 60
    properties:
      add_recipes_cq: "true"
      target_file: windows_build_and_platform_tests.yaml
      channel: master
      version_file: flutter_master.version
      dependencies: >
        [
          {"dependency": "vs_build", "version": "version:vs2019"}
        ]

  - name: Windows win32-platform_tests stable - packages
    recipe: packages/packages
    timeout: 60
    properties:
      add_recipes_cq: "true"
      target_file: windows_build_and_platform_tests.yaml
      channel: stable
      version_file: flutter_stable.version
      dependencies: >
        [
          {"dependency": "vs_build", "version": "version:vs2019"}
        ]

  - name: Windows windows-build_all_packages master
    recipe: packages/packages
    timeout: 30
    properties:
      add_recipes_cq: "true"
      target_file: windows_build_all_packages.yaml
      channel: master
      version_file: flutter_master.version
      dependencies: >
        [
          {"dependency": "vs_build", "version": "version:vs2019"}
        ]

  - name: Windows windows-build_all_packages stable
    recipe: packages/packages
    timeout: 30
    properties:
      add_recipes_cq: "true"
      target_file: windows_build_all_packages.yaml
      channel: stable
      version_file: flutter_stable.version
      dependencies: >
        [
          {"dependency": "vs_build", "version": "version:vs2019"}
        ]

  - name: Linux ci_yaml packages roller
    recipe: infra/ci_yaml
    timeout: 30
    runIf:
      - .ci.yaml<|MERGE_RESOLUTION|>--- conflicted
+++ resolved
@@ -66,14 +66,7 @@
       target_file: ios_build_all_packages.yaml
       channel: stable
 
-<<<<<<< HEAD
-  # TODO(stuartmorgan): Remove "- packages" from all task names once
-  # flutter/plugins is merged into this repo and turned down; it's here only
-  # because names must be unique across all flutter repositories.
-  - name: Mac_arm64 ios_platform_tests_1_of_4 master - packages
-=======
   - name: Mac_arm64 ios_platform_tests_shard_1 master
-    bringup: true # New task
     recipe: packages/packages
     timeout: 60
     properties:
@@ -83,8 +76,6 @@
       package_sharding: "--shardIndex 0 --shardCount 5"
 
   - name: Mac_arm64 ios_platform_tests_shard_2 master
-    bringup: true # New task
->>>>>>> bf999955
     recipe: packages/packages
     timeout: 60
     properties:
@@ -93,12 +84,7 @@
       target_file: ios_platform_tests.yaml
       package_sharding: "--shardIndex 1 --shardCount 5"
 
-<<<<<<< HEAD
-  - name: Mac_arm64 ios_platform_tests_2_of_4 master - packages
-=======
   - name: Mac_arm64 ios_platform_tests_shard_3 master
-    bringup: true # New task
->>>>>>> bf999955
     recipe: packages/packages
     timeout: 60
     properties:
@@ -107,12 +93,7 @@
       target_file: ios_platform_tests.yaml
       package_sharding: "--shardIndex 2 --shardCount 5"
 
-<<<<<<< HEAD
-  - name: Mac_arm64 ios_platform_tests_3_of_4 master - packages
-=======
   - name: Mac_arm64 ios_platform_tests_shard_4 master
-    bringup: true # New task
->>>>>>> bf999955
     recipe: packages/packages
     timeout: 60
     properties:
@@ -121,12 +102,7 @@
       target_file: ios_platform_tests.yaml
       package_sharding: "--shardIndex 3 --shardCount 5"
 
-<<<<<<< HEAD
-  - name: Mac_arm64 ios_platform_tests_4_of_4 master - packages
-=======
   - name: Mac_arm64 ios_platform_tests_shard_5 master
-    bringup: true # New task
->>>>>>> bf999955
     recipe: packages/packages
     timeout: 60
     properties:
@@ -136,11 +112,7 @@
       package_sharding: "--shardIndex 4 --shardCount 5"
 
   # Don't run full platform tests on both channels in pre-submit.
-<<<<<<< HEAD
-  - name: Mac_arm64 ios_platform_tests_1_of_4 stable - packages
-=======
   - name: Mac_arm64 ios_platform_tests_shard_1 stable
-    bringup: true # New task
     recipe: packages/packages
     presubmit: false
     timeout: 60
@@ -152,8 +124,6 @@
       package_sharding: "--shardIndex 0 --shardCount 5"
 
   - name: Mac_arm64 ios_platform_tests_shard_2 stable
-    bringup: true # New task
->>>>>>> bf999955
     recipe: packages/packages
     presubmit: false
     timeout: 60
@@ -164,12 +134,7 @@
       target_file: ios_platform_tests.yaml
       package_sharding: "--shardIndex 1 --shardCount 5"
 
-<<<<<<< HEAD
-  - name: Mac_arm64 ios_platform_tests_2_of_4 stable - packages
-=======
   - name: Mac_arm64 ios_platform_tests_shard_3 stable
-    bringup: true # New task
->>>>>>> bf999955
     recipe: packages/packages
     presubmit: false
     timeout: 60
@@ -180,12 +145,7 @@
       target_file: ios_platform_tests.yaml
       package_sharding: "--shardIndex 2 --shardCount 5"
 
-<<<<<<< HEAD
-  - name: Mac_arm64 ios_platform_tests_3_of_4 stable - packages
-=======
   - name: Mac_arm64 ios_platform_tests_shard_4 stable
-    bringup: true # New task
->>>>>>> bf999955
     recipe: packages/packages
     presubmit: false
     timeout: 60
@@ -196,12 +156,7 @@
       target_file: ios_platform_tests.yaml
       package_sharding: "--shardIndex 3 --shardCount 5"
 
-<<<<<<< HEAD
-  - name: Mac_arm64 ios_platform_tests_4_of_4 stable - packages
-=======
   - name: Mac_arm64 ios_platform_tests_shard_5 stable
-    bringup: true # New task
->>>>>>> bf999955
     recipe: packages/packages
     presubmit: false
     timeout: 60
