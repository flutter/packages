# Describes the targets run in continuous integration environment.
#
# Flutter infra uses this file to generate a checklist of tasks to be performed
# for every commit.
#
# More information at:
#  * https://github.com/flutter/cocoon/blob/main/CI_YAML.md
enabled_branches:
  - main

platform_properties:
  linux:
    properties:
      os: Ubuntu
      cores: "8"
      device_type: none
      dependencies: >-
        [
          {"dependency": "curl", "version": "version:7.64.0"}
        ]
  linux_android:
    properties:
      os: Ubuntu
      cores: "8"
      device_type: none
      dependencies: >-
        [
          {"dependency": "android_sdk", "version": "version:33v6"},
          {"dependency": "open_jdk", "version": "version:17"},
          {"dependency": "curl", "version": "version:7.64.0"}
        ]
  linux_desktop:
    properties:
      os: Ubuntu
      cores: "8"
      device_type: none
      dependencies: >-
        [
          {"dependency": "clang", "version": "git_revision:5d5aba78dbbee75508f01bcaa69aedb2ab79065a"},
          {"dependency": "cmake", "version": "build_id:8787856497187628321"},
          {"dependency": "ninja", "version": "version:1.9.0"},
          {"dependency": "curl", "version": "version:7.64.0"}
        ]
  linux_web:
    properties:
      os: Ubuntu
      cores: "8"
      device_type: none
      dependencies: >-
        [
          {"dependency": "chrome_and_driver", "version": "version:114.0"}
        ]
  windows:
    properties:
      dependencies: >
        [
          {"dependency": "certs", "version": "version:9563bb"}
        ]
      device_type: none
      os: Windows
  mac_arm64:
    properties:
      dependencies: >-
        [
          {"dependency": "gems", "version": "v3.3.14"}
        ]
      os: Mac-12
      device_type: none
      cpu: arm64
      $flutter/osx_sdk : >-
        {
          "sdk_version": "14e300c"
        }
  mac_x64:
    properties:
      dependencies: >-
        [
          {"dependency": "gems", "version": "v3.3.14"}
        ]
      os: Mac-12
      device_type: none
      cpu: x86
      $flutter/osx_sdk : >-
        {
          "sdk_version": "14e300c"
        }

targets:
  ### Linux-host general tasks ###
  - name: Linux repo_tools_tests
    recipe: packages/packages
    timeout: 30
    properties:
      add_recipes_cq: "true"
      target_file: repo_tools_tests.yaml
      channel: master
      version_file: flutter_master.version

  - name: Linux repo_checks
    recipe: packages/packages
    timeout: 30
    properties:
      add_recipes_cq: "true"
      target_file: repo_checks.yaml
      channel: master
      version_file: flutter_master.version
      # The format check requires clang-format.
      dependencies: >-
        [
          {"dependency": "clang", "version": "git_revision:5d5aba78dbbee75508f01bcaa69aedb2ab79065a"}
        ]

  - name: Linux dart_unit_test_shard_1 master
    recipe: packages/packages
    timeout: 60
    properties:
      add_recipes_cq: "true"
      target_file: dart_unit_tests.yaml
      channel: master
      version_file: flutter_master.version
      package_sharding: "--shardIndex 0 --shardCount 2"

  - name: Linux dart_unit_test_shard_2 master
    recipe: packages/packages
    timeout: 60
    properties:
      add_recipes_cq: "true"
      target_file: dart_unit_tests.yaml
      channel: master
      version_file: flutter_master.version
      package_sharding: "--shardIndex 1 --shardCount 2"

  - name: Linux dart_unit_test_shard_1 stable
    recipe: packages/packages
    timeout: 60
    properties:
      target_file: dart_unit_tests.yaml
      channel: stable
      version_file: flutter_stable.version
      package_sharding: "--shardIndex 0 --shardCount 2"

  - name: Linux dart_unit_test_shard_2 stable
    recipe: packages/packages
    timeout: 60
    properties:
      target_file: dart_unit_tests.yaml
      channel: stable
      version_file: flutter_stable.version
      package_sharding: "--shardIndex 1 --shardCount 2"

  - name: Linux_web web_dart_unit_test_shard_1 master
    recipe: packages/packages
    timeout: 60
    properties:
      add_recipes_cq: "true"
      target_file: web_dart_unit_tests.yaml
      channel: master
      version_file: flutter_master.version
      package_sharding: "--shardIndex 0 --shardCount 2"

  - name: Linux_web web_dart_unit_test_shard_2 master
    recipe: packages/packages
    timeout: 60
    properties:
      add_recipes_cq: "true"
      target_file: web_dart_unit_tests.yaml
      channel: master
      version_file: flutter_master.version
      package_sharding: "--shardIndex 1 --shardCount 2"

  - name: Linux_web web_dart_unit_test_shard_1 stable
    recipe: packages/packages
    timeout: 60
    properties:
      target_file: web_dart_unit_tests.yaml
      channel: stable
      version_file: flutter_stable.version
      package_sharding: "--shardIndex 0 --shardCount 2"

  - name: Linux_web web_dart_unit_test_shard_2 stable
    recipe: packages/packages
    timeout: 60
    properties:
      target_file: web_dart_unit_tests.yaml
      channel: stable
      version_file: flutter_stable.version
      package_sharding: "--shardIndex 1 --shardCount 2"

  - name: Linux analyze master
    recipe: packages/packages
    timeout: 30
    properties:
      add_recipes_cq: "true"
      target_file: analyze.yaml
      channel: master
      version_file: flutter_master.version

  - name: Linux analyze stable
    recipe: packages/packages
    timeout: 30
    properties:
      target_file: analyze.yaml
      channel: stable
      version_file: flutter_stable.version

  - name: Linux analyze_downgraded master
    recipe: packages/packages
    timeout: 30
    properties:
      add_recipes_cq: "true"
      target_file: analyze_downgraded.yaml
      channel: master
      version_file: flutter_master.version

  - name: Linux analyze_downgraded stable
    recipe: packages/packages
    timeout: 30
    properties:
      target_file: analyze_downgraded.yaml
      channel: stable
      version_file: flutter_stable.version

  # Analyze with the previous stable (N-1) and the stable before that (N-2). The
  # versions in `channel` should be updated after a new major stable release.
  - name: Linux analyze_legacy N-1
    recipe: packages/packages
    timeout: 30
    properties:
      target_file: analyze_legacy.yaml
      channel: "3.7.12"

  - name: Linux analyze_legacy N-2
    recipe: packages/packages
    timeout: 30
    properties:
      target_file: analyze_legacy.yaml
      channel: "3.3.10"

  - name: Linux_android custom_package_tests master
    recipe: packages/packages
    timeout: 30
    dimensions:
      kvm: "1"
    properties:
      add_recipes_cq: "true"
      version_file: flutter_master.version
      target_file: linux_custom_package_tests.yaml
<<<<<<< HEAD
      # Pigeon tests need Andoid deps (thus the Linux_android base), emulator,
      # and clang-format.
=======
      # Pigeon tests need Andoid deps (thus the Linux_android base) and
      # clang-format.
>>>>>>> 9a5b61a6
      # web_benchmarks needs Chrome.
      dependencies: >-
        [
          {"dependency": "android_virtual_device", "version": "33"},
          {"dependency": "clang", "version": "git_revision:5d5aba78dbbee75508f01bcaa69aedb2ab79065a"},
          {"dependency": "chrome_and_driver", "version": "version:114.0"}
        ]
      channel: master

  - name: Linux_android custom_package_tests stable
    recipe: packages/packages
    timeout: 30
    dimensions:
      kvm: "1"
    properties:
      version_file: flutter_stable.version
      target_file: linux_custom_package_tests.yaml
      # See comments on 'master' version above.
      dependencies: >-
        [
          {"dependency": "android_virtual_device", "version": "33"},
          {"dependency": "clang", "version": "git_revision:5d5aba78dbbee75508f01bcaa69aedb2ab79065a"},
          {"dependency": "chrome_and_driver", "version": "version:114.0"}
        ]
      channel: stable

  ### Android tasks ###
  - name: Linux_android android_build_all_packages master
    recipe: packages/packages
    timeout: 30
    properties:
      add_recipes_cq: "true"
      version_file: flutter_master.version
      target_file: android_build_all_packages.yaml
      channel: master
      # The legacy project build requires an older JDK.
      dependencies: >-
        [
          {"dependency": "open_jdk", "version": "version:11"}
        ]

  - name: Linux_android android_build_all_packages stable
    recipe: packages/packages
    timeout: 30
    properties:
      add_recipes_cq: "true"
      version_file: flutter_stable.version
      target_file: android_build_all_packages.yaml
      channel: stable
      # The legacy project build requires an older JDK.
      dependencies: >-
        [
          {"dependency": "open_jdk", "version": "version:11"}
        ]

  - name: Linux_android android_platform_tests_shard_1 master
    recipe: packages/packages
    timeout: 60
    properties:
      target_file: android_platform_tests.yaml
      channel: master
      version_file: flutter_master.version
      package_sharding: "--shardIndex 0 --shardCount 6"

  - name: Linux_android android_platform_tests_shard_2 master
    recipe: packages/packages
    timeout: 60
    properties:
      target_file: android_platform_tests.yaml
      channel: master
      version_file: flutter_master.version
      package_sharding: "--shardIndex 1 --shardCount 6"

  - name: Linux_android android_platform_tests_shard_3 master
    recipe: packages/packages
    timeout: 60
    properties:
      target_file: android_platform_tests.yaml
      channel: master
      version_file: flutter_master.version
      package_sharding: "--shardIndex 2 --shardCount 6"

  - name: Linux_android android_platform_tests_shard_4 master
    recipe: packages/packages
    timeout: 60
    properties:
      target_file: android_platform_tests.yaml
      channel: master
      version_file: flutter_master.version
      package_sharding: "--shardIndex 3 --shardCount 6"

  - name: Linux_android android_platform_tests_shard_5 master
    recipe: packages/packages
    timeout: 60
    properties:
      target_file: android_platform_tests.yaml
      channel: master
      version_file: flutter_master.version
      package_sharding: "--shardIndex 4 --shardCount 6"

  - name: Linux_android android_platform_tests_shard_6 master
    recipe: packages/packages
    timeout: 60
    properties:
      target_file: android_platform_tests.yaml
      channel: master
      version_file: flutter_master.version
      package_sharding: "--shardIndex 5 --shardCount 6"

  - name: Linux_android android_platform_tests_shard_1 stable
    recipe: packages/packages
    presubmit: false
    timeout: 60
    properties:
      target_file: android_platform_tests.yaml
      channel: stable
      version_file: flutter_stable.version
      package_sharding: "--shardIndex 0 --shardCount 6"

  - name: Linux_android android_platform_tests_shard_2 stable
    recipe: packages/packages
    presubmit: false
    timeout: 60
    properties:
      target_file: android_platform_tests.yaml
      channel: stable
      version_file: flutter_stable.version
      package_sharding: "--shardIndex 1 --shardCount 6"

  - name: Linux_android android_platform_tests_shard_3 stable
    recipe: packages/packages
    presubmit: false
    timeout: 60
    properties:
      target_file: android_platform_tests.yaml
      channel: stable
      version_file: flutter_stable.version
      package_sharding: "--shardIndex 2 --shardCount 6"

  - name: Linux_android android_platform_tests_shard_4 stable
    recipe: packages/packages
    presubmit: false
    timeout: 60
    properties:
      target_file: android_platform_tests.yaml
      channel: stable
      version_file: flutter_stable.version
      package_sharding: "--shardIndex 3 --shardCount 6"

  - name: Linux_android android_platform_tests_shard_5 stable
    recipe: packages/packages
    presubmit: false
    timeout: 60
    properties:
      target_file: android_platform_tests.yaml
      channel: stable
      version_file: flutter_stable.version
      package_sharding: "--shardIndex 4 --shardCount 6"

  - name: Linux_android android_platform_tests_shard_6 stable
    recipe: packages/packages
    presubmit: false
    timeout: 60
    properties:
      target_file: android_platform_tests.yaml
      channel: stable
      version_file: flutter_stable.version
      package_sharding: "--shardIndex 5 --shardCount 6"

  ### Web tasks ###
  - name: Linux_web web_build_all_packages master
    recipe: packages/packages
    timeout: 30
    properties:
      add_recipes_cq: "true"
      version_file: flutter_master.version
      target_file: web_build_all_packages.yaml
      channel: master

  - name: Linux_web web_build_all_packages stable
    recipe: packages/packages
    timeout: 30
    properties:
      version_file: flutter_stable.version
      target_file: web_build_all_packages.yaml
      channel: stable

  - name: Linux_web web_platform_tests_shard_1 master
    recipe: packages/packages
    timeout: 60
    properties:
      target_file: web_platform_tests.yaml
      version_file: flutter_master.version
      channel: master
      package_sharding: "--shardIndex 0 --shardCount 2"

  - name: Linux_web web_platform_tests_shard_2 master
    recipe: packages/packages
    timeout: 60
    properties:
      target_file: web_platform_tests.yaml
      version_file: flutter_master.version
      channel: master
      package_sharding: "--shardIndex 1 --shardCount 2"

  - name: Linux_web web_platform_tests_shard_3 master
    # TODO(stuartmorgan): Adjust the shard count for the other targets
    # when removing this.
    bringup: true # New target
    recipe: packages/packages
    timeout: 60
    properties:
      target_file: web_platform_tests.yaml
      version_file: flutter_master.version
      channel: master
      package_sharding: "--shardIndex 2 --shardCount 3"

  - name: Linux_web web_platform_tests_shard_1 stable
    recipe: packages/packages
    timeout: 60
    properties:
      target_file: web_platform_tests.yaml
      version_file: flutter_stable.version
      channel: stable
      package_sharding: "--shardIndex 0 --shardCount 2"

  - name: Linux_web web_platform_tests_shard_2 stable
    recipe: packages/packages
    timeout: 60
    properties:
      target_file: web_platform_tests.yaml
      version_file: flutter_stable.version
      channel: stable
      package_sharding: "--shardIndex 1 --shardCount 2"

  - name: Linux_web web_platform_tests_shard_3 stable
    # TODO(stuartmorgan): Adjust the shard count for the other targets
    # when removing this.
    bringup: true # New target
    recipe: packages/packages
    timeout: 60
    properties:
      target_file: web_platform_tests.yaml
      version_file: flutter_stable.version
      channel: stable
      package_sharding: "--shardIndex 2 --shardCount 3"

  ### Linux desktop tasks
  - name: Linux_desktop build_all_packages master
    recipe: packages/packages
    timeout: 30
    properties:
      add_recipes_cq: "true"
      version_file: flutter_master.version
      target_file: linux_build_all_packages.yaml
      channel: master

  - name: Linux_desktop build_all_packages stable
    recipe: packages/packages
    timeout: 30
    properties:
      version_file: flutter_stable.version
      target_file: linux_build_all_packages.yaml
      channel: stable

  - name: Linux_desktop platform_tests master
    bringup: true # New target
    recipe: packages/packages
    timeout: 30
    properties:
      version_file: flutter_master.version
      target_file: linux_platform_tests.yaml
      channel: master
      # Install Chrome as a default handler for schemes for url_launcher.
      dependencies: >-
        [
          {"dependency": "chrome_and_driver", "version": "version:114.0"}
        ]

  - name: Linux_desktop platform_tests stable
    bringup: true # New target
    recipe: packages/packages
    presubmit: false
    timeout: 30
    properties:
      version_file: flutter_stable.version
      target_file: linux_platform_tests.yaml
      channel: stable
      # Install Chrome as a default handler for schemes for url_launcher.
      dependencies: >-
        [
          {"dependency": "chrome_and_driver", "version": "version:114.0"}
        ]

  ### iOS+macOS tasks ###
  # TODO(stuartmorgan): Move this to ARM once google_maps_flutter has ARM
  # support. `pod lint` makes a synthetic target that doesn't respect the
  # pod's arch exclusions, so fails to build.
  - name: Mac_x64 check_podspecs
    recipe: packages/packages
    timeout: 30
    properties:
      add_recipes_cq: "true"
      version_file: flutter_master.version
      target_file: macos_check_podspecs.yaml

  ### macOS desktop tasks ###
  # macos-platform_tests builds all the packages on ARM, so this build is run
  # on Intel to give us build coverage of both host types.
  - name: Mac_x64 build_all_packages master
    recipe: packages/packages
    timeout: 30
    properties:
      add_recipes_cq: "true"
      version_file: flutter_master.version
      target_file: macos_build_all_packages.yaml
      channel: master

  - name: Mac_x64 build_all_packages stable
    recipe: packages/packages
    timeout: 30
    properties:
      add_recipes_cq: "true"
      version_file: flutter_stable.version
      target_file: macos_build_all_packages.yaml
      channel: stable

  # TODO(stuartmorgan): Remove "- packages" from all task names once
  # flutter/plugins is merged into this repo and turned down; it's here only
  # because names must be unique across all flutter repositories.
  - name: Mac_arm64 macos_platform_tests master - packages
    recipe: packages/packages
    timeout: 60
    properties:
      channel: master
      add_recipes_cq: "true"
      version_file: flutter_master.version
      target_file: macos_platform_tests.yaml

  - name: Mac_arm64 macos_platform_tests stable - packages
    recipe: packages/packages
    presubmit: false
    timeout: 60
    properties:
      channel: stable
      add_recipes_cq: "true"
      version_file: flutter_stable.version
      target_file: macos_platform_tests.yaml

  - name: Mac_arm64 custom_package_tests master
    recipe: packages/packages
    timeout: 60
    properties:
      add_recipes_cq: "true"
      version_file: flutter_master.version
      target_file: macos_custom_package_tests.yaml
      channel: master

  - name: Mac_arm64 custom_package_tests stable
    recipe: packages/packages
    timeout: 60
    properties:
      add_recipes_cq: "true"
      version_file: flutter_stable.version
      target_file: macos_custom_package_tests.yaml
      channel: stable

  ### iOS tasks ###
  # ios_platform_tests builds all the packages on ARM, so this build is run
  # on Intel to give us build coverage of both host types.
  - name: Mac_x64 ios_build_all_packages master
    recipe: packages/packages
    timeout: 30
    properties:
      channel: master
      add_recipes_cq: "true"
      version_file: flutter_master.version
      target_file: ios_build_all_packages.yaml

  - name: Mac_x64 ios_build_all_packages stable
    recipe: packages/packages
    timeout: 30
    properties:
      channel: stable
      add_recipes_cq: "true"
      version_file: flutter_stable.version
      target_file: ios_build_all_packages.yaml

  - name: Mac_arm64 ios_platform_tests_shard_1 master
    recipe: packages/packages
    timeout: 60
    properties:
      add_recipes_cq: "true"
      version_file: flutter_master.version
      target_file: ios_platform_tests.yaml
      package_sharding: "--shardIndex 0 --shardCount 5"

  - name: Mac_arm64 ios_platform_tests_shard_2 master
    recipe: packages/packages
    timeout: 60
    properties:
      add_recipes_cq: "true"
      version_file: flutter_master.version
      target_file: ios_platform_tests.yaml
      package_sharding: "--shardIndex 1 --shardCount 5"

  - name: Mac_arm64 ios_platform_tests_shard_3 master
    recipe: packages/packages
    timeout: 60
    properties:
      add_recipes_cq: "true"
      version_file: flutter_master.version
      target_file: ios_platform_tests.yaml
      package_sharding: "--shardIndex 2 --shardCount 5"

  - name: Mac_arm64 ios_platform_tests_shard_4 master
    recipe: packages/packages
    timeout: 60
    properties:
      add_recipes_cq: "true"
      version_file: flutter_master.version
      target_file: ios_platform_tests.yaml
      package_sharding: "--shardIndex 3 --shardCount 5"

  - name: Mac_arm64 ios_platform_tests_shard_5 master
    recipe: packages/packages
    timeout: 60
    properties:
      add_recipes_cq: "true"
      version_file: flutter_master.version
      target_file: ios_platform_tests.yaml
      package_sharding: "--shardIndex 4 --shardCount 5"

  # Don't run full platform tests on both channels in pre-submit.
  - name: Mac_arm64 ios_platform_tests_shard_1 stable
    recipe: packages/packages
    presubmit: false
    timeout: 60
    properties:
      channel: stable
      add_recipes_cq: "true"
      version_file: flutter_stable.version
      target_file: ios_platform_tests.yaml
      package_sharding: "--shardIndex 0 --shardCount 5"

  - name: Mac_arm64 ios_platform_tests_shard_2 stable
    recipe: packages/packages
    presubmit: false
    timeout: 60
    properties:
      channel: stable
      add_recipes_cq: "true"
      version_file: flutter_stable.version
      target_file: ios_platform_tests.yaml
      package_sharding: "--shardIndex 1 --shardCount 5"

  - name: Mac_arm64 ios_platform_tests_shard_3 stable
    recipe: packages/packages
    presubmit: false
    timeout: 60
    properties:
      channel: stable
      add_recipes_cq: "true"
      version_file: flutter_stable.version
      target_file: ios_platform_tests.yaml
      package_sharding: "--shardIndex 2 --shardCount 5"

  - name: Mac_arm64 ios_platform_tests_shard_4 stable
    recipe: packages/packages
    presubmit: false
    timeout: 60
    properties:
      channel: stable
      add_recipes_cq: "true"
      version_file: flutter_stable.version
      target_file: ios_platform_tests.yaml
      package_sharding: "--shardIndex 3 --shardCount 5"

  - name: Mac_arm64 ios_platform_tests_shard_5 stable
    recipe: packages/packages
    presubmit: false
    timeout: 60
    properties:
      channel: stable
      add_recipes_cq: "true"
      version_file: flutter_stable.version
      target_file: ios_platform_tests.yaml
      package_sharding: "--shardIndex 4 --shardCount 5"

  ### Windows desktop tasks ###
  - name: Windows custom_package_tests master - packages
    recipe: packages/packages
    timeout: 60
    properties:
      add_recipes_cq: "true"
      target_file: windows_custom_package_tests.yaml
      channel: master
      version_file: flutter_master.version
      dependencies: >
        [
          {"dependency": "vs_build", "version": "version:vs2019"}
        ]

  - name: Windows dart_unit_tests master - packages
    recipe: packages/packages
    timeout: 60
    properties:
      add_recipes_cq: "true"
      target_file: windows_dart_unit_tests.yaml
      channel: master
      version_file: flutter_master.version
      dependencies: >
        [
          {"dependency": "vs_build", "version": "version:vs2019"},
          {"dependency": "open_jdk", "version": "version:11"}
        ]

  # TODO(stuartmorgan): Remove these two when enabling the sharded versions.
  - name: Windows win32-platform_tests master - packages
    recipe: packages/packages
    timeout: 60
    properties:
      add_recipes_cq: "true"
      target_file: windows_build_and_platform_tests.yaml
      channel: master
      version_file: flutter_master.version
      dependencies: >
        [
          {"dependency": "vs_build", "version": "version:vs2019"}
        ]

  - name: Windows win32-platform_tests stable - packages
    recipe: packages/packages
    timeout: 60
    properties:
      add_recipes_cq: "true"
      target_file: windows_build_and_platform_tests.yaml
      channel: stable
      version_file: flutter_stable.version
      dependencies: >
        [
          {"dependency": "vs_build", "version": "version:vs2019"}
        ]

  - name: Windows win32-platform_tests_shard_1 master
    bringup: true # New target
    recipe: packages/packages
    timeout: 60
    properties:
      add_recipes_cq: "true"
      target_file: windows_build_and_platform_tests.yaml
      channel: master
      version_file: flutter_master.version
      package_sharding: "--shardIndex 0 --shardCount 2"
      dependencies: >
        [
          {"dependency": "vs_build", "version": "version:vs2019"}
        ]

  - name: Windows win32-platform_tests_shard_2 master
    bringup: true # New target
    recipe: packages/packages
    timeout: 60
    properties:
      add_recipes_cq: "true"
      target_file: windows_build_and_platform_tests.yaml
      channel: master
      version_file: flutter_master.version
      package_sharding: "--shardIndex 1 --shardCount 2"
      dependencies: >
        [
          {"dependency": "vs_build", "version": "version:vs2019"}
        ]

  - name: Windows win32-platform_tests_shard_1 stable
    bringup: true # New target
    recipe: packages/packages
    timeout: 60
    properties:
      add_recipes_cq: "true"
      target_file: windows_build_and_platform_tests.yaml
      channel: stable
      version_file: flutter_stable.version
      package_sharding: "--shardIndex 0 --shardCount 2"
      dependencies: >
        [
          {"dependency": "vs_build", "version": "version:vs2019"}
        ]

  - name: Windows win32-platform_tests_shard_2 stable
    bringup: true # New target
    recipe: packages/packages
    timeout: 60
    properties:
      add_recipes_cq: "true"
      target_file: windows_build_and_platform_tests.yaml
      channel: stable
      version_file: flutter_stable.version
      package_sharding: "--shardIndex 1 --shardCount 2"
      dependencies: >
        [
          {"dependency": "vs_build", "version": "version:vs2019"}
        ]

  - name: Windows windows-build_all_packages master
    recipe: packages/packages
    timeout: 30
    properties:
      add_recipes_cq: "true"
      target_file: windows_build_all_packages.yaml
      channel: master
      version_file: flutter_master.version
      dependencies: >
        [
          {"dependency": "vs_build", "version": "version:vs2019"}
        ]

  - name: Windows windows-build_all_packages stable
    recipe: packages/packages
    timeout: 30
    properties:
      add_recipes_cq: "true"
      target_file: windows_build_all_packages.yaml
      channel: stable
      version_file: flutter_stable.version
      dependencies: >
        [
          {"dependency": "vs_build", "version": "version:vs2019"}
        ]

  - name: Windows repo_tools_tests
    recipe: packages/packages
    timeout: 30
    properties:
      add_recipes_cq: "true"
      target_file: repo_tools_tests.yaml
      channel: master
      version_file: flutter_master.version

  - name: Linux ci_yaml packages roller
    recipe: infra/ci_yaml
    timeout: 30
    runIf:
      - .ci.yaml<|MERGE_RESOLUTION|>--- conflicted
+++ resolved
@@ -245,13 +245,8 @@
       add_recipes_cq: "true"
       version_file: flutter_master.version
       target_file: linux_custom_package_tests.yaml
-<<<<<<< HEAD
       # Pigeon tests need Andoid deps (thus the Linux_android base), emulator,
       # and clang-format.
-=======
-      # Pigeon tests need Andoid deps (thus the Linux_android base) and
-      # clang-format.
->>>>>>> 9a5b61a6
       # web_benchmarks needs Chrome.
       dependencies: >-
         [
