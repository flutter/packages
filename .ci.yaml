--- conflicted
+++ resolved
@@ -705,99 +705,99 @@
   #         {"dependency": "chrome_and_driver", "version": "version:114.0"}
   #       ]
 
-  # ### iOS+macOS tasks ###
-  # # TODO(stuartmorgan): Move this to ARM once google_maps_flutter has ARM
-  # # support. `pod lint` makes a synthetic target that doesn't respect the
-  # # pod's arch exclusions, so fails to build.
-  # - name: Mac_x64 check_podspecs
-  #   recipe: packages/packages
-  #   timeout: 30
-  #   properties:
-  #     add_recipes_cq: "true"
-  #     version_file: flutter_master.version
-  #     target_file: macos_check_podspecs.yaml
-
-  # ### macOS desktop tasks ###
-  # # macos-platform_tests builds all the packages on ARM, so this build is run
-  # # on Intel to give us build coverage of both host types.
-  # - name: Mac_x64 build_all_packages master
-  #   recipe: packages/packages
-  #   timeout: 30
-  #   properties:
-  #     add_recipes_cq: "true"
-  #     version_file: flutter_master.version
-  #     target_file: macos_build_all_packages.yaml
-  #     channel: master
-
-  # - name: Mac_x64 build_all_packages stable
-  #   recipe: packages/packages
-  #   timeout: 30
-  #   properties:
-  #     add_recipes_cq: "true"
-  #     version_file: flutter_stable.version
-  #     target_file: macos_build_all_packages.yaml
-  #     channel: stable
-
-  # # TODO(stuartmorgan): Remove "- packages" from all task names once
-  # # flutter/plugins is merged into this repo and turned down; it's here only
-  # # because names must be unique across all flutter repositories.
-  # - name: Mac_arm64 macos_platform_tests master - packages
-  #   recipe: packages/packages
-  #   timeout: 60
-  #   properties:
-  #     channel: master
-  #     add_recipes_cq: "true"
-  #     version_file: flutter_master.version
-  #     target_file: macos_platform_tests.yaml
-
-  # - name: Mac_arm64 macos_platform_tests stable - packages
-  #   recipe: packages/packages
-  #   presubmit: false
-  #   timeout: 60
-  #   properties:
-  #     channel: stable
-  #     add_recipes_cq: "true"
-  #     version_file: flutter_stable.version
-  #     target_file: macos_platform_tests.yaml
-
-  # - name: Mac_arm64 custom_package_tests master
-  #   recipe: packages/packages
-  #   timeout: 60
-  #   properties:
-  #     add_recipes_cq: "true"
-  #     version_file: flutter_master.version
-  #     target_file: macos_custom_package_tests.yaml
-  #     channel: master
-
-  # - name: Mac_arm64 custom_package_tests stable
-  #   recipe: packages/packages
-  #   timeout: 60
-  #   properties:
-  #     add_recipes_cq: "true"
-  #     version_file: flutter_stable.version
-  #     target_file: macos_custom_package_tests.yaml
-  #     channel: stable
-
-  # ### iOS tasks ###
-  # # ios_platform_tests builds all the packages on ARM, so this build is run
-  # # on Intel to give us build coverage of both host types.
-  # - name: Mac_x64 ios_build_all_packages master
-  #   recipe: packages/packages
-  #   timeout: 30
-  #   properties:
-  #     channel: master
-  #     add_recipes_cq: "true"
-  #     version_file: flutter_master.version
-  #     target_file: ios_build_all_packages.yaml
-
-  # - name: Mac_x64 ios_build_all_packages stable
-  #   recipe: packages/packages
-  #   timeout: 30
-  #   properties:
-  #     channel: stable
-  #     add_recipes_cq: "true"
-  #     version_file: flutter_stable.version
-  #     target_file: ios_build_all_packages.yaml
+  ### iOS+macOS tasks ###
+  # TODO(stuartmorgan): Move this to ARM once google_maps_flutter has ARM
+  # support. `pod lint` makes a synthetic target that doesn't respect the
+  # pod's arch exclusions, so fails to build.
+  - name: Mac_x64 check_podspecs
+    recipe: packages/packages
+    timeout: 30
+    properties:
+      add_recipes_cq: "true"
+      version_file: flutter_master.version
+      target_file: macos_check_podspecs.yaml
+
+  ### macOS desktop tasks ###
+  # macos-platform_tests builds all the packages on ARM, so this build is run
+  # on Intel to give us build coverage of both host types.
+  - name: Mac_x64 build_all_packages master
+    recipe: packages/packages
+    timeout: 30
+    properties:
+      add_recipes_cq: "true"
+      version_file: flutter_master.version
+      target_file: macos_build_all_packages.yaml
+      channel: master
+
+  - name: Mac_x64 build_all_packages stable
+    recipe: packages/packages
+    timeout: 30
+    properties:
+      add_recipes_cq: "true"
+      version_file: flutter_stable.version
+      target_file: macos_build_all_packages.yaml
+      channel: stable
+
+  # TODO(stuartmorgan): Remove "- packages" from all task names once
+  # flutter/plugins is merged into this repo and turned down; it's here only
+  # because names must be unique across all flutter repositories.
+  - name: Mac_arm64 macos_platform_tests master - packages
+    recipe: packages/packages
+    timeout: 60
+    properties:
+      channel: master
+      add_recipes_cq: "true"
+      version_file: flutter_master.version
+      target_file: macos_platform_tests.yaml
+
+  - name: Mac_arm64 macos_platform_tests stable - packages
+    recipe: packages/packages
+    presubmit: false
+    timeout: 60
+    properties:
+      channel: stable
+      add_recipes_cq: "true"
+      version_file: flutter_stable.version
+      target_file: macos_platform_tests.yaml
+
+  - name: Mac_arm64 custom_package_tests master
+    recipe: packages/packages
+    timeout: 60
+    properties:
+      add_recipes_cq: "true"
+      version_file: flutter_master.version
+      target_file: macos_custom_package_tests.yaml
+      channel: master
+
+  - name: Mac_arm64 custom_package_tests stable
+    recipe: packages/packages
+    timeout: 60
+    properties:
+      add_recipes_cq: "true"
+      version_file: flutter_stable.version
+      target_file: macos_custom_package_tests.yaml
+      channel: stable
+
+  ### iOS tasks ###
+  # ios_platform_tests builds all the packages on ARM, so this build is run
+  # on Intel to give us build coverage of both host types.
+  - name: Mac_x64 ios_build_all_packages master
+    recipe: packages/packages
+    timeout: 30
+    properties:
+      channel: master
+      add_recipes_cq: "true"
+      version_file: flutter_master.version
+      target_file: ios_build_all_packages.yaml
+
+  - name: Mac_x64 ios_build_all_packages stable
+    recipe: packages/packages
+    timeout: 30
+    properties:
+      channel: stable
+      add_recipes_cq: "true"
+      version_file: flutter_stable.version
+      target_file: ios_build_all_packages.yaml
 
   - name: Mac_arm64 ios_platform_tests_shard_1 master
     recipe: packages/packages
@@ -844,194 +844,6 @@
       target_file: ios_platform_tests.yaml
       package_sharding: "--shardIndex 4 --shardCount 5"
 
-<<<<<<< HEAD
-  # # Don't run full platform tests on both channels in pre-submit.
-  # - name: Mac_arm64 ios_platform_tests_shard_1 stable
-  #   recipe: packages/packages
-  #   presubmit: false
-  #   timeout: 60
-  #   properties:
-  #     channel: stable
-  #     add_recipes_cq: "true"
-  #     version_file: flutter_stable.version
-  #     target_file: ios_platform_tests.yaml
-  #     package_sharding: "--shardIndex 0 --shardCount 5"
-
-  # - name: Mac_arm64 ios_platform_tests_shard_2 stable
-  #   recipe: packages/packages
-  #   presubmit: false
-  #   timeout: 60
-  #   properties:
-  #     channel: stable
-  #     add_recipes_cq: "true"
-  #     version_file: flutter_stable.version
-  #     target_file: ios_platform_tests.yaml
-  #     package_sharding: "--shardIndex 1 --shardCount 5"
-
-  # - name: Mac_arm64 ios_platform_tests_shard_3 stable
-  #   recipe: packages/packages
-  #   presubmit: false
-  #   timeout: 60
-  #   properties:
-  #     channel: stable
-  #     add_recipes_cq: "true"
-  #     version_file: flutter_stable.version
-  #     target_file: ios_platform_tests.yaml
-  #     package_sharding: "--shardIndex 2 --shardCount 5"
-
-  # - name: Mac_arm64 ios_platform_tests_shard_4 stable
-  #   recipe: packages/packages
-  #   presubmit: false
-  #   timeout: 60
-  #   properties:
-  #     channel: stable
-  #     add_recipes_cq: "true"
-  #     version_file: flutter_stable.version
-  #     target_file: ios_platform_tests.yaml
-  #     package_sharding: "--shardIndex 3 --shardCount 5"
-
-  # - name: Mac_arm64 ios_platform_tests_shard_5 stable
-  #   recipe: packages/packages
-  #   presubmit: false
-  #   timeout: 60
-  #   properties:
-  #     channel: stable
-  #     add_recipes_cq: "true"
-  #     version_file: flutter_stable.version
-  #     target_file: ios_platform_tests.yaml
-  #     package_sharding: "--shardIndex 4 --shardCount 5"
-
-  # ### Windows desktop tasks ###
-  # - name: Windows custom_package_tests master - packages
-  #   recipe: packages/packages
-  #   timeout: 60
-  #   properties:
-  #     add_recipes_cq: "true"
-  #     target_file: windows_custom_package_tests.yaml
-  #     channel: master
-  #     version_file: flutter_master.version
-  #     dependencies: >
-  #       [
-  #         {"dependency": "vs_build", "version": "version:vs2019"}
-  #       ]
-
-  # - name: Windows dart_unit_tests_shard_1 master
-  #   recipe: packages/packages
-  #   timeout: 60
-  #   properties:
-  #     target_file: windows_dart_unit_tests.yaml
-  #     channel: master
-  #     version_file: flutter_master.version
-  #     package_sharding: "--shardIndex 0 --shardCount 2"
-
-  # - name: Windows dart_unit_tests_shard_2 master
-  #   recipe: packages/packages
-  #   timeout: 60
-  #   properties:
-  #     target_file: windows_dart_unit_tests.yaml
-  #     channel: master
-  #     version_file: flutter_master.version
-  #     package_sharding: "--shardIndex 1 --shardCount 2"
-
-  # - name: Windows win32-platform_tests_shard_1 master
-  #   recipe: packages/packages
-  #   timeout: 60
-  #   properties:
-  #     add_recipes_cq: "true"
-  #     target_file: windows_build_and_platform_tests.yaml
-  #     channel: master
-  #     version_file: flutter_master.version
-  #     package_sharding: "--shardIndex 0 --shardCount 2"
-  #     dependencies: >
-  #       [
-  #         {"dependency": "vs_build", "version": "version:vs2019"}
-  #       ]
-
-  # - name: Windows win32-platform_tests_shard_2 master
-  #   recipe: packages/packages
-  #   timeout: 60
-  #   properties:
-  #     add_recipes_cq: "true"
-  #     target_file: windows_build_and_platform_tests.yaml
-  #     channel: master
-  #     version_file: flutter_master.version
-  #     package_sharding: "--shardIndex 1 --shardCount 2"
-  #     dependencies: >
-  #       [
-  #         {"dependency": "vs_build", "version": "version:vs2019"}
-  #       ]
-
-  # - name: Windows win32-platform_tests_shard_1 stable
-  #   recipe: packages/packages
-  #   timeout: 60
-  #   properties:
-  #     add_recipes_cq: "true"
-  #     target_file: windows_build_and_platform_tests.yaml
-  #     channel: stable
-  #     version_file: flutter_stable.version
-  #     package_sharding: "--shardIndex 0 --shardCount 2"
-  #     dependencies: >
-  #       [
-  #         {"dependency": "vs_build", "version": "version:vs2019"}
-  #       ]
-
-  # - name: Windows win32-platform_tests_shard_2 stable
-  #   recipe: packages/packages
-  #   timeout: 60
-  #   properties:
-  #     add_recipes_cq: "true"
-  #     target_file: windows_build_and_platform_tests.yaml
-  #     channel: stable
-  #     version_file: flutter_stable.version
-  #     package_sharding: "--shardIndex 1 --shardCount 2"
-  #     dependencies: >
-  #       [
-  #         {"dependency": "vs_build", "version": "version:vs2019"}
-  #       ]
-
-  # - name: Windows windows-build_all_packages master
-  #   recipe: packages/packages
-  #   timeout: 30
-  #   properties:
-  #     add_recipes_cq: "true"
-  #     target_file: windows_build_all_packages.yaml
-  #     channel: master
-  #     version_file: flutter_master.version
-  #     dependencies: >
-  #       [
-  #         {"dependency": "vs_build", "version": "version:vs2019"}
-  #       ]
-
-  # - name: Windows windows-build_all_packages stable
-  #   recipe: packages/packages
-  #   timeout: 30
-  #   properties:
-  #     add_recipes_cq: "true"
-  #     target_file: windows_build_all_packages.yaml
-  #     channel: stable
-  #     version_file: flutter_stable.version
-  #     dependencies: >
-  #       [
-  #         {"dependency": "vs_build", "version": "version:vs2019"}
-  #       ]
-
-  # - name: Windows repo_tools_tests
-  #   recipe: packages/packages
-  #   timeout: 30
-  #   properties:
-  #     add_recipes_cq: "true"
-  #     target_file: repo_tools_tests.yaml
-  #     channel: master
-  #     version_file: flutter_master.version
-
-  # - name: Linux ci_yaml packages roller
-  #   recipe: infra/ci_yaml
-  #   timeout: 30
-  #   runIf:
-  #     - .ci.yaml
-  #   properties:
-  #     backfill: "false"
-=======
   # Don't run full platform tests on both channels in pre-submit.
   - name: Mac_arm64 ios_platform_tests_shard_1 stable
     recipe: packages/packages
@@ -1088,266 +900,265 @@
       target_file: ios_platform_tests.yaml
       package_sharding: "--shardIndex 4 --shardCount 5"
 
-  ### Windows desktop tasks ###
-  - name: Windows custom_package_tests master - packages
-    recipe: packages/packages
-    timeout: 60
-    properties:
-      add_recipes_cq: "true"
-      target_file: windows_custom_package_tests.yaml
-      channel: master
-      version_file: flutter_master.version
-      dependencies: >
-        [
-          {"dependency": "vs_build", "version": "version:vs2019"}
-        ]
-
-  - name: Windows_x64 custom_package_tests master - packages
-    recipe: packages/packages
-    timeout: 60
-    bringup: true
-    properties:
-      add_recipes_cq: "true"
-      target_file: windows_custom_package_tests.yaml
-      channel: master
-      version_file: flutter_master.version
-      dependencies: >
-        [
-          {"dependency": "vs_build", "version": "version:vs2019"}
-        ]
-
-  - name: Windows dart_unit_tests_shard_1 master
-    recipe: packages/packages
-    timeout: 60
-    properties:
-      target_file: windows_dart_unit_tests.yaml
-      channel: master
-      version_file: flutter_master.version
-      package_sharding: "--shardIndex 0 --shardCount 2"
-
-  - name: Windows_x64 dart_unit_tests_shard_1 master
-    recipe: packages/packages
-    timeout: 60
-    bringup: true
-    properties:
-      target_file: windows_dart_unit_tests.yaml
-      channel: master
-      version_file: flutter_master.version
-      package_sharding: "--shardIndex 0 --shardCount 2"
-
-  - name: Windows dart_unit_tests_shard_2 master
-    recipe: packages/packages
-    timeout: 60
-    properties:
-      target_file: windows_dart_unit_tests.yaml
-      channel: master
-      version_file: flutter_master.version
-      package_sharding: "--shardIndex 1 --shardCount 2"
-
-  - name: Windows_x64 dart_unit_tests_shard_2 master
-    recipe: packages/packages
-    timeout: 60
-    bringup: true
-    properties:
-      target_file: windows_dart_unit_tests.yaml
-      channel: master
-      version_file: flutter_master.version
-      package_sharding: "--shardIndex 1 --shardCount 2"
-
-  - name: Windows win32-platform_tests_shard_1 master
-    recipe: packages/packages
-    timeout: 60
-    properties:
-      add_recipes_cq: "true"
-      target_file: windows_build_and_platform_tests.yaml
-      channel: master
-      version_file: flutter_master.version
-      package_sharding: "--shardIndex 0 --shardCount 2"
-      dependencies: >
-        [
-          {"dependency": "vs_build", "version": "version:vs2019"}
-        ]
-
-  - name: Windows_x64 win32-platform_tests_shard_1 master
-    recipe: packages/packages
-    timeout: 60
-    bringup: true
-    properties:
-      add_recipes_cq: "true"
-      target_file: windows_build_and_platform_tests.yaml
-      channel: master
-      version_file: flutter_master.version
-      package_sharding: "--shardIndex 0 --shardCount 2"
-      dependencies: >
-        [
-          {"dependency": "vs_build", "version": "version:vs2019"}
-        ]
-
-  - name: Windows win32-platform_tests_shard_2 master
-    recipe: packages/packages
-    timeout: 60
-    properties:
-      add_recipes_cq: "true"
-      target_file: windows_build_and_platform_tests.yaml
-      channel: master
-      version_file: flutter_master.version
-      package_sharding: "--shardIndex 1 --shardCount 2"
-      dependencies: >
-        [
-          {"dependency": "vs_build", "version": "version:vs2019"}
-        ]
-
-  - name: Windows_x64 win32-platform_tests_shard_2 master
-    recipe: packages/packages
-    timeout: 60
-    bringup: true
-    properties:
-      add_recipes_cq: "true"
-      target_file: windows_build_and_platform_tests.yaml
-      channel: master
-      version_file: flutter_master.version
-      package_sharding: "--shardIndex 1 --shardCount 2"
-      dependencies: >
-        [
-          {"dependency": "vs_build", "version": "version:vs2019"}
-        ]
-
-  - name: Windows win32-platform_tests_shard_1 stable
-    recipe: packages/packages
-    timeout: 60
-    properties:
-      add_recipes_cq: "true"
-      target_file: windows_build_and_platform_tests.yaml
-      channel: stable
-      version_file: flutter_stable.version
-      package_sharding: "--shardIndex 0 --shardCount 2"
-      dependencies: >
-        [
-          {"dependency": "vs_build", "version": "version:vs2019"}
-        ]
-
-  - name: Windows_x64 win32-platform_tests_shard_1 stable
-    recipe: packages/packages
-    timeout: 60
-    bringup: true
-    properties:
-      add_recipes_cq: "true"
-      target_file: windows_build_and_platform_tests.yaml
-      channel: stable
-      version_file: flutter_stable.version
-      package_sharding: "--shardIndex 0 --shardCount 2"
-      dependencies: >
-        [
-          {"dependency": "vs_build", "version": "version:vs2019"}
-        ]
-
-  - name: Windows win32-platform_tests_shard_2 stable
-    recipe: packages/packages
-    timeout: 60
-    properties:
-      add_recipes_cq: "true"
-      target_file: windows_build_and_platform_tests.yaml
-      channel: stable
-      version_file: flutter_stable.version
-      package_sharding: "--shardIndex 1 --shardCount 2"
-      dependencies: >
-        [
-          {"dependency": "vs_build", "version": "version:vs2019"}
-        ]
-
-  - name: Windows_x64 win32-platform_tests_shard_2 stable
-    recipe: packages/packages
-    timeout: 60
-    bringup: true
-    properties:
-      add_recipes_cq: "true"
-      target_file: windows_build_and_platform_tests.yaml
-      channel: stable
-      version_file: flutter_stable.version
-      package_sharding: "--shardIndex 1 --shardCount 2"
-      dependencies: >
-        [
-          {"dependency": "vs_build", "version": "version:vs2019"}
-        ]
-
-  - name: Windows windows-build_all_packages master
-    recipe: packages/packages
-    timeout: 30
-    properties:
-      add_recipes_cq: "true"
-      target_file: windows_build_all_packages.yaml
-      channel: master
-      version_file: flutter_master.version
-      dependencies: >
-        [
-          {"dependency": "vs_build", "version": "version:vs2019"}
-        ]
-
-  - name: Windows_x64 windows-build_all_packages master
-    recipe: packages/packages
-    timeout: 30
-    bringup: true
-    properties:
-      add_recipes_cq: "true"
-      target_file: windows_build_all_packages.yaml
-      channel: master
-      version_file: flutter_master.version
-      dependencies: >
-        [
-          {"dependency": "vs_build", "version": "version:vs2019"}
-        ]
-
-  - name: Windows windows-build_all_packages stable
-    recipe: packages/packages
-    timeout: 30
-    properties:
-      add_recipes_cq: "true"
-      target_file: windows_build_all_packages.yaml
-      channel: stable
-      version_file: flutter_stable.version
-      dependencies: >
-        [
-          {"dependency": "vs_build", "version": "version:vs2019"}
-        ]
-
-  - name: Windows_x64 windows-build_all_packages stable
-    recipe: packages/packages
-    timeout: 30
-    bringup: true
-    properties:
-      add_recipes_cq: "true"
-      target_file: windows_build_all_packages.yaml
-      channel: stable
-      version_file: flutter_stable.version
-      dependencies: >
-        [
-          {"dependency": "vs_build", "version": "version:vs2019"}
-        ]
-
-  - name: Windows repo_tools_tests
-    recipe: packages/packages
-    timeout: 30
-    properties:
-      add_recipes_cq: "true"
-      target_file: repo_tools_tests.yaml
-      channel: master
-      version_file: flutter_master.version
-
-  - name: Windows_x64 repo_tools_tests
-    recipe: packages/packages
-    timeout: 30
-    bringup: true
-    properties:
-      add_recipes_cq: "true"
-      target_file: repo_tools_tests.yaml
-      channel: master
-      version_file: flutter_master.version
-
-  - name: Linux ci_yaml packages roller
-    recipe: infra/ci_yaml
-    timeout: 30
-    runIf:
-      - .ci.yaml
-    properties:
-      backfill: "false"
->>>>>>> d4390624
+  # ### Windows desktop tasks ###
+  # - name: Windows custom_package_tests master - packages
+  #   recipe: packages/packages
+  #   timeout: 60
+  #   properties:
+  #     add_recipes_cq: "true"
+  #     target_file: windows_custom_package_tests.yaml
+  #     channel: master
+  #     version_file: flutter_master.version
+  #     dependencies: >
+  #       [
+  #         {"dependency": "vs_build", "version": "version:vs2019"}
+  #       ]
+
+  # - name: Windows_x64 custom_package_tests master - packages
+  #   recipe: packages/packages
+  #   timeout: 60
+  #   bringup: true
+  #   properties:
+  #     add_recipes_cq: "true"
+  #     target_file: windows_custom_package_tests.yaml
+  #     channel: master
+  #     version_file: flutter_master.version
+  #     dependencies: >
+  #       [
+  #         {"dependency": "vs_build", "version": "version:vs2019"}
+  #       ]
+
+  # - name: Windows dart_unit_tests_shard_1 master
+  #   recipe: packages/packages
+  #   timeout: 60
+  #   properties:
+  #     target_file: windows_dart_unit_tests.yaml
+  #     channel: master
+  #     version_file: flutter_master.version
+  #     package_sharding: "--shardIndex 0 --shardCount 2"
+
+  # - name: Windows_x64 dart_unit_tests_shard_1 master
+  #   recipe: packages/packages
+  #   timeout: 60
+  #   bringup: true
+  #   properties:
+  #     target_file: windows_dart_unit_tests.yaml
+  #     channel: master
+  #     version_file: flutter_master.version
+  #     package_sharding: "--shardIndex 0 --shardCount 2"
+
+  # - name: Windows dart_unit_tests_shard_2 master
+  #   recipe: packages/packages
+  #   timeout: 60
+  #   properties:
+  #     target_file: windows_dart_unit_tests.yaml
+  #     channel: master
+  #     version_file: flutter_master.version
+  #     package_sharding: "--shardIndex 1 --shardCount 2"
+
+  # - name: Windows_x64 dart_unit_tests_shard_2 master
+  #   recipe: packages/packages
+  #   timeout: 60
+  #   bringup: true
+  #   properties:
+  #     target_file: windows_dart_unit_tests.yaml
+  #     channel: master
+  #     version_file: flutter_master.version
+  #     package_sharding: "--shardIndex 1 --shardCount 2"
+
+  # - name: Windows win32-platform_tests_shard_1 master
+  #   recipe: packages/packages
+  #   timeout: 60
+  #   properties:
+  #     add_recipes_cq: "true"
+  #     target_file: windows_build_and_platform_tests.yaml
+  #     channel: master
+  #     version_file: flutter_master.version
+  #     package_sharding: "--shardIndex 0 --shardCount 2"
+  #     dependencies: >
+  #       [
+  #         {"dependency": "vs_build", "version": "version:vs2019"}
+  #       ]
+
+  # - name: Windows_x64 win32-platform_tests_shard_1 master
+  #   recipe: packages/packages
+  #   timeout: 60
+  #   bringup: true
+  #   properties:
+  #     add_recipes_cq: "true"
+  #     target_file: windows_build_and_platform_tests.yaml
+  #     channel: master
+  #     version_file: flutter_master.version
+  #     package_sharding: "--shardIndex 0 --shardCount 2"
+  #     dependencies: >
+  #       [
+  #         {"dependency": "vs_build", "version": "version:vs2019"}
+  #       ]
+
+  # - name: Windows win32-platform_tests_shard_2 master
+  #   recipe: packages/packages
+  #   timeout: 60
+  #   properties:
+  #     add_recipes_cq: "true"
+  #     target_file: windows_build_and_platform_tests.yaml
+  #     channel: master
+  #     version_file: flutter_master.version
+  #     package_sharding: "--shardIndex 1 --shardCount 2"
+  #     dependencies: >
+  #       [
+  #         {"dependency": "vs_build", "version": "version:vs2019"}
+  #       ]
+
+  # - name: Windows_x64 win32-platform_tests_shard_2 master
+  #   recipe: packages/packages
+  #   timeout: 60
+  #   bringup: true
+  #   properties:
+  #     add_recipes_cq: "true"
+  #     target_file: windows_build_and_platform_tests.yaml
+  #     channel: master
+  #     version_file: flutter_master.version
+  #     package_sharding: "--shardIndex 1 --shardCount 2"
+  #     dependencies: >
+  #       [
+  #         {"dependency": "vs_build", "version": "version:vs2019"}
+  #       ]
+
+  # - name: Windows win32-platform_tests_shard_1 stable
+  #   recipe: packages/packages
+  #   timeout: 60
+  #   properties:
+  #     add_recipes_cq: "true"
+  #     target_file: windows_build_and_platform_tests.yaml
+  #     channel: stable
+  #     version_file: flutter_stable.version
+  #     package_sharding: "--shardIndex 0 --shardCount 2"
+  #     dependencies: >
+  #       [
+  #         {"dependency": "vs_build", "version": "version:vs2019"}
+  #       ]
+
+  # - name: Windows_x64 win32-platform_tests_shard_1 stable
+  #   recipe: packages/packages
+  #   timeout: 60
+  #   bringup: true
+  #   properties:
+  #     add_recipes_cq: "true"
+  #     target_file: windows_build_and_platform_tests.yaml
+  #     channel: stable
+  #     version_file: flutter_stable.version
+  #     package_sharding: "--shardIndex 0 --shardCount 2"
+  #     dependencies: >
+  #       [
+  #         {"dependency": "vs_build", "version": "version:vs2019"}
+  #       ]
+
+  # - name: Windows win32-platform_tests_shard_2 stable
+  #   recipe: packages/packages
+  #   timeout: 60
+  #   properties:
+  #     add_recipes_cq: "true"
+  #     target_file: windows_build_and_platform_tests.yaml
+  #     channel: stable
+  #     version_file: flutter_stable.version
+  #     package_sharding: "--shardIndex 1 --shardCount 2"
+  #     dependencies: >
+  #       [
+  #         {"dependency": "vs_build", "version": "version:vs2019"}
+  #       ]
+
+  # - name: Windows_x64 win32-platform_tests_shard_2 stable
+  #   recipe: packages/packages
+  #   timeout: 60
+  #   bringup: true
+  #   properties:
+  #     add_recipes_cq: "true"
+  #     target_file: windows_build_and_platform_tests.yaml
+  #     channel: stable
+  #     version_file: flutter_stable.version
+  #     package_sharding: "--shardIndex 1 --shardCount 2"
+  #     dependencies: >
+  #       [
+  #         {"dependency": "vs_build", "version": "version:vs2019"}
+  #       ]
+
+  # - name: Windows windows-build_all_packages master
+  #   recipe: packages/packages
+  #   timeout: 30
+  #   properties:
+  #     add_recipes_cq: "true"
+  #     target_file: windows_build_all_packages.yaml
+  #     channel: master
+  #     version_file: flutter_master.version
+  #     dependencies: >
+  #       [
+  #         {"dependency": "vs_build", "version": "version:vs2019"}
+  #       ]
+
+  # - name: Windows_x64 windows-build_all_packages master
+  #   recipe: packages/packages
+  #   timeout: 30
+  #   bringup: true
+  #   properties:
+  #     add_recipes_cq: "true"
+  #     target_file: windows_build_all_packages.yaml
+  #     channel: master
+  #     version_file: flutter_master.version
+  #     dependencies: >
+  #       [
+  #         {"dependency": "vs_build", "version": "version:vs2019"}
+  #       ]
+
+  # - name: Windows windows-build_all_packages stable
+  #   recipe: packages/packages
+  #   timeout: 30
+  #   properties:
+  #     add_recipes_cq: "true"
+  #     target_file: windows_build_all_packages.yaml
+  #     channel: stable
+  #     version_file: flutter_stable.version
+  #     dependencies: >
+  #       [
+  #         {"dependency": "vs_build", "version": "version:vs2019"}
+  #       ]
+
+  # - name: Windows_x64 windows-build_all_packages stable
+  #   recipe: packages/packages
+  #   timeout: 30
+  #   bringup: true
+  #   properties:
+  #     add_recipes_cq: "true"
+  #     target_file: windows_build_all_packages.yaml
+  #     channel: stable
+  #     version_file: flutter_stable.version
+  #     dependencies: >
+  #       [
+  #         {"dependency": "vs_build", "version": "version:vs2019"}
+  #       ]
+
+  # - name: Windows repo_tools_tests
+  #   recipe: packages/packages
+  #   timeout: 30
+  #   properties:
+  #     add_recipes_cq: "true"
+  #     target_file: repo_tools_tests.yaml
+  #     channel: master
+  #     version_file: flutter_master.version
+
+  # - name: Windows_x64 repo_tools_tests
+  #   recipe: packages/packages
+  #   timeout: 30
+  #   bringup: true
+  #   properties:
+  #     add_recipes_cq: "true"
+  #     target_file: repo_tools_tests.yaml
+  #     channel: master
+  #     version_file: flutter_master.version
+
+  # - name: Linux ci_yaml packages roller
+  #   recipe: infra/ci_yaml
+  #   timeout: 30
+  #   runIf:
+  #     - .ci.yaml
+  #   properties:
+  #     backfill: "false"