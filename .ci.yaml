--- conflicted
+++ resolved
@@ -11,9 +11,6 @@
 platform_properties:
   linux:
     properties:
-<<<<<<< HEAD
-      os: Linux
-=======
       os: Ubuntu
       cores: "8"
       device_type: none
@@ -28,7 +25,6 @@
           {"dependency": "open_jdk", "version": "version:11"},
           {"dependency": "curl", "version": "version:7.64.0"}
         ]
->>>>>>> 14d9a216
   linux_desktop:
     properties:
       os: Ubuntu
@@ -41,8 +37,6 @@
           {"dependency": "ninja", "version": "version:1.9.0"},
           {"dependency": "curl", "version": "version:7.64.0"}
         ]
-<<<<<<< HEAD
-=======
   linux_web:
     properties:
       os: Ubuntu
@@ -52,7 +46,6 @@
         [
           {"dependency": "chrome_and_driver", "version": "version:114.0"}
         ]
->>>>>>> 14d9a216
   windows:
     properties:
       dependencies: >
@@ -89,11 +82,7 @@
         }
 
 targets:
-<<<<<<< HEAD
-  ### Linux-host tasks ###
-=======
   ### Linux-host general tasks ###
->>>>>>> 14d9a216
   - name: Linux repo_tools_tests
     recipe: packages/packages
     timeout: 30
@@ -103,28 +92,6 @@
       channel: master
       version_file: flutter_master.version
 
-<<<<<<< HEAD
-  ### Linux desktop tasks
-  - name: Linux_desktop build_all_packages master
-    bringup: true # New target
-    recipe: packages/packages
-    timeout: 30
-    properties:
-      version_file: flutter_master.version
-      target_file: linux_build_all_packages.yaml
-      channel: master
-
-  - name: Linux_desktop build_all_packages stable
-    bringup: true # New target
-    recipe: packages/packages
-    timeout: 30
-    properties:
-      version_file: flutter_stable.version
-      target_file: linux_build_all_packages.yaml
-      channel: stable
-
-  - name: Linux_desktop platform_tests master
-=======
   - name: Linux dart_unit_test_shard_1 master
     bringup: true # New target
     recipe: packages/packages
@@ -248,25 +215,10 @@
       version_file: flutter_stable.version
 
   - name: Linux_android custom_package_tests master
->>>>>>> 14d9a216
-    bringup: true # New target
-    recipe: packages/packages
-    timeout: 30
-    properties:
-<<<<<<< HEAD
-      version_file: flutter_master.version
-      target_file: linux_platform_tests.yaml
-      channel: master
-
-  - name: Linux_desktop platform_tests stable
-    bringup: true # New target
-    recipe: packages/packages
-    presubmit: false
-    timeout: 30
-    properties:
-      version_file: flutter_stable.version
-      target_file: linux_platform_tests.yaml
-=======
+    bringup: true # New target
+    recipe: packages/packages
+    timeout: 30
+    properties:
       add_recipes_cq: "true"
       version_file: flutter_master.version
       target_file: linux_custom_package_tests.yaml
@@ -349,7 +301,25 @@
     properties:
       version_file: flutter_stable.version
       target_file: linux_build_all_packages.yaml
->>>>>>> 14d9a216
+      channel: stable
+
+  - name: Linux_desktop platform_tests master
+    bringup: true # New target
+    recipe: packages/packages
+    timeout: 30
+    properties:
+      version_file: flutter_master.version
+      target_file: linux_platform_tests.yaml
+      channel: master
+
+  - name: Linux_desktop platform_tests stable
+    bringup: true # New target
+    recipe: packages/packages
+    presubmit: false
+    timeout: 30
+    properties:
+      version_file: flutter_stable.version
+      target_file: linux_platform_tests.yaml
       channel: stable
 
   ### iOS+macOS tasks ###
