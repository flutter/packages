## 2.0.13

<<<<<<< HEAD
* Makes the package WASM compatible.
=======
* Relaxes the dependency constraints on vector_graphics, vector_graphics_codec,
  and vector_graphics_compiler.
>>>>>>> bb5a2581

## 2.0.12

* Adds `missing_code_block_language_in_doc_comment` lint.

## 2.0.11

* Transfers the package source from https://github.com/dnfield/flutter_svg
  to https://github.com/flutter/packages.

## 2.0.10+1

* Relax http dependency.

## 2.0.10

* Use package:http for network requests, and allow injection of the client.
* Bump vector_graphics dependency.

## 2.0.9

* Adds back `SvgPicture(theme:)` parameter with a deprecation. Although this
  parameter was inherently broken, removing it would require a major semver
  bump, which would cause consumers to miss out on important fixes.

## 2.0.8

* Adds back `DefaultSvgTheme`.
* Bump vector_graphics to 1.1.9+1
* Adds debugFillProperties
* Fix bug for cache keys.

## 2.0.7

* Fix broken `matchTextDirection`.

## 2.0.6

* Fix test-only issues with latest Flutter stable (3.10).
* Roll vector_graphics to higher minimum version.

## 2.0.5

* Allow malformed UTF-8 in loaders.
* Make the cache respect the SvgTheme and ColorMapper, if present.

## 2.0.4

* Newer version of vector_graphics.
* Caching bug fix.
* Reintroduce clipBehavior.

## 2.0.3

* Require newer version of vector_graphics.
* Fix bug in cache that incorrectly fired assert.

## 2.0.2

* Require newer version of vector_graphics with multiple fixes around
  inheritence, patterns, and currentColor handling.

## 2.0.1

* Disable Isolate parsing in debug mode.
* Fix internal Color representation leakage from `package:vector_graphics_compiler`.

## 2.0.0+1

* Fix bug in asset loading from packages.

## 2.0.0

* Use parsing backend from `vector_graphics_compiler`.
  * Out of order defs now supported.
  * Patterns supported.
  * Many optimizations added.
  * **REGRESSION**: Lost support for `dx` and `dy` on `text`. See
    https://github.com/dnfield/vector_graphics/issues/44 if this is important to
    you.
* Parse SVG data in background isolate by default.
* Use widgets/rendering strategy from `vector_graphics`.
* Much less caching.
* More tests work without special handling - most of parsing is now sync,
  and the loaders know how to avoid using `compute` in tests. For SVGs that
  contain images, `vg.waitForPendingDecodes` is available.

**DEPRECATIONS**

* The `VectorDrawable` classes have gone away.
* The `AvdPicture` and related classes/parser have gone away.
* The `PictureCache` and `PictureStream` classes have gone away.
* The `PicturePovider` class exists only for access to a no-op cache.
* Several static members on `SvgPicture` and the `svg` utility class have gone
  away.
* The `color` and `colorBlendMode` properties have been removed. Instead, use
  the `colorFilter` property.

## 1.1.6

* Fix transforms on image tags, clipPaths.
* Avoid painting zero-width strokes.

## 1.1.5

* More permissive about color strings.

## 1.1.4

* Handle default image width/height properly.

## 1.1.3

* Handle `pt` values.

## 1.1.2

* Update path parsing/drawing dependencies to fix arc parsing bug.

## 1.1.1+1

* Fix regression introduced in 1.1.1
* Update fix for fill/stroke inheritence when currentColor is specified in the
  SVG but not in the theme.

## 1.1.1

* Fix a bug introduced in 1.1.0 related to fill/stroke inheritence.
* Explicit dev_dependency on flutter_lints
* Avoid deprecated API from Flutter.

## 1.1.0

* Respect stroke* properties when a paint definition is used for a stroke.
* Respect stroke* properties from groups with no `@stroke` property.
* Bump package versions.

## 1.0.3+1

* Fix bugs in picture disposal.

## 1.0.3

* Use `longestLine` rather than `minIntrinsicWidth` to place text.
* Avoid unnecessary painting when a picture doesn't actually change in
  [RenderPicture].

## 1.0.2

* Avoid cache invalidation when `currentColor` or font based units are not used.
* Support `rem` units.

## 1.0.1

* Fix bug with incorrect fills in some cases of `<use>` elements.
* Analysis cleanup of Dart code.
* Fix bug where self-closing `<g>` tags could alter rendering.
* Fix bug where an invalid `@stroke-dasharray` could cause an infinite loop.
* Fix bugs related to nested `<g>` elements in `<defs>`.
* Remove unnecessary `sync*` related code.

## 1.0.0

* New widget/RenderObject implementation to avoid rebuilds/paints when
  near or overlapping an animating widget. Also should improve raster
  cacheability.
* Correctly list web as a supported platform.
* Support for em/ex units.
* Stable 1.0.0 release.

## 0.23.0+1

* Missing commit that reduced breakages introduced in 0.23.0

## 0.23.0

* Support for currentColor
* Some API breaks around PictureProvider to support currentColor
* Support for `xml:space`
* Support for `text-decoration`
* Support for `font-style`

## 0.22.1

* Pick up performance improvements in path_parsing 0.2.1
* Performance improvements in XML parsing of SVGs.

## 0.22.0

* Expose `PictureCache` on `PictureProvider`, and deprecate
  `PictureProvider.cacheCount` and `PictureProvider.clearCache`. This is
  intended to allow users to set a maximum cache size, which was previously
  impossible.

## 0.21.0+1

* Fix alignment/sizing issues introduced in 0.21.0

## 0.21.0

* Stable nullsafe release.

## 0.21.0-nullsafety.1

* Fix bug introduced when width and height are both null on the widget.
* Use more efficient method for XML attribute parsing.

## 0.21.0-nullsafety.0

* Fix sizing when both width and height are null. This is potentially breaking.
* Bump versions to stable nullsafe when possible
* Update README with links to alternative implementations of SVG in Flutter.
* Attempt to report file source/key when errors happen.
* Add missing platforms to example project, update Android embedding.
* Minor fixes for future error handling to respect new Dart rules/expectations.

## 0.20.0-nullsafety.4

* Adds option `warningsAsErrors` that throws errors when detecting unsupported
  SVG elements.

## 0.20.0-nullsafety.3

* Fix broken image for pub.

## 0.20.0-nullsafety.2

* Fix bug where HTTP headers were not passed along to the HTTP client.

## 0.20.0-nullsafety.1

* Remove unnecessary package:collection dependency

## 0.20.0-nullsafety.0

* Initial release with null safety
* Remove dead code
* Fix up incorrect `catchError` usages

## 0.19.2+1

* Fix a bug where color filters were applied when they should not be.

## 0.19.2

* Allow for opt-in/out of color filter caching behavior, undeprecate color
  filtering on the providers, and allow for a global override.

## 0.19.1

* Fix color filtering when BlendMode.color is used.

## 0.19.0

* Avoid unnecessary cache invalidation of SVGs drawn with color changes by:
  * Deprecate color filter related options on PictureProvider classes.
  * Make ColorFilter a property on SvgPicture
  * Use the ColorFiltered widget for filtered SVGs.
* Fix RTL rendering bug

## 0.18.1

* Bump the path_drawing dependency to 0.4.1+1
* Expose clipBehavior from FittedBox
* Expose SVG ids in `Drawable*` classes.
* Change type of `alignment` to `AlignmentGeometry` on `SvgPicture`.
* Fixed bug in transform parsing

## 0.18.0

* Drop DiagnosticbleMixin usage.
* Bump XML dependency to ^4.1.0 and resolve deprecated API usages.
* Await futures in tests.

## 0.17.4

* Allow `precachePicture` to take `null` for a `BuildContext`.
* Provide a clearer error message when nested `<svg>` elements are used.

## 0.17.3+1

* Fixed regression in v0.17.3 for shape elements with no explicit fill but
  explicit opacity.

## 0.17.3

* Be more permissive about whitespace in transform attributes.
* Stop defaulting color to black when not present, fixing issue with colors
  carried over from `use` elements.

## 0.17.2

* Bumped minimum Flutter version to 1.6.7 to pick up DiagnosticableMixin.
* Allow more variations of whitespace in base64 encoded image data.

## 0.17.1

* Fix for issue with `use` elements refering to groups or other `use` elements
  not correctly applying styles.

## 0.17.0

* Make ColorFiltering apply to whole layer instead of per paint operation.
* **BREAKING** Remove `colorFilter` parameter from `VectorDrawable.draw`.
* Fix color filtering for text.

## 0.16.1

* Support `image` tags in `defs`.
* Make `DrawableRasterImage` implement `DrawableStyleable`.

## 0.16.0

* Move `transform` out of `DrawableStyle` and onto `DrawableStyleable`. Shapes
  already worked this way, and the transform logic was handled in a confusingly
  different way than all the other style attributes.
* Support `<use/>` elements having `id`s.
* Properly apply transforms to referenced use eleemnts.

## 0.15.0

* Respect transformations on `<image/>` tags.
* Be more tolerant of malformed base64 data, similar to browsers (specifically,
  having spaces present in the data). ## 0.14.4
* Apply masks in the correct order when blend modes are involved in shapes.

## 0.14.4

* Support for masks on groups.
* Update example project to Android X.

## 0.14.3

* Support for the `mix-blend-mode` attribute.

## 0.14.2

* Format, open up obtainKey for testing.

## 0.14.1

* Support for HSL colors (thanks to [@christianalfoni](https://github.com/christianalfoni))

## 0.14.0

* Added support for masks (thanks to [@krispypen](https://github.com/krispypen))
* Allow for clearing of the picture cache

## 0.13.1

* Fix case where color filters were incorrectly getting created.

## 0.13.0+2

* Same fix for group opacity/saveLayer as in 0.12.4+2

## 0.13.0+1

* Bump path_drawing dependency, which includes bug fixes in parsing.

## 0.13.0

* Updated SDK constraint to support new error message formats
* Updated error message formats
* Misc. updates for new SDK features

## 0.12.4+2

* Changed version constraint to prevent pulling down from wrong flutter version.
* Fixed group opacity/saveLayer bug.

## 0.12.4+1

* Bump dep on path_drawing which contains bugfixes for parsing.

## 0.12.4

* Fixed `opacity` handling, particularly for groups. Previously, opacities were
  averaged together, which resulted in incorrect compositing (particularly if
  overlapping shapes were drawn within a group). Now, a new layer is created
  with the opacity applied to the whole. This may cause some performance
  degredation, but is more correct.
* Allow font-size to be specified in `px` (with an explicit postfix).
* Add `excludeFromSemantics` property for purely decorative SVGs. The default
  value is false.

## 0.12.3

* Fixed bug with stream completer unregistration.
* Fixed bug with text transforms in new parsing.
* Fixed bug with RGBA parsing for opacity

## 0.12.2

* Fixed bug with AVD parsing from strings.

## 0.12.1

* Support for `display="none"` and `visibility="hidden"`.

## 0.12.0

* **BREAKING** Avoid scaling based on devicePixelRatio. This turned out to be a
  mistake, and caused rendering inconsistencies across devices. It was
  particularly harmful on devices where the ratio was less than 1.0.
* Add `precachePicture` method to allow for pre-caching of SVG assets. Similar
  in functionality to `precacheImage` in the Flutter framework. Also added
  improvements to error handling in the various related routines.

## 0.11.0+1

* Format source code
* Remove unintentionally committed pubspec.lock

## 0.11.0

* Rewrote parsing logic to unpin dart-xml dependency, and bumped Dart XML
  dependency.
* Fix bug where unsupported elements could impact drawing. Unhandled elements
  that have children will now be completely ignored. This is technically a
  breaking change, as previously a child of an unsupported element could have
  been drawn if it was supported. Fixes [#126](https://github.com/dnfield/flutter_svg/issues/126).

## 0.10.4

* Fix bug in transform logic [#122](https://github.com/dnfield/flutter_svg/issues/122)
* Avoid defaulting to the rootBundle, using th DefaultAssetBundle instead when
  resolving pictures [#118](https://github.com/dnfield/flutter_svg/pull/118)

## 0.10.3

* Pin dart-xml to 3.2.5, as 3.3.0 is a breaking change (next release will
  address this).
* Support `px` postfixes on many double literals.

## 0.10.2

* Added a `semanticsLabel` property to `SvgPicture`.
* Updated tests to support async changes in Flutter's `Picture.toImage` method.
  * This is breaking for tests - tests will now require a more recent version of
    Flutter to run. It should not break consumers though.

## 0.10.1

This is technically a breaking release, but it also includes important fixes for
v0.10.0. Rather than splitting the breaking parts out in to v0.11.0 so soon
after the release of v0.10.0, I'm including some more breaking changes here.
This will not normally be done.

* Fix bug that caused `<stop>` elements that weren't self-closing to parse
  improperly.
* Many documentation updates/improvements.
* Added support for gradients that use `xlink:href`
* **BREAKING**: Changed some of the methods on `DrawableDefinitionServer` to
  support gradients better.
* **BREAKING**: Removed the `PaintServer` typedef, since this was only serving
  gradients and we need to have more control there for `xlink:href` support.

## 0.10.0+1

* Fix bug that caused an empty `<defs/>` element prevent rendering.

## 0.10.0

* Rewrite parsing to be more space efficient.
* Refactor parsing to enable more output possibilities.
* Create a dedicated SVG parsing class (SvgParser).
* Updates to text - better support for nested text/tspans.
* Miscellaneous bug fixes.
* Testing improvements.

## 0.9.0+1

* Fix inheritance issues with `text-anchor`.
* Fix a few inconsistencies in text anchor processing/positioning.

## 0.9.0

* **BREAKING** Improvements to text positioning. Thanks to @krispypen!

## 0.8.3

* Implement support for `clipPath` outside of `defs` eleemnts.
* Implement support for `use` in a `clipPath`.
* Recommend `usvg` rather than `svgcleaner` per author's recommendation.

## 0.8.2

* Make `DrawableNoop` implement `DrawableStyleable` to avoid crashing with
  certain unhandled elements.
* Improve error reporting for certain `<style>` element scenarios.

## 0.8.1

* Revert changes made on 0.7.0 to attempt to utilize `width` and `height`. These
  changes did not quite fix what they were intended to fix and caused problems
  they weren't intended to case.

## 0.8.0

* Made parsing `async` to support image loading.
* Added support for `<image>` elements.

## 0.7.0+1

* By default, `SvgPicture.asset` will now cache the asset. We already cached the
  final picture, but the caching included any color filtering provided on the
  image. This is problematic if the color is animated. See
  [dnfield/flutter_svg#33](https://github.com/dnfield/flutter_svg/issues/33)

## 0.7.0

* **BREAKING** Correct erroneous `width` and `height` processing on the root
  element.
  * Previously, `width` and `height` were treated as synonyms for the width and
    height of the `viewBox`. This is not correct, and resulted in meaningful
    rendering errors in some scenarios compared to Chrome. Fixing this makes the
    parser more conformant to the spec, but may make your SVGs look
    significantly different if they specify `width` or `height`. If you want the
    old behavior, you'll have to update your SVGs to not specify `width` and
    `height` (only specify `viewBox`).
* Use `MediaQuery.of(context).devicePixelRatio` if available before defaulting
  to `window.devicePixelRatio` in places that need awareness of
  devicePixelRatios.
* Support for `<use>`, `<symbol>`, and shape/group elements in `<defs>`. There
  are some limitations to this currently,

## 0.6.3

* Consume updated version of path_drawing.
* Fix bug with fill-rule inheritance + example to test.

## 0.6.2

* Consume updated version of path_drawing, which fixes
  [dnfield/flutter_svg#73](https://github.com/dnfield/flutter_svg/issues/73)

## 0.6.1

* Fixed an issue with stroke and fill inheritance (and added test)
* General formatting/analyzer cleanup

## 0.6.0

* **BREAKING** Update Flutter version dependencies/package dependencies
* Print unhandled errors only once, and only in debug mode (000e17f)
* Add ability to specify a `BoxFit` and `Alignment` for SvgPictures (Thanks
  @sroddy!).
* Support `userSpaceOnUse` gradientUnits (@sroddy)
* Miscellaneous bug fixes
* Restructure project to match expectations of Flutter tooling

## 0.5.5

* Create a new class to encapsulate `Paint` and assist with inheriting all
  painting properties.
* Fixes regression introduced in v0.5.2 where some previously working
  inheritance stopped working.
* Support more complex stroke/fill property inheritance.

## 0.5.4

* Consume latest path_drawing (and path_parsing) packages to fix issue(s) with
  smooth curve handling.

## 0.5.3

* Revert `HttpStatus.OK` change - not ready yet for Flutter beta channel

## 0.5.2

* Fix bug(s) in processing stroke and fill opacity when stroke/fill are
  inherited.
* Fix HTTP network headers for network pictures

## 0.5.1

* Consume latest change from path_drawing (fixes exponent validation)

## 0.5.0

* Minimum Flutter version is now 0.5.1 (latest beta as of release)
  * Merge in support for Focal Pointed Radial Gradients
  * Use asset directory references in pubspec.yaml
* Better support for nested `<tspan>` styles
* Support for `text-anchor` attribute
* Fix `<ellipse>` parsing bug (ellipses were drawn at half the expected size)
* Fix `<polyline>` parsing bug (polylines were incorrectly forced to be closed)

## 0.4.1

* Fix bug where widget caused exception in a `FittedBox`

## 0.4.0

* Added `width` and `height` properties to `SvgPicture`
* Remove deprecated code related to `SvgImage`
* Improved reporting of error conditions
  * Unsupported style elements will report an error
  * Unresolvable definitions will report an error
* Fixed `matchesTextDirection`
* Support for `text-anchor`

## 0.3.3

* Fix centering/scaling of canvas when viewBox is not square
* Improved color parsing

## 0.3.2

* Bug fix around caching for tinting/coloring (color was not being properly
  included in cache keys)

## 0.3.1

* Support for tinting/coloring the output
* Documentation updates

## 0.3.0

* This version represents a major rewrite of the widget(s) involved in rendering
  SVG drawings. This is primarily to support caching and better performance in
  rendering.
* New method on DrawableRoot toPicture to create a ui.Picture object from the
  SVG.
* Support for caching of Pictures, similar to how framework caches images. This
  will eventually be configurable, but is not as of this release.

### BREAKING CHANGES

* BREAKING CHANGE: `SvgImage`, `AvdImage`, and `VectorDrawableImage` have been
  deprecated. They relied on methods that are less efficient than those now
  surfaced in `SvgPicture`.
* BREAKING CHANGE: Size is no longer passed to `SvgPicture` - its size is
  determined by parent size.
* BREAKING CHANGE: `clipToViewBox` is now called `allowDrawingOutsideViewBox`.
  It defaults to false. It should not ordinarily be set to true, as it can allow
  unexpected memory usage if your vector graphic tries to draw far outside of
  the viewBox bounds.
* BREAKING CHANGE: `SvgPicture` does not support custom `ErrorWidgetBuilder`s at
  this point in time. However, errors will be properly logged to the console.
  This is a result of improvements in the loading/caching of drawings.

## 0.2.0

* Fix bug(s) in inheritance (better rendering of Ghostscript_Tiger.svg)
* Support for `<clipPath>`s
* Refactoring of how gradients are handled to enable clipPaths
* Refactor of SVG shape -> path logic

## 0.1.4

* Fix bugs in `<radialGradient>` percentage handling.
* Add error widget on error.
* Add ability to specify error/placeholder widgets.
* Minor improvement on flutter logo SVG (add missing gradient).
* Improve docs, unit tests.

## 0.1.3

* Add more unit tests and rendering tests (!).
* Add top level flutter_svg.dart.
* Fix bugs found in transform matrix logic for skewX and skewY.
* Minor improvements in handling inheritance for PathFillType.
* Support gradient spread types (TileModes in Flutter).

## 0.1.2

* Bump to path_drawing 0.2.3 (fix arc defect).
* Handle 'none' in dasharray without throwing exception.
* Better handling of inheritance and 'none' in fill/stroke/dasharray

## 0.1.1

* Handle opacity on groups and inherited/blended opacity.
* Fixes elements that have both opacity and stroke-opacity or fill-opacity.
* Improvements for inheritance.
* Fixes related to unspecified fills on shapes.

## 0.1.0

* Bumping minor version due to internal breaking changes and new support. Works
  on dev channel as of release (Flutter >= 0.3.6).
* Refactor `DrawableRoot` to support top level style definition.
* Support for dash paths.
* Support for more inherited attributes.
* Initial support for `@style` attributes.
* Support for `rgb()` color attribute/styles.
* Change painting order from stroke first, then fill to fill first, then stroke
  (matches Chrome rendering of `assets/simple/style_attr.svg`).

## 0.0.2

* Initial text support.  Relies on flutter 0.3.6.

## 0.0.1

* Initial release.  Relies on pre-released master.<|MERGE_RESOLUTION|>--- conflicted
+++ resolved
@@ -1,11 +1,11 @@
+## 2.0.14
+
+* Makes the package WASM compatible.
+
 ## 2.0.13
 
-<<<<<<< HEAD
-* Makes the package WASM compatible.
-=======
 * Relaxes the dependency constraints on vector_graphics, vector_graphics_codec,
   and vector_graphics_compiler.
->>>>>>> bb5a2581
 
 ## 2.0.12
 
