# Below is a list of Flutter team members who are suggested reviewers
# for contributions to packages in this repository.
#
# These names are just suggestions. It is fine to have your changes
# reviewed by someone else.

packages/animations/**                                   @goderbauer
packages/camera/**                                       @bparrishMines
packages/cross_file/**                                   @ditman
packages/css_colors/**                                   @stuartmorgan
packages/extension_google_sign_in_as_googleapis_auth/**  @ditman
packages/file_selector/**                                @stuartmorgan
packages/flutter_adaptive_scaffold/**                    @gspencergoog
packages/flutter_image/**                                @stuartmorgan
packages/flutter_lints/**                                @goderbauer
packages/flutter_markdown/**                             @domesticmouse
packages/flutter_migrate/**                              @stuartmorgan
packages/flutter_template_images/**                      @stuartmorgan
packages/go_router/**                                    @chunhtai
packages/go_router_builder/**                            @chunhtai
<<<<<<< HEAD
packages/google_adsense_ad_placement_api_web/**          @astivi
=======
packages/google_adsense/**                               @sokoloff06
>>>>>>> ea902186
packages/google_identity_services_web/**                 @ditman
packages/google_maps_flutter/**                          @stuartmorgan
packages/google_sign_in/**                               @stuartmorgan
packages/image_picker/**                                 @tarrinneal
packages/interactive_media_ads/**                        @bparrishMines
packages/in_app_purchase/**                              @bparrishMines
packages/local_auth/**                                   @stuartmorgan
packages/metrics_center/**                               @christopherfujino
packages/multicast_dns/**                                @jmagman
packages/palette_generator/**                            @gspencergoog
packages/path_provider/**                                @stuartmorgan
packages/pigeon/**                                       @tarrinneal
packages/platform/**                                     @stuartmorgan
packages/plugin_platform_interface/**                    @stuartmorgan
packages/pointer_interceptor/**                          @ditman
packages/process/**                                      @stuartmorgan
packages/quick_actions/**                                @bparrishMines
packages/rfw/**                                          @Hixie
packages/shared_preferences/**                           @tarrinneal
packages/standard_message_codec/**                       @jonahwilliams
packages/two_dimensional_scrollables/**                  @Piinks
packages/url_launcher/**                                 @stuartmorgan
packages/vector_graphics/**                              @jonahwilliams
packages/vector_graphics_codec/**                        @jonahwilliams
packages/vector_graphics_compiler/**                     @jonahwilliams
packages/video_player/**                                 @tarrinneal
packages/web_benchmarks/**                               @yjbanov
packages/webview_flutter/**                              @bparrishMines
packages/xdg_directories/**                              @stuartmorgan
third_party/packages/cupertino_icons/**                  @MitchellGoodwin
third_party/packages/cupertino_icons/test/goldens/**     @LongCatIsLooong
third_party/packages/flutter_svg/**                      @domesticmouse
third_party/packages/flutter_svg_test/**                 @domesticmouse
third_party/packages/path_parsing/**                     @domesticmouse

# Plugin platform implementation rules. These should stay last, since the last
# matching entry takes precedence.

# - Web
packages/camera/camera_web/**                            @ditman
packages/file_selector/file_selector_web/**              @ditman
packages/google_maps_flutter/google_maps_flutter_web/**  @ditman
packages/google_sign_in/google_sign_in_web/**            @ditman
packages/image_picker/image_picker_for_web/**            @ditman
packages/pointer_interceptor/pointer_interceptor_web/**  @ditman
packages/shared_preferences/shared_preferences_web/**    @ditman
packages/url_launcher/url_launcher_web/**                @ditman
packages/video_player/video_player_web/**                @ditman
packages/webview_flutter/webview_flutter_web/**          @ditman

# - Android
packages/camera/camera_android/**                        @camsim99
packages/camera/camera_android_camerax/**                @camsim99
packages/espresso/**                                     @reidbaker
packages/file_selector/file_selector_android/**          @gmackall
packages/flutter_plugin_android_lifecycle/**             @reidbaker
packages/google_maps_flutter/google_maps_flutter_android/**  @reidbaker
packages/google_sign_in/google_sign_in_android/**        @camsim99
packages/image_picker/image_picker_android/**            @gmackall
packages/in_app_purchase/in_app_purchase_android/**      @gmackall
packages/local_auth/local_auth_android/**                @camsim99
packages/path_provider/path_provider_android/**          @camsim99
packages/quick_actions/quick_actions_android/**          @camsim99
packages/shared_preferences/shared_preferences_android/**  @reidbaker
packages/url_launcher/url_launcher_android/**            @gmackall
packages/video_player/video_player_android/**            @camsim99 @matanlurey
# Owned by ecosystem team for now during the wrapper evaluation.
packages/webview_flutter/webview_flutter_android/**      @bparrishMines

# - Darwin
packages/camera/camera_avfoundation/**                   @hellohuanlin
packages/file_selector/file_selector_ios/**              @jmagman
packages/file_selector/file_selector_macos/**            @jmagman
packages/google_maps_flutter/google_maps_flutter_ios/**  @cbracken
packages/google_sign_in/google_sign_in_ios/**            @loic-sharma
packages/image_picker/image_picker_ios/**                @loic-sharma
packages/image_picker/image_picker_macos/**              @jmagman
packages/in_app_purchase/in_app_purchase_storekit/**     @louisehsu
packages/ios_platform_images/**                          @jmagman
packages/local_auth/local_auth_darwin/**                 @louisehsu
packages/path_provider/path_provider_foundation/**       @jmagman
packages/pigeon/**/ios/**/*                              @hellohuanlin @louisehsu
packages/pointer_interceptor/pointer_interceptor_ios/**  @louisehsu
packages/quick_actions/quick_actions_ios/**              @jmagman
packages/shared_preferences/shared_preferences_foundation/**  @tarrinneal
packages/url_launcher/url_launcher_ios/**                @jmagman
packages/url_launcher/url_launcher_macos/**              @jmagman
packages/video_player/video_player_avfoundation/**       @hellohuanlin
packages/webview_flutter/webview_flutter_wkwebview/**    @cbracken

# - Linux
packages/file_selector/file_selector_linux/**            @cbracken
packages/image_picker/image_picker_linux/**              @cbracken
packages/path_provider/path_provider_linux/**            @cbracken
packages/shared_preferences/shared_preferences_linux/**  @cbracken
packages/url_launcher/url_launcher_linux/**              @cbracken

# - Windows
packages/camera/camera_windows/**                        @cbracken
packages/file_selector/file_selector_windows/**          @cbracken
packages/image_picker/image_picker_windows/**            @cbracken
packages/local_auth/local_auth_windows/**                @cbracken
packages/path_provider/path_provider_windows/**          @cbracken
packages/shared_preferences/shared_preferences_windows/** @cbracken
packages/url_launcher/url_launcher_windows/**            @cbracken<|MERGE_RESOLUTION|>--- conflicted
+++ resolved
@@ -18,11 +18,8 @@
 packages/flutter_template_images/**                      @stuartmorgan
 packages/go_router/**                                    @chunhtai
 packages/go_router_builder/**                            @chunhtai
-<<<<<<< HEAD
 packages/google_adsense_ad_placement_api_web/**          @astivi
-=======
 packages/google_adsense/**                               @sokoloff06
->>>>>>> ea902186
 packages/google_identity_services_web/**                 @ditman
 packages/google_maps_flutter/**                          @stuartmorgan
 packages/google_sign_in/**                               @stuartmorgan
