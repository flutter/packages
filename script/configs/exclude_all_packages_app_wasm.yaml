--- conflicted
+++ resolved
@@ -4,13 +4,3 @@
 
 # This is only used for wasm compilation. Once all packages in the repo have
 # been migrated, remove this file and use `exclude_all_packages_app.yaml` only.
-
-<<<<<<< HEAD
-# Dependencies are not migrated yet
-# https://github.com/flutter/flutter/issues/148624
-- google_maps_flutter
-=======
-# Packages that aren't migrated yet.
-# https://github.com/flutter/flutter/issues/117022
-- camera
->>>>>>> 1c4b2869
