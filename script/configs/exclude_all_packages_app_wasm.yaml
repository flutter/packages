--- conflicted
+++ resolved
@@ -8,11 +8,3 @@
 # Packages that aren't migrated yet.
 # https://github.com/flutter/flutter/issues/117022
 - camera
-<<<<<<< HEAD
-- webview_flutter
-=======
-
-# Dependencies are not migrated yet
-# https://github.com/flutter/flutter/issues/148624
-- google_maps_flutter
->>>>>>> 3379e51a
