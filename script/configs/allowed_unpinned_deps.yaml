# The list of external dependencies that are allowed as unpinned dependencies.
# See https://github.com/flutter/flutter/blob/master/docs/ecosystem/contributing/README.md#Dependencies
#
# All entries here should have an explanation for why they are here, either
# via being part of one of the default-allowed groups, or a specific reason.

## Explicit allowances

# Owned by individual Flutter Team members.
# Ideally we would not do this, since there's no clear plan for what
# would happen if the individuals left the Flutter Team, and the
# repositories may or may not meet Flutter's security standards. Be
# cautious about adding to this list.
- build_verify
- google_maps
- win32

## Allowed by default

# Dart-team-owned packages
- analyzer
- args
- async
- build
- build_config
- build_runner
- build_test
- code_builder
- collection
- convert
- crypto
- dart_style
- fake_async
- ffi
- gcloud
- graphs
- html
- http
- intl
- io
- js
- json_serializable
- lints
- logging
- markdown
- meta
- mime
- path
<<<<<<< HEAD
- pub_semver
=======
- platform
>>>>>>> 7805455b
- shelf
- shelf_static
- source_gen
- stream_transform
- test
- test_api
- vm_service
- wasm
- web
- yaml
# Google-owned packages
- _discoveryapis_commons
- adaptive_navigation
- file
- googleapis
- googleapis_auth
- json_annotation
- quiver
- sanitize_html
- source_helper
- vector_math
- webkit_inspection_protocol<|MERGE_RESOLUTION|>--- conflicted
+++ resolved
@@ -46,11 +46,8 @@
 - meta
 - mime
 - path
-<<<<<<< HEAD
+- platform
 - pub_semver
-=======
-- platform
->>>>>>> 7805455b
 - shelf
 - shelf_static
 - source_gen
