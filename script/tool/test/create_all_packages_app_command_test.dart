--- conflicted
+++ resolved
@@ -339,11 +339,7 @@
           buildGradle,
           containsAll(<Matcher>[
             contains('This is the legacy file'),
-<<<<<<< HEAD
-            contains('compileSdk 36'),
-=======
             contains('compileSdk 35'),
->>>>>>> 83256f00
           ]));
     });
 
@@ -376,11 +372,7 @@
       expect(
           buildGradle,
           containsAll(<Matcher>[
-<<<<<<< HEAD
-            contains('compileSdk 36'),
-=======
             contains('compileSdk 35'),
->>>>>>> 83256f00
             contains('androidx.lifecycle:lifecycle-runtime'),
           ]));
     });
