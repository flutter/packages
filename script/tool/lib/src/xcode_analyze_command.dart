// Copyright 2013 The Flutter Authors. All rights reserved.
// Use of this source code is governed by a BSD-style license that can be
// found in the LICENSE file.

import 'common/core.dart';
import 'common/output_utils.dart';
import 'common/package_looping_command.dart';
import 'common/plugin_utils.dart';
import 'common/repository_package.dart';
import 'common/xcode.dart';

/// The command to run Xcode's static analyzer on plugins.
class XcodeAnalyzeCommand extends PackageLoopingCommand {
  /// Creates an instance of the test command.
  XcodeAnalyzeCommand(
    super.packagesDir, {
    super.processRunner,
    super.platform,
  }) : _xcode = Xcode(processRunner: processRunner, log: true) {
    argParser.addFlag(platformIOS, help: 'Analyze iOS');
    argParser.addFlag(platformMacOS, help: 'Analyze macOS');
    argParser.addOption(_minIOSVersionArg,
        help: 'Sets the minimum iOS deployment version to use when compiling, '
            'overriding the default minimum version. This can be used to find '
            'deprecation warnings that will affect the plugin in the future.');
    argParser.addOption(_minMacOSVersionArg,
        help:
            'Sets the minimum macOS deployment version to use when compiling, '
            'overriding the default minimum version. This can be used to find '
            'deprecation warnings that will affect the plugin in the future.');
  }

  static const String _minIOSVersionArg = 'ios-min-version';
  static const String _minMacOSVersionArg = 'macos-min-version';

  final Xcode _xcode;

  @override
  final String name = 'xcode-analyze';

  @override
  List<String> get aliases => <String>['analyze-xcode'];

  @override
  final String description =
      'Runs Xcode analysis on the iOS and/or macOS example apps.';

  @override
  Future<void> initializeRun() async {
    if (!(getBoolArg(platformIOS) || getBoolArg(platformMacOS))) {
      printError('At least one platform flag must be provided.');
      throw ToolExit(exitInvalidArguments);
    }
  }

  @override
  Future<PackageResult> runForPackage(RepositoryPackage package) async {
    final bool testIOS = getBoolArg(platformIOS) &&
        pluginSupportsPlatform(platformIOS, package,
            requiredMode: PlatformSupport.inline);
    final bool testMacOS = getBoolArg(platformMacOS) &&
        pluginSupportsPlatform(platformMacOS, package,
            requiredMode: PlatformSupport.inline);

    final bool multiplePlatformsRequested =
        getBoolArg(platformIOS) && getBoolArg(platformMacOS);
    if (!(testIOS || testMacOS)) {
      return PackageResult.skip('Not implemented for target platform(s).');
    }

    final String minIOSVersion = getStringArg(_minIOSVersionArg);
    final String minMacOSVersion = getStringArg(_minMacOSVersionArg);

    final List<String> failures = <String>[];
    if (testIOS &&
        !await _analyzePlugin(package, 'iOS', extraFlags: <String>[
          '-destination',
          'generic/platform=iOS Simulator',
          if (minIOSVersion.isNotEmpty)
            'IPHONEOS_DEPLOYMENT_TARGET=$minIOSVersion',
        ])) {
      failures.add('iOS');
    }
    if (testMacOS &&
        !await _analyzePlugin(package, 'macOS', extraFlags: <String>[
          if (minMacOSVersion.isNotEmpty)
            'MACOSX_DEPLOYMENT_TARGET=$minMacOSVersion',
        ])) {
      failures.add('macOS');
    }

    // Only provide the failing platform in the failure details if testing
    // multiple platforms, otherwise it's just noise.
    return failures.isEmpty
        ? PackageResult.success()
        : PackageResult.fail(
            multiplePlatformsRequested ? failures : <String>[]);
  }

  /// Analyzes [plugin] for [platform], returning true if it passed analysis.
  Future<bool> _analyzePlugin(
    RepositoryPackage plugin,
    String platform, {
    List<String> extraFlags = const <String>[],
  }) async {
    bool passing = true;
    for (final RepositoryPackage example in plugin.getExamples()) {
      // Running tests and static analyzer.
      final String examplePath = getRelativePosixPath(example.directory,
          from: plugin.directory.parent);
      print('Running $platform tests and analyzer for $examplePath...');
      final int exitCode = await _xcode.runXcodeBuild(
        example.directory,
<<<<<<< HEAD
=======
        // Clean before analyzing to remove cached swiftmodules from previous
        // runs, which can cause conflicts.
>>>>>>> 023210f7
        actions: <String>['clean', 'analyze'],
        workspace: '${platform.toLowerCase()}/Runner.xcworkspace',
        scheme: 'Runner',
        configuration: 'Debug',
        extraFlags: <String>[
          ...extraFlags,
          'GCC_TREAT_WARNINGS_AS_ERRORS=YES',
        ],
      );
      if (exitCode == 0) {
        printSuccess('$examplePath ($platform) passed analysis.');
      } else {
        printError('$examplePath ($platform) failed analysis.');
        passing = false;
      }
    }
    return passing;
  }
}<|MERGE_RESOLUTION|>--- conflicted
+++ resolved
@@ -111,11 +111,8 @@
       print('Running $platform tests and analyzer for $examplePath...');
       final int exitCode = await _xcode.runXcodeBuild(
         example.directory,
-<<<<<<< HEAD
-=======
         // Clean before analyzing to remove cached swiftmodules from previous
         // runs, which can cause conflicts.
->>>>>>> 023210f7
         actions: <String>['clean', 'analyze'],
         workspace: '${platform.toLowerCase()}/Runner.xcworkspace',
         scheme: 'Runner',
